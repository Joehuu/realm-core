/*************************************************************************
 *
 * TIGHTDB CONFIDENTIAL
 * __________________
 *
 *  [2011] - [2012] TightDB Inc
 *  All Rights Reserved.
 *
 * NOTICE:  All information contained herein is, and remains
 * the property of TightDB Incorporated and its suppliers,
 * if any.  The intellectual and technical concepts contained
 * herein are proprietary to TightDB Incorporated
 * and its suppliers and may be covered by U.S. and Foreign Patents,
 * patents in process, and are protected by trade secret or copyright law.
 * Dissemination of this information or reproduction of this material
 * is strictly forbidden unless prior written permission is obtained
 * from TightDB Incorporated.
 *
 **************************************************************************/
#ifndef TIGHTDB_TABLE_HPP
#define TIGHTDB_TABLE_HPP

#include <utility>

#include <tightdb/util/features.h>
#include <tightdb/util/tuple.hpp>
#include <tightdb/column_fwd.hpp>
#include <tightdb/table_ref.hpp>
#include <tightdb/row.hpp>
#include <tightdb/descriptor_fwd.hpp>
#include <tightdb/spec.hpp>
#include <tightdb/mixed.hpp>
#include <tightdb/query.hpp>

namespace tightdb {

class TableView;
class LinkView;
class TableViewBase;
class ConstTableView;
class StringIndex;
class Group;
class ColumnBackLink;

template<class> class Columns;

namespace _impl { class TableFriend; }

#ifdef TIGHTDB_ENABLE_REPLICATION
class Replication;
#endif


/// The Table class is non-polymorphic, that is, it has no virtual
/// functions. This is important because it ensures that there is no
/// run-time distinction between a Table instance and an instance of
/// any variation of BasicTable<T>, and this, in turn, makes it valid
/// to cast a pointer from Table to BasicTable<T> even when the
/// instance is constructed as a Table. Of course, this also assumes
/// that BasicTable<> is non-polymorphic, has no destructor, and adds
/// no extra data members.
///
/// FIXME: Table assignment (from any group to any group) could be made
/// aliasing safe as follows: Start by cloning source table into
/// target allocator. On success, assign, and then deallocate any
/// previous structure at the target.
///
/// FIXME: It might be desirable to have a 'table move' feature
/// between two places inside the same group (say from a subtable or a
/// mixed column to group level). This could be done in a very
/// efficient manner.
///
/// FIXME: When compiling in debug mode, all public table methods
/// should TIGHTDB_ASSERT(is_attached()).
class Table {
public:
    /// Construct a new freestanding top-level table with static
    /// lifetime.
    ///
    /// This constructor should be used only when placing a table
    /// instance on the stack, and it is then the responsibility of
    /// the application that there are no objects of type TableRef or
    /// ConstTableRef that refer to it, or to any of its subtables,
    /// when it goes out of scope. To create a top-level table with
    /// dynamic lifetime, use Table::create() instead.
    Table(Allocator& = Allocator::get_default());

    /// Construct a copy of the specified table as a new freestanding
    /// top-level table with static lifetime.
    ///
    /// This constructor should be used only when placing a table
    /// instance on the stack, and it is then the responsibility of
    /// the application that there are no objects of type TableRef or
    /// ConstTableRef that refer to it, or to any of its subtables,
    /// when it goes out of scope. To create a top-level table with
    /// dynamic lifetime, use Table::copy() instead.
    Table(const Table&, Allocator& = Allocator::get_default());

    ~Table() TIGHTDB_NOEXCEPT;

    /// Construct a new freestanding top-level table with dynamic
    /// lifetime.
    static TableRef create(Allocator& = Allocator::get_default());

    /// Construct a copy of the specified table as a new freestanding
    /// top-level table with dynamic lifetime.
    TableRef copy(Allocator& = Allocator::get_default()) const;

    /// A table accessor that is no longer attached must not be
    /// accessed in any way except by calling is_attached(). A table
    /// accessor that is obtained from a Group becomes detached if its
    /// group accessor is destroyed. This is also true for any
    /// subtable accessor that is obtained indirectly from a group. A
    /// subtable accessor will generally become detached if its parent
    /// table is modified. On the other hand, calling a const member
    /// function on a parent table accessor will never detach its
    /// subtable accessors. An accessor for a freestanding table will
    /// never become detached. An accessor for a subtable of a
    /// freestanding table may become detached.
    ///
    /// FIXME: High level language bindings will probably want to be
    /// able to explicitely detach a group and all tables of that
    /// group if any modifying operation fails (e.g. memory allocation
    /// failure) (and something similar for freestanding tables) since
    /// that leaves the group in state where any further access is
    /// disallowed. This way they will be able to reliably intercept
    /// any attempt at accessing such a failed group.
    ///
    /// FIXME: The C++ documentation must state that if any modifying
    /// operation on a group (incl. tables, subtables, and specs) or
    /// on a free standing table (incl. subtables and specs) fails,
    /// then any further access to that group (except ~Group()) or
    /// freestanding table (except ~Table()) has undefined behaviour
    /// and is considered an error on behalf of the application. Note
    /// that even Table::is_attached() is disallowed in this case.
    bool is_attached() const TIGHTDB_NOEXCEPT;

    /// Get the name of this table, if it has any. Tables have names
    /// when, and only when they are direct members of groups. For a
    /// table of any other kind, this function returns the empty
    /// string.
    StringData get_name() const TIGHTDB_NOEXCEPT;

    //@{
    /// Conventience methods for inspecting the dynamic table type.
    ///
    /// These methods behave as if they were called on the descriptor
    /// returned by get_descriptor().
    std::size_t get_column_count() const TIGHTDB_NOEXCEPT;
    DataType    get_column_type(std::size_t column_ndx) const TIGHTDB_NOEXCEPT;
    StringData  get_column_name(std::size_t column_ndx) const TIGHTDB_NOEXCEPT;
    std::size_t get_column_index(StringData name) const TIGHTDB_NOEXCEPT;
    //@}

    //@{
    /// Convenience methods for manipulating the dynamic table type.
    ///
    /// These function must be called only for tables with independent
    /// dynamic type. A table has independent dynamic type if the
    /// function has_shared_type() returns false. A table that is a
    /// direct member of a group has independent dynamic type. So does
    /// a free-standing table, and a subtable in a column of type
    /// 'mixed'. All other tables have shared dynamic type. The
    /// consequences of calling any of these functions for a table
    /// with shared dynamic type are undefined.
    ///
    /// Apart from that, these methods behave as if they were called
    /// on the descriptor returned by get_descriptor().
    ///
    /// If you need to change the shared dynamic type of the subtables
    /// in a subtable column, consider using the API offered by the
    /// Descriptor class.
    ///
    /// \param subdesc If a non-null pointer is passed, and the
    /// specified type is `type_Table`, then this function
    /// automatically reteives the descriptor associated with the new
    /// subtable column, and stores a reference to its accessor in
    /// `*subdesc`.
    ///
    /// \return The value returned by add_column(), is the index of
    /// the added column.
    ///
    /// \sa has_shared_type()
    /// \sa get_descriptor()
    /// \sa Descriptor::add_column()
    std::size_t add_column(DataType type, StringData name, DescriptorRef* subdesc = 0);
    std::size_t add_column_link(DataType type, StringData name, std::size_t target_table_ndx);
    void insert_column(std::size_t column_ndx, DataType type, StringData name,
                       DescriptorRef* subdesc = 0);
    void remove_column(std::size_t column_ndx);
    void rename_column(std::size_t column_ndx, StringData new_name);
    //@}

    bool has_index(std::size_t column_ndx) const TIGHTDB_NOEXCEPT;

    /// Add a search index to the specified column of this table. This table
    /// must be a root table; that is, it must have an independent
    /// descriptor. Freestanding tables, group-level tables, and subtables in a
    /// column of type 'mixed' are all examples of root tables. See add_column()
    /// for more on this.
    ///
    /// \sa add_column()
    ///
    /// FIXME: Rename to add_search_index().
    void set_index(std::size_t column_ndx);

    //@{
    /// Get the dynamic type descriptor for this table.
    ///
    /// Every table has an associated descriptor that specifies its
    /// dynamic type. For simple tables, that is, tables without
    /// subtable columns, the dynamic type can be inspected and
    /// modified directly using methods such as get_column_count() and
    /// add_column(). For more complex tables, the type is best
    /// managed through the associated descriptor object which is
    /// returned by this method.
    ///
    /// \sa has_shared_type()
    DescriptorRef get_descriptor();
    ConstDescriptorRef get_descriptor() const;
    //@}

    //@{
    /// Get the dynamic type descriptor for the column with the
    /// specified index. That column must have type 'table'.
    ///
    /// This is merely a shorthand for calling
    /// `get_subdescriptor(column_ndx)` on the descriptor
    /// returned by `get_descriptor()`.
    DescriptorRef get_subdescriptor(std::size_t column_ndx);
    ConstDescriptorRef get_subdescriptor(std::size_t column_ndx) const;
    //@}

    //@{
    /// Get access to an arbitrarily nested dynamic type descriptor.
    ///
    /// The returned descriptor is the one you would get by calling
    /// Descriptor::get_subdescriptor() once for each entry in the
    /// specified path, starting with the descriptor returned by
    /// get_descriptor(). The path is allowed to be empty.
    typedef std::vector<std::size_t> path_vec;
    DescriptorRef get_subdescriptor(const path_vec& path);
    ConstDescriptorRef get_subdescriptor(const path_vec& path) const;
    //@}

    //@{
    /// Convenience methods for manipulating nested table types.
    ///
    /// These functions behave as if they were called on the
    /// descriptor returned by `get_subdescriptor(path)`. These
    /// function must be called only on tables with independent
    /// dynamic type.
    ///
    /// \return The value returned by add_subcolumn(), is the index of
    /// the added column within the descriptor referenced by the
    /// specified path.
    ///
    /// \sa Descriptor::add_column()
    /// \sa has_shared_type()
    std::size_t add_subcolumn(const path_vec& path, DataType type, StringData name);
    void insert_subcolumn(const path_vec& path, std::size_t column_ndx,
                          DataType type, StringData name);
    void remove_subcolumn(const path_vec& path, std::size_t column_ndx);
    void rename_subcolumn(const path_vec& path, std::size_t column_ndx, StringData new_name);
    //@}

    /// Does this table share its type with other tables?
    ///
    /// Tables that are direct members of groups have independent
    /// dynamic types. The same is true for free-standing tables and
    /// subtables in coulmns of type 'mixed'. For such tables, this
    /// function returns false.
    ///
    /// When a table has a column of type 'table', the cells in that
    /// column contain subtables. All those subtables have the same
    /// dynamic type, and they share a single type descriptor. For all
    /// such subtables, this function returns true. See
    /// Descriptor::is_root() for more on this.
    ///
    /// Please note that Table methods that modify the dynamic type
    /// directly, such as add_column(), are only allowed to be used on
    /// tables with non-shared type. If you need to modify a shared
    /// type, you will have to do that through the descriptor returned
    /// by get_descriptor(), but note that it will then affect all the
    /// tables sharing that descriptor.
    ///
    /// \sa get_descriptor()
    /// \sa Descriptor::is_root()
    bool has_shared_type() const TIGHTDB_NOEXCEPT;


    template<class T> Columns<T> column(std::size_t column); // FIXME: Should this one have been declared TIGHTDB_NOEXCEPT?

    // Table size and deletion
    bool        is_empty() const TIGHTDB_NOEXCEPT;
    std::size_t size() const TIGHTDB_NOEXCEPT;
    void        clear();

    typedef BasicRowExpr<Table> RowExpr;
    typedef BasicRowExpr<const Table> ConstRowExpr;

    RowExpr front() TIGHTDB_NOEXCEPT;
    ConstRowExpr front() const TIGHTDB_NOEXCEPT;

    RowExpr back() TIGHTDB_NOEXCEPT;
    ConstRowExpr back() const TIGHTDB_NOEXCEPT;

    RowExpr operator[](std::size_t row_ndx) TIGHTDB_NOEXCEPT;
    ConstRowExpr operator[](std::size_t row_ndx) const TIGHTDB_NOEXCEPT;

    // Row handling
    std::size_t add_empty_row(std::size_t num_rows = 1);
    void        insert_empty_row(std::size_t row_ndx, std::size_t num_rows = 1);
    void        remove(std::size_t row_ndx);
    void        remove_last();

    /// Move the last row to the specified index. This overwrites the target row
    /// and reduces the number of rows by one. If the target row is the last one
    /// it will just be deleted.
    void move_last_over(std::size_t target_row_ndx);

    // Insert row
    // NOTE: You have to insert values in ALL columns followed by insert_done().
    void insert_int(std::size_t column_ndx, std::size_t row_ndx, int64_t value);
    void insert_bool(std::size_t column_ndx, std::size_t row_ndx, bool value);
    void insert_datetime(std::size_t column_ndx, std::size_t row_ndx, DateTime value);
    template<class E> void insert_enum(std::size_t column_ndx, std::size_t row_ndx, E value);
    void insert_float(std::size_t column_ndx, std::size_t row_ndx, float value);
    void insert_double(std::size_t column_ndx, std::size_t row_ndx, double value);
    void insert_string(std::size_t column_ndx, std::size_t row_ndx, StringData value);
    void insert_binary(std::size_t column_ndx, std::size_t row_ndx, BinaryData value);
    void insert_subtable(std::size_t column_ndx, std::size_t row_ndx); // Insert empty table
    void insert_mixed(std::size_t column_ndx, std::size_t row_ndx, Mixed value);
    void insert_link(std::size_t column_ndx, std::size_t row_ndx, std::size_t target_row_ndx);
    void insert_linklist(std::size_t column_ndx, std::size_t row_ndx); // Insert empty link list
    void insert_done();

    // Get cell values
    int64_t     get_int(std::size_t column_ndx, std::size_t row_ndx) const TIGHTDB_NOEXCEPT;
    bool        get_bool(std::size_t column_ndx, std::size_t row_ndx) const TIGHTDB_NOEXCEPT;
    DateTime    get_datetime(std::size_t column_ndx, std::size_t row_ndx) const TIGHTDB_NOEXCEPT;
    float       get_float(std::size_t column_ndx, std::size_t row_ndx) const TIGHTDB_NOEXCEPT;
    double      get_double(std::size_t column_ndx, std::size_t row_ndx) const TIGHTDB_NOEXCEPT;
    StringData  get_string(std::size_t column_ndx, std::size_t row_ndx) const TIGHTDB_NOEXCEPT;
    BinaryData  get_binary(std::size_t column_ndx, std::size_t row_ndx) const TIGHTDB_NOEXCEPT;
    Mixed       get_mixed(std::size_t column_ndx, std::size_t row_ndx) const TIGHTDB_NOEXCEPT;
    DataType    get_mixed_type(std::size_t column_ndx, std::size_t row_ndx) const TIGHTDB_NOEXCEPT;
    std::size_t get_link(std::size_t column_ndx, std::size_t row_ndx) const TIGHTDB_NOEXCEPT;
    TableRef    get_link_target(std::size_t column_ndx) TIGHTDB_NOEXCEPT;

    template<class T>
    typename T::RowAccessor get_link_accessor(std::size_t column_ndx, std::size_t row_ndx);

    // Set cell values
    void set_int(std::size_t column_ndx, std::size_t row_ndx, int_fast64_t value);
    void set_bool(std::size_t column_ndx, std::size_t row_ndx, bool value);
    void set_datetime(std::size_t column_ndx, std::size_t row_ndx, DateTime value);
    template<class E> void set_enum(std::size_t column_ndx, std::size_t row_ndx, E value);
    void set_float(std::size_t column_ndx, std::size_t row_ndx, float value);
    void set_double(std::size_t column_ndx, std::size_t row_ndx, double value);
    void set_string(std::size_t column_ndx, std::size_t row_ndx, StringData value);
    void set_binary(std::size_t column_ndx, std::size_t row_ndx, BinaryData value);
    void set_mixed(std::size_t column_ndx, std::size_t row_ndx, Mixed value);
    void set_link(std::size_t column_ndx, std::size_t row_ndx, std::size_t target_row_ndx);

    // Links
    bool is_null_link(std::size_t column_ndx, std::size_t row_ndx) const TIGHTDB_NOEXCEPT;
    void nullify_link(std::size_t column_ndx, std::size_t row_ndx);

    // Link lists
    bool linklist_has_links(std::size_t column_ndx, std::size_t row_ndx) const TIGHTDB_NOEXCEPT;
    std::size_t get_link_count(std::size_t column_ndx, std::size_t row_ndx) const TIGHTDB_NOEXCEPT;
    void linklist_add_link(std::size_t column_ndx, std::size_t row_ndx, std::size_t target_row_ndx);
    void linklist_insert_link(std::size_t column_ndx, std::size_t row_ndx, std::size_t ins_pos, std::size_t target_row_ndx);
    void linklist_remove_link(std::size_t column_ndx, std::size_t row_ndx, std::size_t link_ndx);
    void linklist_remove_all_links(std::size_t column_ndx, std::size_t row_ndx);
    void linklist_set_link(std::size_t column_ndx, std::size_t row_ndx, std::size_t link_ndx, std::size_t target_row_ndx);
    void linklist_move_link(std::size_t column_ndx, std::size_t row_ndx, std::size_t old_pos, std::size_t new_pos);
    std::size_t linklist_get_link(std::size_t column_ndx, std::size_t row_ndx, std::size_t link_ndx) const TIGHTDB_NOEXCEPT;

    LinkView links(size_t link_column, size_t row_ndx);

    void add_int(std::size_t column_ndx, int64_t value);

    /// Assumes that the specified column is a subtable column (in
    /// particular, not a mixed column) and that the specified table
    /// has a spec that is compatible with that column, that is, the
    /// number of columns must be the same, and corresponding columns
    /// must have identical data types (as returned by
    /// get_column_type()).
    void insert_subtable(std::size_t col_ndx, std::size_t row_ndx, const Table*);
    void insert_mixed_subtable(std::size_t col_ndx, std::size_t row_ndx, const Table*);

    /// Like insert_subtable(std::size_t, std::size_t, const Table*)
    /// but overwrites the specified cell rather than inserting a new
    /// one.
    void set_subtable(std::size_t col_ndx, std::size_t row_ndx, const Table*);
    void set_mixed_subtable(std::size_t col_ndx, std::size_t row_ndx, const Table*);


    // Sub-tables (works on columns whose type is either 'subtable' or
    // 'mixed', for a value in a mixed column that is not a subtable,
    // get_subtable() returns null, get_subtable_size() returns zero,
    // and clear_subtable() replaces the value with an empty table.)
    TableRef get_subtable(std::size_t column_ndx, std::size_t row_ndx);
    ConstTableRef get_subtable(std::size_t column_ndx, std::size_t row_ndx) const;
    std::size_t get_subtable_size(std::size_t column_ndx, std::size_t row_ndx)
        const TIGHTDB_NOEXCEPT;
    void clear_subtable(std::size_t column_ndx, std::size_t row_ndx);

    // Backlinks
    std::size_t get_backlink_count(std::size_t row_ndx, std::size_t source_table_ndx, std::size_t source_column_ndx) const TIGHTDB_NOEXCEPT;
    std::size_t get_backlink(std::size_t row_ndx, std::size_t source_table_ndx, std::size_t source_column_ndx, std::size_t backlink_ndx) const TIGHTDB_NOEXCEPT;

    //@{
    /// If this accessor is attached to a subtable, then that subtable has a
    /// parent table, and the subtable either resides in a column of type
    /// `table` or of type `mixed` in that parent. In that case
    /// get_parent_table() returns a reference to the accessor associated with
    /// the parent, and get_index_in_parent() returns the index of the row in
    /// which the subtable resides. Otherwise, if this table is a group-level
    /// table, get_parent_table() returns null and get_index_in_parent() returns
    /// the index of this table within the group. Otherwise this table is a
    /// free-standing table, get_parent_table() returns null, and
    /// get_index_in_parent() returns tightdb::npos.
    ///
    /// If this accessor is attached to a subtable, and \a column_ndx_out is
    /// specified, then `*column_ndx_out` is set to the index of the column of
    /// the parent table in which the subtable resides. If this accessor is not
    /// attached to a subtable, then `*column_ndx_out` will retain its original
    /// value upon return.
    TableRef get_parent_table(std::size_t* column_ndx_out = 0) TIGHTDB_NOEXCEPT;
    ConstTableRef get_parent_table(std::size_t* column_ndx_out = 0) const TIGHTDB_NOEXCEPT;
    std::size_t get_index_in_parent() const TIGHTDB_NOEXCEPT;
    //@}

    // Only top-level (with a group as parent) unordered tables are linkable
    bool is_linkable() const TIGHTDB_NOEXCEPT;
    Group* get_parent_group() const TIGHTDB_NOEXCEPT;

    // Aggregate functions
    std::size_t count_int(std::size_t column_ndx, int64_t value) const;
    std::size_t count_string(std::size_t column_ndx, StringData value) const;
    std::size_t count_float(std::size_t column_ndx, float value) const;
    std::size_t count_double(std::size_t column_ndx, double value) const;

    int64_t sum_int(std::size_t column_ndx) const;
    double  sum_float(std::size_t column_ndx) const;
    double  sum_double(std::size_t column_ndx) const;
    int64_t maximum_int(std::size_t column_ndx) const;
    float   maximum_float(std::size_t column_ndx) const;
    double  maximum_double(std::size_t column_ndx) const;
    int64_t minimum_int(std::size_t column_ndx) const;
    float   minimum_float(std::size_t column_ndx) const;
    double  minimum_double(std::size_t column_ndx) const;
    double  average_int(std::size_t column_ndx) const;
    double  average_float(std::size_t column_ndx) const;
    double  average_double(std::size_t column_ndx) const;

    // Searching
    std::size_t    lookup(StringData value) const;
    std::size_t    find_first_int(std::size_t column_ndx, int64_t value) const;
    std::size_t    find_first_bool(std::size_t column_ndx, bool value) const;
    std::size_t    find_first_datetime(std::size_t column_ndx, DateTime value) const;
    std::size_t    find_first_float(std::size_t column_ndx, float value) const;
    std::size_t    find_first_double(std::size_t column_ndx, double value) const;
    std::size_t    find_first_string(std::size_t column_ndx, StringData value) const;
    std::size_t    find_first_binary(std::size_t column_ndx, BinaryData value) const;

    TableView      find_all_int(std::size_t column_ndx, int64_t value);
    ConstTableView find_all_int(std::size_t column_ndx, int64_t value) const;
    TableView      find_all_bool(std::size_t column_ndx, bool value);
    ConstTableView find_all_bool(std::size_t column_ndx, bool value) const;
    TableView      find_all_datetime(std::size_t column_ndx, DateTime value);
    ConstTableView find_all_datetime(std::size_t column_ndx, DateTime value) const;
    TableView      find_all_float(std::size_t column_ndx, float value);
    ConstTableView find_all_float(std::size_t column_ndx, float value) const;
    TableView      find_all_double(std::size_t column_ndx, double value);
    ConstTableView find_all_double(std::size_t column_ndx, double value) const;
    TableView      find_all_string(std::size_t column_ndx, StringData value);
    ConstTableView find_all_string(std::size_t column_ndx, StringData value) const;
    TableView      find_all_binary(std::size_t column_ndx, BinaryData value);
    ConstTableView find_all_binary(std::size_t column_ndx, BinaryData value) const;

    TableView      get_distinct_view(std::size_t column_ndx);
    ConstTableView get_distinct_view(std::size_t column_ndx) const;

    TableView      get_sorted_view(std::size_t column_ndx, bool ascending = true);
    ConstTableView get_sorted_view(std::size_t column_ndx, bool ascending = true) const;

    TableView      get_range_view(std::size_t begin, std::size_t end);
    ConstTableView get_range_view(std::size_t begin, std::size_t end) const;

    // Pivot / aggregate operation types. Experimental! Please do not document method publicly.
    enum AggrType {
        aggr_count,
        aggr_sum,
        aggr_avg,
        aggr_min,
        aggr_max
    };

    // Simple pivot aggregate method. Experimental! Please do not document method publicly.
    void aggregate(size_t group_by_column, size_t aggr_column, AggrType op, Table& result, const Column* viewrefs = null_ptr) const;


private:
    template <class T> std::size_t find_first(std::size_t column_ndx, T value) const; // called by above methods
    template <class T> TableView find_all(size_t column_ndx, T value);
public:


    //@{
    /// Find the lower/upper bound according to a column that is
    /// already sorted in ascending order.
    ///
    /// For an integer column at index 0, and an integer value '`v`',
    /// lower_bound_int(0,v) returns the index '`l`' of the first row
    /// such that `get_int(0,l) &ge; v`, and upper_bound_int(0,v)
    /// returns the index '`u`' of the first row such that
    /// `get_int(0,u) &gt; v`. In both cases, if no such row is found,
    /// the returned value is the number of rows in the table.
    ///
    ///     3 3 3 4 4 4 5 6 7 9 9 9
    ///     ^     ^     ^     ^     ^
    ///     |     |     |     |     |
    ///     |     |     |     |      -- Lower and upper bound of 15
    ///     |     |     |     |
    ///     |     |     |      -- Lower and upper bound of 8
    ///     |     |     |
    ///     |     |      -- Upper bound of 4
    ///     |     |
    ///     |      -- Lower bound of 4
    ///     |
    ///      -- Lower and upper bound of 1
    ///
    /// These functions are similar to std::lower_bound() and
    /// std::upper_bound().
    ///
    /// The string versions assume that the column is sorted according
    /// to StringData::operator<().
    std::size_t lower_bound_int(std::size_t column_ndx, int64_t value) const TIGHTDB_NOEXCEPT;
    std::size_t upper_bound_int(std::size_t column_ndx, int64_t value) const TIGHTDB_NOEXCEPT;
    std::size_t lower_bound_bool(std::size_t column_ndx, bool value) const TIGHTDB_NOEXCEPT;
    std::size_t upper_bound_bool(std::size_t column_ndx, bool value) const TIGHTDB_NOEXCEPT;
    std::size_t lower_bound_float(std::size_t column_ndx, float value) const TIGHTDB_NOEXCEPT;
    std::size_t upper_bound_float(std::size_t column_ndx, float value) const TIGHTDB_NOEXCEPT;
    std::size_t lower_bound_double(std::size_t column_ndx, double value) const TIGHTDB_NOEXCEPT;
    std::size_t upper_bound_double(std::size_t column_ndx, double value) const TIGHTDB_NOEXCEPT;
    std::size_t lower_bound_string(std::size_t column_ndx, StringData value) const TIGHTDB_NOEXCEPT;
    std::size_t upper_bound_string(std::size_t column_ndx, StringData value) const TIGHTDB_NOEXCEPT;
    //@}

    // Queries
    // Using where(tv) is the new method to perform queries on TableView. The 'tv' can have any order; it does not
    // need to be sorted, and, resulting view retains its order. Using where.tableview(tv) is deprecated and needs 
    // 'tv' to be sorted.
    Query where(TableViewBase* tv = null_ptr) { return Query(*this, tv); }

    // FIXME: We need a ConstQuery class or runtime check against modifications in read transaction.
    Query where(TableViewBase* tv = null_ptr) const { return Query(*this, tv); }

    Table& link(size_t link_column);
    
    // Optimizing
    void optimize();

    /// Write this table (or a slice of this table) to the specified
    /// output stream.
    ///
    /// The output will have the same format as any other TightDB
    /// database file, such as those produced by Group::write(). In
    /// this case, however, the resulting database file will contain
    /// exactly one table, and that table will contain only the
    /// specified slice of the source table (this table).
    ///
    /// The new table will always have the same dynamic type (see
    /// Descriptor) as the source table (this table), and unless it is
    /// overridden (\a override_table_name), the new table will have
    /// the same name as the source table (see get_name()). Indexes
    /// (see set_index()) will not be carried over to the new table.
    ///
    /// \param offset Index of first row to include (if `size >
    /// 0`). Must be less than, or equal to size().
    ///
    /// \param size Number of rows to include. May be zero. If `size >
    /// size() - offset`, then the effective size of the written slice
    /// will be `size() - offset`.
    ///
    /// \throw std::out_of_range If `offset > size()`.
    ///
    /// FIXME: While this function does provided a maximally efficient
    /// way of serializing part of a table, it offers little in terms
    /// of general utility. This is unfortunate, because it pulls
    /// quite a large amount of code into the core library to support
    /// it.
    void write(std::ostream&, std::size_t offset = 0, std::size_t size = npos,
               StringData override_table_name = StringData()) const;

    // Conversion
    void to_json(std::ostream& out) const;
    void to_string(std::ostream& out, std::size_t limit = 500) const;
    void row_to_string(std::size_t row_ndx, std::ostream& out) const;

    // Get a reference to this table
    TableRef get_table_ref() { return TableRef(this); }
    ConstTableRef get_table_ref() const { return ConstTableRef(this); }

    /// Compare two tables for equality. Two tables are equal if, and
    /// only if, they contain the same columns and rows in the same
    /// order, that is, for each value V of type T at column index C
    /// and row index R in one of the tables, there is a value of type
    /// T at column index C and row index R in the other table that
    /// is equal to V.
    bool operator==(const Table&) const;

    /// Compare two tables for inequality. See operator==().
    bool operator!=(const Table& t) const;

    // Debug
#ifdef TIGHTDB_DEBUG
    void Verify() const; // Must be upper case to avoid conflict with macro in ObjC
    void to_dot(std::ostream&, StringData title = StringData()) const;
    void print() const;
    MemStats stats() const;
    void dump_node_structure() const; // To std::cerr (for GDB)
    void dump_node_structure(std::ostream&, int level) const;
#else
    void Verify() const {}
#endif

    class Parent;

protected:
    /// Get a pointer to the accessor of the specified subtable. The
    /// accessor will be created if it does not already exist.
    ///
    /// The returned table pointer must **always** end up being
    /// wrapped in some instantiation of BasicTableRef<>.
    Table* get_subtable_ptr(std::size_t col_ndx, std::size_t row_ndx);

    /// See non-const get_subtable_ptr().
    const Table* get_subtable_ptr(std::size_t col_ndx, std::size_t row_ndx) const;

    /// Compare the rows of two tables under the assumption that the
    /// two tables have the same spec, and therefore the same sequence
    /// of columns.
    bool compare_rows(const Table&) const;

    void insert_into(Table* parent, std::size_t col_ndx, std::size_t row_ndx) const;

    void set_into_mixed(Table* parent, std::size_t col_ndx, std::size_t row_ndx) const;

    void initialize_link_targets();
    void create_backlinks_column(std::size_t source_table_ndx, std::size_t source_table_column_ndx);
    ColumnBackLink& get_backlink_column(std::size_t source_table_ndx, std::size_t source_table_column_ndx);
    void update_backlink_column_ref(std::size_t source_table_ndx, std::size_t old_column_ndx, std::size_t new_column_ndx);

private:
    class SliceWriter;

    // view management support:
    void from_view_remove(std::size_t row_ndx, TableViewBase* view); // FIXME: Please rename to remove_by_view()

    void do_remove(std::size_t row_ndx);

    // Number of rows in this table
    std::size_t m_size;

<<<<<<< HEAD
    std::vector<size_t> m_link_chain;

    // On-disk format
=======
    // Underlying array structure. `m_top` is in use only for root tables; that
    // is, for tables with independent descriptor. `m_columns` contains a ref
    // for each column and search index in order of the columns. A search index
    // ref alwasy occurs immediately after the ref of the column to which the
    // search index belongs.
>>>>>>> adba1f7d
    Array m_top;
    Array m_columns; // 2nd slot in m_top (for root tables)
    Spec m_spec;     // 1st slot in m_top  (for root tables)

    // Is empty when the table accessor refers to a degenerate subtable,
    // otherwise it contains precisely one column accessor for each column in
    // the table, in order.
    //
    // In some cases an entry may contain null. This is currently possible only
    // in connection with Group::advance_transact(), but it means that several
    // member functions must be prepared to handle these null entries; in
    // particular, detach(), ~Table(), functions called on behalf of detach()
    // and ~Table(), and functiones called on behalf of
    // Group::advance_transact().
    //
    // FIXME: Change to `std::vector<ColumnBase*> m_col_accessors`. When this is
    // done, it is expected that it will be able to contain null-entries in
    // other cases than during Group::advance_transact(), but only after a
    // memory allocation failure.
    Array m_cols;

    mutable std::size_t m_ref_count;
    mutable const StringIndex* m_search_index;

    // If this table is a root table (has independent descriptor),
    // then Table::m_descriptor refers to the accessor of its
    // descriptor when, and only when the descriptor accessor
    // exists. This is used to ensure that at most one descriptor
    // accessor exists for each underlying descriptor at any given
    // point in time. Subdescriptors are kept unique by means of a
    // registry in the parent descriptor. Table::m_descriptor is
    // always null for tables with shared descriptor.
    mutable Descriptor* m_descriptor;

    // Table view instances
    mutable std::vector<const TableViewBase*> m_views;

    typedef std::vector<RowBase*> row_accessors;
    mutable row_accessors m_row_accessors;

#ifdef TIGHTDB_ENABLE_REPLICATION
    // Used only in connection with
    // SharedGroup::advance_read_transact().
    bool m_dirty;
#endif

    /// Disable copying assignment.
    ///
    /// It could easily be implemented by calling assign(), but the
    /// non-checking nature of the low-level dynamically typed API
    /// makes it too risky to offer this feature as an
    /// operator.
    ///
    /// FIXME: assign() has not yet been implemented, but the
    /// intention is that it will copy the rows of the argument table
    /// into this table after clearing the original contents, and for
    /// target tables without a shared spec, it would also copy the
    /// spec. For target tables with shared spec, it would be an error
    /// to pass an argument table with an incompatible spec, but
    /// assign() would not check for spec compatibility. This would
    /// make it ideal as a basis for implementing operator=() for
    /// typed tables.
    Table& operator=(const Table&);

    /// Used when constructing an accessor whose lifetime is going to be managed
    /// by reference counting. The lifetime of accessors of free-standing tables
    /// allocated on the stack by the application is not managed by reference
    /// counting, so that is a case where this tag must **not** be specified.
    class ref_count_tag {};

    /// Create an accessor for table with independent spec, and whose
    /// lifetime is managed by reference counting.
    Table(ref_count_tag, Allocator&, ref_type top_ref, Parent*, std::size_t ndx_in_parent);

    /// Create an accessor for a subtable with shared spec, and whose lifetime
    /// is managed by reference counting.
    ///
    /// It is possible to construct an accessor for a degenerate subtable by
    /// passing zero for \a columns_ref. In this case the columns will be
    /// created on demand (instantiate_before_change()).
    Table(ref_count_tag, ConstSubspecRef shared_spec, ref_type columns_ref, Parent*,
          std::size_t ndx_in_parent);

    void init_from_ref(ref_type top_ref, ArrayParent*, std::size_t ndx_in_parent);
    void init_from_ref(ConstSubspecRef shared_spec, ref_type columns_ref,
                       ArrayParent* parent, std::size_t ndx_in_parent);

    // Detaches all subtable accessors
    static void do_insert_column(Descriptor&, std::size_t column_ndx,
                                 DataType type, StringData name);
    static void do_remove_column(Descriptor&, std::size_t column_ndx);
    static void do_rename_column(Descriptor&, std::size_t column_ndx, StringData name);

    struct InsertSubtableColumns;
    struct RemoveSubtableColumns;

    void insert_root_column(std::size_t column_ndx, DataType type, StringData name);
    void remove_root_column(std::size_t column_ndx);

    struct SubtableUpdater {
        virtual void update(const ColumnTable&, std::size_t row_ndx, Array& subcolumns) = 0;
        virtual ~SubtableUpdater() {}
    };
    static void update_subtables(Descriptor&, SubtableUpdater&);
    void update_subtables(const std::size_t* path_begin, const std::size_t* path_end,
                          SubtableUpdater&);

    struct AccessorUpdater {
        virtual void update(Table&) = 0;
        virtual void update_parent(Table&) = 0;
        virtual ~AccessorUpdater() {}
    };
    void update_accessors(const std::size_t* col_path_begin, const std::size_t* col_path_end,
                          AccessorUpdater&);

    void create_columns();
    ColumnBase* create_column_accessor(ColumnType, std::size_t col_ndx, std::size_t ndx_in_parent);
    void create_column_accessors();
    void destroy_column_accessors() TIGHTDB_NOEXCEPT;

    /// A subtable column (a column of type `type_table`) is
    /// essentially just a column of 'refs' pointing to the root node
    /// of each subtable.
    ///
    /// To save space in the database file, a subtable in such a
    /// column always starts out in a degenerate form where nothing is
    /// allocated on its behalf, and a null 'ref' is stored in the
    /// corresponding slot of the column. A subtable remains in this
    /// degenrate state until the first row is added to the subtable.
    ///
    /// For this scheme to work, it must be (and is) possible to
    /// create a table accessor that refers to a degenerate
    /// subtable. A table accessor (instance of `Table`) refers to a
    /// degenerate subtable if, and only if the 'columns' array
    /// accessor member (`Table::m_columns`) is attached.
    ///
    /// This function returns true if, and only if `Table::m_columns`
    /// in detached.
    ///
    /// FIXME: The fact that `Table::m_columns` may be detached means
    /// that many functions (even non-modifying functions) need to
    /// check for that before accessing the contents of the
    /// table. This incurs a runtime overhead. Consider whether this
    /// overhead can be eliminated by having `Table::m_columns` always
    /// attached to something, and then detect the degenerate state in
    /// a different way.
    bool is_degenerate() const TIGHTDB_NOEXCEPT;

    /// Called in the context of Group::commit() to ensure that
    /// attached table accessors stay valid across a commit. Please
    /// note that this works only for non-transactional commits. Table
    /// accessors obtained during a transaction are always detached
    /// when the transaction ends.
    void update_from_parent(std::size_t old_baseline) TIGHTDB_NOEXCEPT;

    /// After a column has been inserted or removed, this function is called to
    /// allow column accessors at higer column indexes to update cached
    /// information pertaining to their index within the table.
    ///
    /// \column_ndx_begin The index of the first column whose accessor may need
    /// to be updated.
    ///
    /// \param ndx_in_parent_diff The change in the index of a column within
    /// Table::m_columns. Note that this may differ from the change in logical
    /// column index due to the presence of search indexes in Table::m_columns.
    void adjust_column_index(std::size_t column_ndx_begin, int ndx_in_parent_diff)
        TIGHTDB_NOEXCEPT;

    void set_index(std::size_t column_ndx, bool update_spec);

    // Support function for conversions
    void to_json_row(std::size_t row_ndx, std::ostream& out) const;
    void to_string_header(std::ostream& out, std::vector<std::size_t>& widths) const;
    void to_string_row(std::size_t row_ndx, std::ostream& out,
                       const std::vector<std::size_t>& widths) const;

    // Detach accessor from underlying table. Caller must ensure that
    // a reference count exists upon return, for example by obtaining
    // an extra reference count before the call.
    //
    // This function puts this table accessor into the detached
    // state. This detaches it from the underlying structure of array
    // nodes. It also recursively detaches accessors for subtables,
    // and the type descriptor accessor. When this function returns,
    // is_attached() will return false.
    //
    // This function may be called for a table accessor that is
    // already in the detached state (idempotency).
    //
    // It is also valid to call this function for a table accessor
    // that has not yet been detached, but whose underlying structure
    // of arrays have changed in an unpredictable/unknown way. This
    // kind of change generally happens when a modifying table
    // operation fails, and also when one transaction is ended and a
    // new one is started.
    void detach() TIGHTDB_NOEXCEPT;

    /// Detach and remove all attached subtable accessors.
    void discard_subtable_accessors() TIGHTDB_NOEXCEPT;

    // Detach the type descriptor accessor if it exists.
    void discard_desc_accessor() TIGHTDB_NOEXCEPT;

    void bind_ref() const TIGHTDB_NOEXCEPT { ++m_ref_count; }
    void unbind_ref() const TIGHTDB_NOEXCEPT { if (--m_ref_count == 0) delete this; }

    void register_view(const TableViewBase* view);
    void unregister_view(const TableViewBase* view) TIGHTDB_NOEXCEPT;
    void detach_views_except(const TableViewBase* view) TIGHTDB_NOEXCEPT;

    void register_row_accessor(RowBase*) const;
    void unregister_row_accessor(RowBase*) const TIGHTDB_NOEXCEPT;
    void discard_row_accessors() TIGHTDB_NOEXCEPT;

    class UnbindGuard;

    ColumnType get_real_column_type(std::size_t column_ndx) const TIGHTDB_NOEXCEPT;

    const Array* get_column_root(std::size_t col_ndx) const TIGHTDB_NOEXCEPT;
    std::pair<const Array*, const Array*> get_string_column_roots(std::size_t col_ndx) const
        TIGHTDB_NOEXCEPT;

    const ColumnBase& get_column_base(std::size_t column_ndx) const TIGHTDB_NOEXCEPT;
    ColumnBase& get_column_base(std::size_t column_ndx);
    template <class T, ColumnType col_type> T& get_column(std::size_t ndx);
    template <class T, ColumnType col_type> const T& get_column(std::size_t ndx) const TIGHTDB_NOEXCEPT;
    Column& get_column(std::size_t column_ndx);
    const Column& get_column(std::size_t column_ndx) const TIGHTDB_NOEXCEPT;
    ColumnFloat& get_column_float(std::size_t column_ndx);
    const ColumnFloat& get_column_float(std::size_t column_ndx) const TIGHTDB_NOEXCEPT;
    ColumnDouble& get_column_double(std::size_t column_ndx);
    const ColumnDouble& get_column_double(std::size_t column_ndx) const TIGHTDB_NOEXCEPT;
    AdaptiveStringColumn& get_column_string(std::size_t column_ndx);
    const AdaptiveStringColumn& get_column_string(std::size_t column_ndx) const TIGHTDB_NOEXCEPT;
    ColumnBinary& get_column_binary(std::size_t column_ndx);
    const ColumnBinary& get_column_binary(std::size_t column_ndx) const TIGHTDB_NOEXCEPT;
    ColumnStringEnum& get_column_string_enum(std::size_t column_ndx);
    const ColumnStringEnum& get_column_string_enum(std::size_t column_ndx) const TIGHTDB_NOEXCEPT;
    ColumnTable& get_column_table(std::size_t column_ndx);
    const ColumnTable& get_column_table(std::size_t column_ndx) const TIGHTDB_NOEXCEPT;
    ColumnMixed& get_column_mixed(std::size_t column_ndx);
    const ColumnMixed& get_column_mixed(std::size_t column_ndx) const TIGHTDB_NOEXCEPT;

    void instantiate_before_change();
    void validate_column_type(const ColumnBase& column, ColumnType expected_type, std::size_t ndx) const;

    static std::size_t get_size_from_ref(ref_type top_ref, Allocator&) TIGHTDB_NOEXCEPT;
    static std::size_t get_size_from_ref(ref_type spec_ref, ref_type columns_ref,
                                         Allocator&) TIGHTDB_NOEXCEPT;

    /// Create an empty table with independent spec and return just
    /// the reference to the underlying memory.
    static ref_type create_empty_table(Allocator&);

    /// Create a column of the specified type, fill it with the
    /// specified number of default values, and return just the
    /// reference to the underlying memory.
    static ref_type create_column(DataType column_type, size_t num_default_values, Allocator&);

    /// Construct a copy of the columns array of this table using the
    /// specified allocator and return just the ref to that array.
    ///
    /// In the clone, no string column will be of the enumeration
    /// type.
    ref_type clone_columns(Allocator&) const;

    /// Construct a complete copy of this table (including its spec)
    /// using the specified allocator and return just the ref to the
    /// new top array.
    ref_type clone(Allocator&) const;

    // Precondition: 1 <= end - begin
    std::size_t* record_subtable_path(std::size_t* begin,
                                      std::size_t* end) const TIGHTDB_NOEXCEPT;

    /// Get a pointer to the accessor of the specified subtable if the
    /// accessor exists, otherwise this function return null.
    Table* get_subtable_accessor(std::size_t col_ndx, std::size_t row_ndx) TIGHTDB_NOEXCEPT;

    void discard_subtable_accessor(std::size_t col_ndx, std::size_t row_ndx) TIGHTDB_NOEXCEPT;

    void adj_accessors_insert_rows(std::size_t row_ndx, std::size_t num_rows) TIGHTDB_NOEXCEPT;
    void adj_accessors_erase_row(std::size_t row_ndx) TIGHTDB_NOEXCEPT;
    void adj_accessors_move_last_over(std::size_t target_row_ndx, std::size_t last_row_ndx)
        TIGHTDB_NOEXCEPT;
    void adj_clear_nonroot() TIGHTDB_NOEXCEPT;

#ifdef TIGHTDB_ENABLE_REPLICATION
    Replication* get_repl() TIGHTDB_NOEXCEPT;

    void recursive_mark_dirty() TIGHTDB_NOEXCEPT;
    void insert_null_column_accessor(std::size_t col_ndx);
    void erase_column_accessor(std::size_t col_ndx) TIGHTDB_NOEXCEPT;

    /// \param spec_ndx_in_parent Ignored for root tables; that is, for tables
    /// with independent descriptor.
    void refresh_after_advance_transact(std::size_t ndx_in_parent, std::size_t spec_ndx_in_parent);
#endif

#ifdef TIGHTDB_DEBUG
    void to_dot_internal(std::ostream&) const;
#endif

    friend class SubtableNode;
    friend class _impl::TableFriend;
    friend class Query;
    template<class> friend class util::bind_ptr;
    friend class LangBindHelper;
    friend class TableViewBase;
    friend class TableView;
    template<class T> friend class Columns;
    friend class Columns<StringData>;
    friend class ParentNode;
    template<class> friend class SequentialGetter;
    friend class RowBase;
};


inline void Table::remove(std::size_t row_ndx)
{
    detach_views_except(0);
    do_remove(row_ndx);
}

inline void Table::from_view_remove(std::size_t row_ndx, TableViewBase* view)
{
    detach_views_except(view);
    do_remove(row_ndx);
}

inline void Table::remove_last()
{
    if (!is_empty())
        remove(size()-1);
}

inline void Table::register_view(const TableViewBase* view)
{
    m_views.push_back(view);
}



class Table::Parent: public ArrayParent {
public:
    ~Parent() TIGHTDB_NOEXCEPT TIGHTDB_OVERRIDE {}

protected:
    virtual StringData get_child_name(std::size_t child_ndx) const TIGHTDB_NOEXCEPT;

    /// Returns true if this parent is a Group (i.e. the child is a
    /// top-level table.
    virtual bool is_parent_group() const TIGHTDB_NOEXCEPT {return false;}

    /// If this table parent is a column of some parent table, then this
    /// function must return the pointer to the parent table, otherwise it must
    /// return null.
    ///
    /// If \a column_ndx_out is not null, this function must assign the index of
    /// the column within the parent table to `*column_ndx_out` when , and only
    /// when this table parent is a column in a parent table.
    virtual Table* get_parent_table(std::size_t* column_ndx_out = 0) const TIGHTDB_NOEXCEPT;

    /// Must be called whenever a child table accessor is about to be destroyed.
    ///
    /// Note that the argument is a pointer to the child Table rather than its
    /// `ndx_in_parent` property. This is because it must be able to operate
    /// with only the Minimal Accessor Hierarchy Consistency Guarantee.
    virtual void child_accessor_destroyed(Table* child) TIGHTDB_NOEXCEPT = 0;

    virtual std::size_t* record_subtable_path(std::size_t* begin,
                                              std::size_t* end) TIGHTDB_NOEXCEPT;

    friend class Table;
};





// Implementation:

inline bool Table::is_attached() const TIGHTDB_NOEXCEPT
{
    // Note that it is not possible to tie the state of attachment of a table to
    // the state of attachment of m_top, because tables with shared spec do not
    // have a 'top' array. Neither is it possible to tie it to the state of
    // attachment of m_columns, because subtables with shared spec start out in
    // a degenerate form where they do not have a 'columns' array. For these
    // reasons, it is neccessary to define the notion of attachment for a table
    // as follows: A table is attached if, and ony if m_column stores a non-null
    // parent pointer. This works because even for degenerate subtables,
    // m_columns is initialized with the correct parent pointer.
    return m_columns.has_parent();
}

inline bool Table::is_linkable() const TIGHTDB_NOEXCEPT
{
    return (get_parent_group() != NULL);
}

inline StringData Table::get_name() const TIGHTDB_NOEXCEPT
{
    TIGHTDB_ASSERT(is_attached());
    const Array& real_top = m_top.is_attached() ? m_top : m_columns;
    ArrayParent* parent = real_top.get_parent();
    if (!parent)
        return StringData();
    std::size_t index_in_parent = real_top.get_ndx_in_parent();
    TIGHTDB_ASSERT(dynamic_cast<Parent*>(parent));
    return static_cast<Parent*>(parent)->get_child_name(index_in_parent);
}

inline std::size_t Table::get_column_count() const TIGHTDB_NOEXCEPT
{
    TIGHTDB_ASSERT(is_attached());
    return m_spec.get_public_column_count();
}

inline StringData Table::get_column_name(std::size_t ndx) const TIGHTDB_NOEXCEPT
{
    TIGHTDB_ASSERT(ndx < get_column_count());
    return m_spec.get_column_name(ndx);
}

inline std::size_t Table::get_column_index(StringData name) const TIGHTDB_NOEXCEPT
{
    TIGHTDB_ASSERT(is_attached());
    return m_spec.get_column_index(name);
}

inline ColumnType Table::get_real_column_type(std::size_t ndx) const TIGHTDB_NOEXCEPT
{
    TIGHTDB_ASSERT(ndx < m_spec.get_column_count());
    return m_spec.get_real_column_type(ndx);
}

inline DataType Table::get_column_type(std::size_t ndx) const TIGHTDB_NOEXCEPT
{
    TIGHTDB_ASSERT(ndx < m_spec.get_column_count());
    return m_spec.get_column_type(ndx);
}

template <class C, ColumnType coltype>
C& Table::get_column(std::size_t ndx)
{
    ColumnBase& column = get_column_base(ndx);
#ifdef TIGHTDB_DEBUG
    validate_column_type(column, coltype, ndx);
#endif
    return static_cast<C&>(column);
}

template <class C, ColumnType coltype>
const C& Table::get_column(std::size_t ndx) const TIGHTDB_NOEXCEPT
{
    const ColumnBase& column = get_column_base(ndx);
#ifdef TIGHTDB_DEBUG
    validate_column_type(column, coltype, ndx);
#endif
    return static_cast<const C&>(column);
}

inline bool Table::has_shared_type() const TIGHTDB_NOEXCEPT
{
    TIGHTDB_ASSERT(is_attached());
    return !m_top.is_attached();
}


class Table::UnbindGuard {
public:
    UnbindGuard(Table* table) TIGHTDB_NOEXCEPT: m_table(table)
    {
    }

    ~UnbindGuard() TIGHTDB_NOEXCEPT
    {
        if (m_table)
            m_table->unbind_ref();
    }

    Table& operator*() const TIGHTDB_NOEXCEPT
    {
        return *m_table;
    }

    Table* operator->() const TIGHTDB_NOEXCEPT
    {
        return m_table;
    }

    Table* get() const TIGHTDB_NOEXCEPT
    {
        return m_table;
    }

    Table* release() TIGHTDB_NOEXCEPT
    {
        Table* table = m_table;
        m_table = 0;
        return table;
    }

private:
    Table* m_table;
};


inline Table::Table(Allocator& alloc):
    m_size(0), m_top(alloc), m_columns(alloc), m_spec(alloc), m_ref_count(1), m_search_index(0),
    m_descriptor(0)
{
#ifdef TIGHTDB_ENABLE_REPLICATION
    m_dirty = false;
#endif
    ref_type ref = create_empty_table(alloc); // Throws
    init_from_ref(ref, null_ptr, 0);
}

inline Table::Table(const Table& t, Allocator& alloc):
    m_size(0), m_top(alloc), m_columns(alloc), m_spec(alloc), m_ref_count(1), m_search_index(0),
    m_descriptor(0)
{
#ifdef TIGHTDB_ENABLE_REPLICATION
    m_dirty = false;
#endif
    ref_type ref = t.clone(alloc); // Throws
    init_from_ref(ref, null_ptr, 0);
}

inline Table::Table(ref_count_tag, Allocator& alloc, ref_type top_ref,
                    Parent* parent, std::size_t ndx_in_parent):
    m_size(0), m_top(alloc), m_columns(alloc), m_spec(alloc), m_ref_count(0), m_search_index(0),
    m_descriptor(0)
{
#ifdef TIGHTDB_ENABLE_REPLICATION
    m_dirty = false;
#endif
    init_from_ref(top_ref, parent, ndx_in_parent);
}

inline Table::Table(ref_count_tag, ConstSubspecRef shared_spec, ref_type columns_ref,
                    Parent* parent, std::size_t ndx_in_parent):
    m_size(0), m_top(shared_spec.get_alloc()), m_columns(shared_spec.get_alloc()),
    m_spec(shared_spec.get_alloc()), m_ref_count(0), m_search_index(0), m_descriptor(0)
{
#ifdef TIGHTDB_ENABLE_REPLICATION
    m_dirty = false;
#endif
    init_from_ref(shared_spec, columns_ref, parent, ndx_in_parent);
}


inline void Table::set_index(std::size_t column_ndx)
{
    discard_subtable_accessors();
    set_index(column_ndx, true);
}

inline TableRef Table::create(Allocator& alloc)
{
    ref_type ref = create_empty_table(alloc); // Throws
    Table* table = new Table(ref_count_tag(), alloc, ref, null_ptr, 0); // Throws
    return table->get_table_ref();
}

inline TableRef Table::copy(Allocator& alloc) const
{
    ref_type ref = clone(alloc); // Throws
    Table* table = new Table(ref_count_tag(), alloc, ref, null_ptr, 0); // Throws
    return table->get_table_ref();
}

// For use by queries
template<class T> inline Columns<T> Table::column(std::size_t column)
{
    std::vector<size_t> tmp = m_link_chain;
    m_link_chain.clear();
    if (tmp.size() == 1)
        return Columns<T>(column, this, tmp[0]);
    else if (tmp.size() == 0)
        return Columns<T>(column, this);
    else
        TIGHTDB_ASSERT(false); // can currently only follow 1 link
}

// For use by queries
inline Table& Table::link(size_t link_column)
{
    m_link_chain.push_back(link_column);
    return *this;
}

inline bool Table::is_empty() const TIGHTDB_NOEXCEPT
{
    return m_size == 0;
}

inline std::size_t Table::size() const TIGHTDB_NOEXCEPT
{
    return m_size;
}

inline Table::RowExpr Table::front() TIGHTDB_NOEXCEPT
{
    TIGHTDB_ASSERT(!is_empty());
    return RowExpr(this, 0);
}

inline Table::ConstRowExpr Table::front() const TIGHTDB_NOEXCEPT
{
    TIGHTDB_ASSERT(!is_empty());
    return ConstRowExpr(this, 0);
}

inline Table::RowExpr Table::back() TIGHTDB_NOEXCEPT
{
    TIGHTDB_ASSERT(!is_empty());
    return RowExpr(this, m_size-1);
}

inline Table::ConstRowExpr Table::back() const TIGHTDB_NOEXCEPT
{
    TIGHTDB_ASSERT(!is_empty());
    return ConstRowExpr(this, m_size-1);
}

inline Table::RowExpr Table::operator[](std::size_t row_ndx) TIGHTDB_NOEXCEPT
{
    TIGHTDB_ASSERT(row_ndx < size());
    return RowExpr(this, row_ndx);
}

inline Table::ConstRowExpr Table::operator[](std::size_t row_ndx) const TIGHTDB_NOEXCEPT
{
    TIGHTDB_ASSERT(row_ndx < size());
    return ConstRowExpr(this, row_ndx);
}

inline const Table* Table::get_subtable_ptr(std::size_t col_ndx, std::size_t row_ndx) const
{
    return const_cast<Table*>(this)->get_subtable_ptr(col_ndx, row_ndx); // Throws
}

inline void Table::insert_bool(std::size_t column_ndx, std::size_t row_ndx, bool value)
{
    insert_int(column_ndx, row_ndx, value);
}

inline void Table::insert_datetime(std::size_t column_ndx, std::size_t row_ndx, DateTime value)
{
    insert_int(column_ndx, row_ndx, value.get_datetime());
}

template<class E>
inline void Table::insert_enum(std::size_t column_ndx, std::size_t row_ndx, E value)
{
    insert_int(column_ndx, row_ndx, value);
}

inline void Table::insert_subtable(std::size_t col_ndx, std::size_t row_ndx)
{
    insert_subtable(col_ndx, row_ndx, 0); // Null stands for an empty table
}

template<class E>
inline void Table::set_enum(std::size_t column_ndx, std::size_t row_ndx, E value)
{
    set_int(column_ndx, row_ndx, value);
}

inline TableRef Table::get_subtable(std::size_t column_ndx, std::size_t row_ndx)
{
    return TableRef(get_subtable_ptr(column_ndx, row_ndx));
}

inline ConstTableRef Table::get_subtable(std::size_t column_ndx, std::size_t row_ndx) const
{
    return ConstTableRef(get_subtable_ptr(column_ndx, row_ndx));
}

inline ConstTableRef Table::get_parent_table(std::size_t* column_ndx_out) const TIGHTDB_NOEXCEPT
{
    return const_cast<Table*>(this)->get_parent_table(column_ndx_out);
}

inline bool Table::operator==(const Table& t) const
{
    return m_spec == t.m_spec && compare_rows(t); // Throws
}

inline bool Table::operator!=(const Table& t) const
{
    return !(*this == t); // Throws
}

inline void Table::insert_into(Table* parent, std::size_t col_ndx, std::size_t row_ndx) const
{
    parent->insert_subtable(col_ndx, row_ndx, this);
}

inline void Table::set_into_mixed(Table* parent, std::size_t col_ndx, std::size_t row_ndx) const
{
    parent->insert_mixed_subtable(col_ndx, row_ndx, this);
}

inline std::size_t Table::get_size_from_ref(ref_type top_ref, Allocator& alloc) TIGHTDB_NOEXCEPT
{
    const char* top_header = alloc.translate(top_ref);
    std::pair<int_least64_t, int_least64_t> p = Array::get_two(top_header, 0);
    ref_type spec_ref = to_ref(p.first), columns_ref = to_ref(p.second);
    return get_size_from_ref(spec_ref, columns_ref, alloc);
}

inline void Table::update_backlink_column_ref(std::size_t source_table_ndx, std::size_t old_column_ndx, std::size_t new_column_ndx)
{
    m_spec.update_backlink_column_ref(source_table_ndx, old_column_ndx, new_column_ndx);
}

inline bool Table::is_degenerate() const TIGHTDB_NOEXCEPT
{
    return !m_columns.is_attached();
}

inline std::size_t* Table::record_subtable_path(std::size_t* begin,
                                                std::size_t* end) const TIGHTDB_NOEXCEPT
{
    const Array& real_top = m_top.is_attached() ? m_top : m_columns;
    std::size_t index_in_parent = real_top.get_ndx_in_parent();
    TIGHTDB_ASSERT(begin < end);
    *begin++ = index_in_parent;
    ArrayParent* parent = real_top.get_parent();
    TIGHTDB_ASSERT(parent);
    TIGHTDB_ASSERT(dynamic_cast<Parent*>(parent));
    return static_cast<Parent*>(parent)->record_subtable_path(begin, end);
}

inline std::size_t* Table::Parent::record_subtable_path(std::size_t* begin,
                                                        std::size_t*) TIGHTDB_NOEXCEPT
{
    return begin;
}

template<class T>
typename T::RowAccessor Table::get_link_accessor(std::size_t column_ndx, std::size_t row_ndx)
{
    size_t row_pos_in_target = get_link(column_ndx, row_ndx);
    TableRef target_table = get_link_target(column_ndx);

    Table* table = &*target_table;
    T* typed_table = (T*)(table);
    return (*typed_table)[row_pos_in_target];
}

#ifdef TIGHTDB_ENABLE_REPLICATION
inline Replication* Table::get_repl() TIGHTDB_NOEXCEPT
{
    return m_top.get_alloc().get_replication();
}
#endif


// The purpose of this class is to give internal access to some, but
// not all of the non-public parts of the Table class.
class _impl::TableFriend {
public:
    typedef Table::UnbindGuard UnbindGuard;

    static ref_type create_empty_table(Allocator& alloc)
    {
        return Table::create_empty_table(alloc); // Throws
    }

    static ref_type clone(const Table& table, Allocator& alloc)
    {
        return table.clone(alloc); // Throws
    }

    static ref_type clone_columns(const Table& table, Allocator& alloc)
    {
        return table.clone_columns(alloc); // Throws
    }

    static Table* create_ref_counted(Allocator& alloc, ref_type top_ref,
                                     Table::Parent* parent, std::size_t ndx_in_parent)
    {
        return new Table(Table::ref_count_tag(), alloc, top_ref, parent, ndx_in_parent); // Throws
    }

    static Table* create_ref_counted(ConstSubspecRef shared_spec, ref_type columns_ref,
                                     Table::Parent* parent, std::size_t ndx_in_parent)
    {
        return new Table(Table::ref_count_tag(), shared_spec, columns_ref,
                         parent, ndx_in_parent); // Throws
    }

    static void set_top_parent(Table& table, ArrayParent* parent,
                               std::size_t ndx_in_parent) TIGHTDB_NOEXCEPT
    {
        table.m_top.set_parent(parent, ndx_in_parent);
    }

    static void update_from_parent(Table& table, std::size_t old_baseline) TIGHTDB_NOEXCEPT
    {
        table.update_from_parent(old_baseline);
    }

    static void detach(Table& table) TIGHTDB_NOEXCEPT
    {
        table.detach();
    }

    static void discard_row_accessors(Table& table) TIGHTDB_NOEXCEPT
    {
        table.discard_row_accessors();
    }

    static void discard_subtable_accessors(Table& table) TIGHTDB_NOEXCEPT
    {
        table.discard_subtable_accessors();
    }

    static void discard_subtable_accessor(Table& table, std::size_t col_ndx, std::size_t row_ndx)
        TIGHTDB_NOEXCEPT
    {
        table.discard_subtable_accessor(col_ndx, row_ndx);
    }

    static void bind_ref(Table& table) TIGHTDB_NOEXCEPT
    {
        table.bind_ref();
    }

    static void unbind_ref(Table& table) TIGHTDB_NOEXCEPT
    {
        table.unbind_ref();
    }

    static bool compare_rows(const Table& a, const Table& b)
    {
        return a.compare_rows(b); // Throws
    }

    static std::size_t get_size_from_ref(ref_type ref, Allocator& alloc) TIGHTDB_NOEXCEPT
    {
        return Table::get_size_from_ref(ref, alloc);
    }

    static std::size_t get_size_from_ref(ref_type spec_ref, ref_type columns_ref,
                                         Allocator& alloc) TIGHTDB_NOEXCEPT
    {
        return Table::get_size_from_ref(spec_ref, columns_ref, alloc);
    }

    static Spec* get_spec(Table& table) TIGHTDB_NOEXCEPT
    {
        return &table.m_spec;
    }

    static const Spec* get_spec(const Table& table) TIGHTDB_NOEXCEPT
    {
        return &table.m_spec;
    }

    static std::size_t* record_subtable_path(const Table& table, std::size_t* begin,
                                             std::size_t* end) TIGHTDB_NOEXCEPT
    {
        return table.record_subtable_path(begin, end);
    }

    static void insert_column(Descriptor& desc, std::size_t column_ndx,
                              DataType type, StringData name)
    {
        Table::do_insert_column(desc, column_ndx, type, name); // Throws
    }

    static void remove_column(Descriptor& desc, std::size_t column_ndx)
    {
        Table::do_remove_column(desc, column_ndx); // Throws
    }

    static void rename_column(Descriptor& desc, std::size_t column_ndx, StringData name)
    {
        Table::do_rename_column(desc, column_ndx, name); // Throws
    }

    static void clear_root_table_desc(const Table& root_table) TIGHTDB_NOEXCEPT
    {
        TIGHTDB_ASSERT(!root_table.has_shared_type());
        root_table.m_descriptor = 0;
    }

    static Table* get_subtable_accessor(Table& table, std::size_t col_ndx,
                                        std::size_t row_ndx) TIGHTDB_NOEXCEPT
    {
        return table.get_subtable_accessor(col_ndx, row_ndx);
    }

    static void adj_accessors_insert_rows(Table& table, std::size_t row_ndx,
                                          std::size_t num_rows) TIGHTDB_NOEXCEPT
    {
        table.adj_accessors_insert_rows(row_ndx, num_rows);
    }

    static void adj_accessors_erase_row(Table& table, std::size_t row_ndx) TIGHTDB_NOEXCEPT
    {
        table.adj_accessors_erase_row(row_ndx);
    }

    static void adj_accessors_move_last_over(Table& table, std::size_t target_row_ndx,
                                             std::size_t last_row_ndx) TIGHTDB_NOEXCEPT
    {
        table.adj_accessors_move_last_over(target_row_ndx, last_row_ndx);
    }

    static void adj_clear_nonroot(Table& table) TIGHTDB_NOEXCEPT
    {
        table.adj_clear_nonroot();
    }

    static Descriptor* get_root_table_desc_accessor(Table& root_table) TIGHTDB_NOEXCEPT
    {
        return root_table.m_descriptor;
    }

    typedef Table::AccessorUpdater AccessorUpdater;
    static void update_accessors(Table& table, const std::size_t* col_path_begin,
                                 const std::size_t* col_path_end, AccessorUpdater& updatder)
    {
        table.update_accessors(col_path_begin, col_path_end, updatder); // Throws
    }

#ifdef TIGHTDB_ENABLE_REPLICATION
    static void mark_dirty(Table& table) TIGHTDB_NOEXCEPT
    {
        table.m_dirty = true;
    }

    static void recursive_mark_dirty(Table& table) TIGHTDB_NOEXCEPT
    {
        table.recursive_mark_dirty();
    }

    static void insert_null_column_accessor(Table& table, std::size_t col_ndx)
    {
        table.insert_null_column_accessor(col_ndx); // Throws
    }

    static void erase_column_accessor(Table& table, std::size_t col_ndx) TIGHTDB_NOEXCEPT
    {
        table.erase_column_accessor(col_ndx);
    }

    static void refresh_after_advance_transact(Table& table, std::size_t ndx_in_parent,
                                               std::size_t spec_ndx_in_parent)
    {
        table.refresh_after_advance_transact(ndx_in_parent, spec_ndx_in_parent); // Throws
    }
#endif

    static void initialize_link_targets(Table& table) TIGHTDB_NOEXCEPT
    {
        table.initialize_link_targets();
    }
};


} // namespace tightdb

#endif // TIGHTDB_TABLE_HPP<|MERGE_RESOLUTION|>--- conflicted
+++ resolved
@@ -667,17 +667,11 @@
     // Number of rows in this table
     std::size_t m_size;
 
-<<<<<<< HEAD
-    std::vector<size_t> m_link_chain;
-
-    // On-disk format
-=======
     // Underlying array structure. `m_top` is in use only for root tables; that
     // is, for tables with independent descriptor. `m_columns` contains a ref
     // for each column and search index in order of the columns. A search index
     // ref alwasy occurs immediately after the ref of the column to which the
     // search index belongs.
->>>>>>> adba1f7d
     Array m_top;
     Array m_columns; // 2nd slot in m_top (for root tables)
     Spec m_spec;     // 1st slot in m_top  (for root tables)
