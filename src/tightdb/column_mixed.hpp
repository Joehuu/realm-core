/*************************************************************************
 *
 * TIGHTDB CONFIDENTIAL
 * __________________
 *
 *  [2011] - [2012] TightDB Inc
 *  All Rights Reserved.
 *
 * NOTICE:  All information contained herein is, and remains
 * the property of TightDB Incorporated and its suppliers,
 * if any.  The intellectual and technical concepts contained
 * herein are proprietary to TightDB Incorporated
 * and its suppliers and may be covered by U.S. and Foreign Patents,
 * patents in process, and are protected by trade secret or copyright law.
 * Dissemination of this information or reproduction of this material
 * is strictly forbidden unless prior written permission is obtained
 * from TightDB Incorporated.
 *
 **************************************************************************/
#ifndef TIGHTDB_COLUMN_MIXED_HPP
#define TIGHTDB_COLUMN_MIXED_HPP

#include <tightdb/column.hpp>
#include <tightdb/column_type.hpp>
#include <tightdb/column_table.hpp>
#include <tightdb/column_binary.hpp>
#include <tightdb/table.hpp>
#include <tightdb/index.hpp>
#include <tightdb/utilities.hpp>
#include <limits>


namespace tightdb {


// Pre-declarations
class ColumnBinary;

class ColumnMixed : public ColumnBase {
public:
    /// Create a free-standing mixed column.
    ColumnMixed();

    /// Create a mixed column wrapper and have it instantiate a new
    /// underlying structure of arrays.
    ///
    /// \param table If this column is used as part of a table you
    /// must pass a pointer to that table. Otherwise you must pass
    /// null.
    ///
    /// \param column_ndx If this column is used as part of a table
    /// you must pass the logical index of the column within that
    /// table. Otherwise you should pass zero.
    ColumnMixed(Allocator& alloc, const Table* table, std::size_t column_ndx);

    /// Create a mixed column wrapper and attach it to a preexisting
    /// underlying structure of arrays.
    ///
    /// \param table If this column is used as part of a table you
    /// must pass a pointer to that table. Otherwise you must pass
    /// null.
    ///
    /// \param column_ndx If this column is used as part of a table
    /// you must pass the logical index of the column within that
    /// table. Otherwise you should pass zero.
    ColumnMixed(Allocator& alloc, const Table* table, std::size_t column_ndx,
                ArrayParent* parent, std::size_t ndx_in_parent, std::size_t ref);

    ~ColumnMixed();
    void Destroy();

    void SetParent(ArrayParent* parent, size_t pndx);
    void UpdateFromParent();

    DataType get_type(size_t ndx) const TIGHTDB_NOEXCEPT;
    size_t Size() const TIGHTDB_NOEXCEPT TIGHTDB_OVERRIDE { return m_types->Size(); }
    bool is_empty() const TIGHTDB_NOEXCEPT { return m_types->is_empty(); }

    int64_t get_int(size_t ndx) const;
    bool get_bool(size_t ndx) const;
    time_t get_date(size_t ndx) const;
    float get_float(size_t ndx) const;
    double get_double(size_t ndx) const;
    const char* get_string(size_t ndx) const;
    BinaryData get_binary(size_t ndx) const;

    /// The returned size is zero if the specified row does not
    /// contain a subtable.
    size_t get_subtable_size(std::size_t row_idx) const TIGHTDB_NOEXCEPT;

    /// Returns null if the specified row does not contain a subtable,
    /// otherwise the returned table pointer must end up being wrapped
    /// by an instance of BasicTableRef.
    Table* get_subtable_ptr(std::size_t row_idx) const;

    void set_int(size_t ndx, int64_t value);
    void set_bool(size_t ndx, bool value);
    void set_date(size_t ndx, time_t value);
    void set_float(size_t ndx, float value);
    void set_double(size_t ndx, double value);
    void set_string(size_t ndx, const char* value);
    void set_binary(size_t ndx, const char* value, size_t len);
    void set_subtable(size_t ndx);

    void insert_int(size_t ndx, int64_t value);
    void insert_bool(size_t ndx, bool value);
    void insert_date(size_t ndx, time_t value);
    void insert_float(size_t ndx, float value);
    void insert_double(size_t ndx, double value);
    void insert_string(size_t ndx, const char* value);
    void insert_binary(size_t ndx, const char* value, size_t len);
    void insert_subtable(size_t ndx);

    void add() TIGHTDB_OVERRIDE { insert_int(Size(), 0); }
    void insert(size_t ndx) TIGHTDB_OVERRIDE { insert_int(ndx, 0); invalidate_subtables(); }
    void Clear() TIGHTDB_OVERRIDE;
    void Delete(size_t ndx) TIGHTDB_OVERRIDE;
    void fill(size_t count);

    // Indexing
    bool HasIndex() const {return false;}
    void BuildIndex(Index& index) { static_cast<void>(index); }
    void ClearIndex() {}

    size_t GetRef() const {return m_array->GetRef();}

    /// Compare two mixed columns for equality.
    bool Compare(const ColumnMixed&) const;

    void invalidate_subtables();

    // Overriding virtual method.
    void invalidate_subtables_virtual();

#ifdef TIGHTDB_DEBUG
    void Verify() const; // Must be upper case to avoid conflict with macro in ObjC
    void ToDot(std::ostream& out, const char* title) const;
#endif // TIGHTDB_DEBUG

private:
    void Create(Allocator& alloc, const Table* table, size_t column_ndx);
    void Create(Allocator& alloc, const Table* table, size_t column_ndx,
                ArrayParent* parent, size_t ndx_in_parent, size_t ref);
    void InitDataColumn();

    enum MixedColType {
        // NOTE: below numbers must be kept in sync with ColumnType
        // Column types used in Mixed
<<<<<<< HEAD
        mixcol_Int         =  0,
        mixcol_Bool        =  1,
        mixcol_String      =  2,
        mixcol_StringEnum  =  3, // double refs
        mixcol_Binary      =  4,
        mixcol_Table       =  5,
        mixcol_Mixed       =  6,
        mixcol_Date        =  7,
        mixcol_Reserved1   =  8, // DateTime
        mixcol_Float       =  9, // Float
        mixcol_Double      = 10, // Positive Double
        mixcol_DoubleNeg   = 11, // Negative Double
        mixcol_IntNeg      = 12  // Negative Integers
        // Preserve values above for backward compability
=======
        MIXED_COL_INT         =  0,
        MIXED_COL_BOOL        =  1,
        MIXED_COL_STRING      =  2,
                              // 3, used for STRING_ENUM in ColumnType
        MIXED_COL_BINARY      =  4,
        MIXED_COL_TABLE       =  5,
        MIXED_COL_MIXED       =  6,
        MIXED_COL_DATE        =  7,
                              // 8, used for RESERVED1 in ColumnType
        MIXED_COL_FLOAT       =  9, // Float
        MIXED_COL_DOUBLE      = 10, // Positive Double
        MIXED_COL_DOUBLE_NEG  = 11, // Negative Double
        MIXED_COL_INT_NEG     = 12  // Negative Integers

>>>>>>> af65379c
    };

    void clear_value(size_t ndx, MixedColType newtype);

    // Get/set/insert 64-bit values in m_refs/m_types
    int64_t get_value(size_t ndx) const;
    void set_value(size_t ndx, int64_t value, MixedColType coltype);
    void insert_int64(size_t ndx, int64_t value, MixedColType pos_type, MixedColType neg_type);
    void set_int64(size_t ndx, int64_t value, MixedColType pos_type, MixedColType neg_type);

    class RefsColumn;

    // Member variables:

    // 'm_types' stores the ColumnType of each value at the given index.
    // For values that uses all 64 bit's the datatype also stores this bit.
    // (By having a type for both positive numbers, and another type for negative numbers)
    Column*       m_types;

    // Bit 0 is used to indicate if it's a reference.
    // If not, the data value is stored (shifted 1 bit left). And the sign bit is stored in m_types.
    RefsColumn*   m_refs;

    // m_data holds any Binary/String data - if needed.
    ColumnBinary* m_data;
};


class ColumnMixed::RefsColumn: public ColumnSubtableParent
{
public:
    RefsColumn(Allocator& alloc, const Table* table, std::size_t column_ndx):
        ColumnSubtableParent(alloc, table, column_ndx) {}
    RefsColumn(Allocator& alloc, const Table* table, std::size_t column_ndx,
               ArrayParent* parent, std::size_t ndx_in_parent, std::size_t ref):
        ColumnSubtableParent(alloc, table, column_ndx, parent, ndx_in_parent, ref) {}
    using ColumnSubtableParent::get_subtable_ptr;
    using ColumnSubtableParent::get_subtable;
};


} // namespace tightdb


// Implementation
#include <tightdb/column_mixed_tpl.hpp>


#endif // TIGHTDB_COLUMN_MIXED_HPP<|MERGE_RESOLUTION|>--- conflicted
+++ resolved
@@ -146,37 +146,19 @@
     enum MixedColType {
         // NOTE: below numbers must be kept in sync with ColumnType
         // Column types used in Mixed
-<<<<<<< HEAD
         mixcol_Int         =  0,
         mixcol_Bool        =  1,
         mixcol_String      =  2,
-        mixcol_StringEnum  =  3, // double refs
+                           // 3, used for STRING_ENUM in ColumnType
         mixcol_Binary      =  4,
         mixcol_Table       =  5,
         mixcol_Mixed       =  6,
         mixcol_Date        =  7,
-        mixcol_Reserved1   =  8, // DateTime
-        mixcol_Float       =  9, // Float
+                           // 8, used for RESERVED1 in ColumnType
+        mixcol_Float       =  9,
         mixcol_Double      = 10, // Positive Double
         mixcol_DoubleNeg   = 11, // Negative Double
         mixcol_IntNeg      = 12  // Negative Integers
-        // Preserve values above for backward compability
-=======
-        MIXED_COL_INT         =  0,
-        MIXED_COL_BOOL        =  1,
-        MIXED_COL_STRING      =  2,
-                              // 3, used for STRING_ENUM in ColumnType
-        MIXED_COL_BINARY      =  4,
-        MIXED_COL_TABLE       =  5,
-        MIXED_COL_MIXED       =  6,
-        MIXED_COL_DATE        =  7,
-                              // 8, used for RESERVED1 in ColumnType
-        MIXED_COL_FLOAT       =  9, // Float
-        MIXED_COL_DOUBLE      = 10, // Positive Double
-        MIXED_COL_DOUBLE_NEG  = 11, // Negative Double
-        MIXED_COL_INT_NEG     = 12  // Negative Integers
-
->>>>>>> af65379c
     };
 
     void clear_value(size_t ndx, MixedColType newtype);
