/*************************************************************************
 *
 * TIGHTDB CONFIDENTIAL
 * __________________
 *
 *  [2011] - [2012] TightDB Inc
 *  All Rights Reserved.
 *
 * NOTICE:  All information contained herein is, and remains
 * the property of TightDB Incorporated and its suppliers,
 * if any.  The intellectual and technical concepts contained
 * herein are proprietary to TightDB Incorporated
 * and its suppliers and may be covered by U.S. and Foreign Patents,
 * patents in process, and are protected by trade secret or copyright law.
 * Dissemination of this information or reproduction of this material
 * is strictly forbidden unless prior written permission is obtained
 * from TightDB Incorporated.
 *
 **************************************************************************/
#ifndef TIGHTDB_REPLICATION_HPP
#define TIGHTDB_REPLICATION_HPP

#include <algorithm>
#include <limits>
#include <exception>
#include <string>

#include <tightdb/util/assert.hpp>
#include <tightdb/util/tuple.hpp>
#include <tightdb/util/safe_int_ops.hpp>
#include <tightdb/util/unique_ptr.hpp>
#include <tightdb/util/buffer.hpp>
#include <tightdb/util/string_buffer.hpp>
#include <tightdb/util/file.hpp>
#include <tightdb/descriptor.hpp>
#include <tightdb/group.hpp>
#include <tightdb/group_shared.hpp>

namespace tightdb {



// FIXME: Be careful about the possibility of one modification functions being called by another where both do transaction logging.

// FIXME: The current table/subtable selection scheme assumes that a TableRef of a subtable is not accessed after any modification of one of its ancestor tables.

// FIXME: Checking on same Table* requires that ~Table checks and nullifies on match. Another option would be to store m_selected_table as a TableRef. Yet another option would be to assign unique identifiers to each Table instance vial Allocator. Yet another option would be to explicitely invalidate subtables recursively when parent is modified.



/// Replication is enabled by passing an instance of an implementation
/// of this class to the SharedGroup constructor.
class Replication {
public:
    // Be sure to keep this type aligned with what is actually used in
    // SharedGroup.
    typedef uint_fast64_t version_type;

    std::string get_database_path();

    class Interrupted; // Exception

    /// Acquire permision to start a new 'write' transaction. This
    /// function must be called by a client before it requests a
    /// 'write' transaction. This ensures that the local shared
    /// database is up-to-date. During the transaction, all
    /// modifications must be posted to this Replication instance as
    /// calls to set_value() and friends. After the completion of the
    /// transaction, the client must call either
    /// commit_write_transact() or rollback_write_transact().
    ///
    /// \throw Interrupted If this call was interrupted by an
    /// asynchronous call to interrupt().
    void begin_write_transact(SharedGroup&);

    /// Commit the accumulated transaction log. The transaction log
    /// may not be committed if any of the functions that submit data
    /// to it, have failed or been interrupted. This operation will
    /// block until the local coordinator reports that the transaction
    /// log has been dealt with in a manner that makes the transaction
    /// persistent. This operation may be interrupted by an
    /// asynchronous call to interrupt().
    ///
    /// \throw Interrupted If this call was interrupted by an
    /// asynchronous call to interrupt().
    ///
    /// FIXME: In general the transaction will be considered complete
    /// even if this operation is interrupted. Is that ok?
    version_type commit_write_transact(SharedGroup&, version_type orig_version);

    /// Called by a client to discard the accumulated transaction
    /// log. This function must be called if a write transaction was
    /// successfully initiated, but one of the functions that submit
    /// data to the transaction log has failed or has been
    /// interrupted. It must also be called after a failed or
    /// interrupted call to commit_write_transact().
    void rollback_write_transact(SharedGroup&) TIGHTDB_NOEXCEPT;

    /// Interrupt any blocking call to a function in this class. This
    /// function may be called asyncronously from any thread, but it
    /// may not be called from a system signal handler.
    ///
    /// Some of the public function members of this class may block,
    /// but only when it it is explicitely stated in the documention
    /// for those functions.
    ///
    /// FIXME: Currently we do not state blocking behaviour for all
    /// the functions that can block.
    ///
    /// After any function has returned with an interruption
    /// indication, the only functions that may safely be called are
    /// rollback_write_transact() and the destructor. If a client,
    /// after having received an interruption indication, calls
    /// rollback_write_transact() and then clear_interrupt(), it may
    /// resume normal operation through this Replication instance.
    void interrupt() TIGHTDB_NOEXCEPT;

    /// May be called by a client to reset this replication instance
    /// after an interrupted transaction. It is not an error to call
    /// this function in a situation where no interruption has
    /// occured.
    void clear_interrupt() TIGHTDB_NOEXCEPT;

    void insert_group_level_table(std::size_t table_ndx, std::size_t num_tables, StringData name);
    void erase_group_level_table(std::size_t table_ndx, std::size_t num_tables);
    void rename_group_level_table(std::size_t table_ndx, StringData new_name);
    void insert_column(const Descriptor&, std::size_t col_ndx, DataType type, StringData name,
                       const Table* link_target_table);
    void erase_column(const Descriptor&, std::size_t col_ndx);
    void rename_column(const Descriptor&, std::size_t col_ndx, StringData name);

    void set_int(const Table*, std::size_t col_ndx, std::size_t ndx, int_fast64_t value);
    void set_bool(const Table*, std::size_t col_ndx, std::size_t ndx, bool value);
    void set_float(const Table*, std::size_t col_ndx, std::size_t ndx, float value);
    void set_double(const Table*, std::size_t col_ndx, std::size_t ndx, double value);
    void set_string(const Table*, std::size_t col_ndx, std::size_t ndx, StringData value);
    void set_binary(const Table*, std::size_t col_ndx, std::size_t ndx, BinaryData value);
    void set_date_time(const Table*, std::size_t col_ndx, std::size_t ndx, DateTime value);
    void set_table(const Table*, std::size_t col_ndx, std::size_t ndx);
    void set_mixed(const Table*, std::size_t col_ndx, std::size_t ndx, const Mixed& value);
    void set_link(const Table*, std::size_t col_ndx, std::size_t ndx, std::size_t value);

    void insert_int(const Table*, std::size_t col_ndx, std::size_t ndx, int_fast64_t value);
    void insert_bool(const Table*, std::size_t col_ndx, std::size_t ndx, bool value);
    void insert_float(const Table*, std::size_t col_ndx, std::size_t ndx, float value);
    void insert_double(const Table*, std::size_t col_ndx, std::size_t ndx, double value);
    void insert_string(const Table*, std::size_t col_ndx, std::size_t ndx, StringData value);
    void insert_binary(const Table*, std::size_t col_ndx, std::size_t ndx, BinaryData value);
    void insert_date_time(const Table*, std::size_t col_ndx, std::size_t ndx, DateTime value);
    void insert_table(const Table*, std::size_t col_ndx, std::size_t ndx);
    void insert_mixed(const Table*, std::size_t col_ndx, std::size_t ndx, const Mixed& value);
    void insert_link(const Table*, std::size_t col_ndx, std::size_t ndx, std::size_t value);
    void insert_link_list(const Table*, std::size_t col_ndx, std::size_t ndx);

    void row_insert_complete(const Table*);
    void insert_empty_rows(const Table*, std::size_t row_ndx, std::size_t num_rows);
    void erase_row(const Table*, std::size_t row_ndx);
    void move_last_over(const Table*, std::size_t target_row_ndx, std::size_t last_row_ndx);
    void add_int_to_column(const Table*, std::size_t col_ndx, int_fast64_t value);
    void add_search_index(const Table*, std::size_t col_ndx);
    void clear_table(const Table*);
    void optimize_table(const Table*);

    void link_list_set(const LinkView&, std::size_t link_ndx, std::size_t value);
    void link_list_insert(const LinkView&, std::size_t link_ndx, std::size_t value);
    void link_list_move(const LinkView&, std::size_t old_link_ndx, std::size_t new_link_ndx);
    void link_list_erase(const LinkView&, std::size_t link_ndx);
    void link_list_clear(const LinkView&);

    void on_table_destroyed(const Table*) TIGHTDB_NOEXCEPT;
    void on_spec_destroyed(const Spec*) TIGHTDB_NOEXCEPT;
    void on_link_list_destroyed(const LinkView&) TIGHTDB_NOEXCEPT;


    class TransactLogParser;

    class InputStream;

    class BadTransactLog; // Exception

    /// Called by the local coordinator to apply a transaction log
    /// received from another local coordinator.
    ///
    /// \param apply_log If specified, and the library was compiled in
    /// debug mode, then a line describing each individual operation
    /// is writted to the specified stream.
    ///
    /// \throw BadTransactLog If the transaction log could not be
    /// successfully parsed, or ended prematurely.
    static void apply_transact_log(InputStream& transact_log, Group& target,
                                   std::ostream* apply_log = 0);

    virtual ~Replication() TIGHTDB_NOEXCEPT {}

protected:
    // These two delimit a contiguous region of free space in a
    // transaction log buffer following the last written data. It may
    // be empty.
    char* m_transact_log_free_begin;
    char* m_transact_log_free_end;

    Replication();

    virtual std::string do_get_database_path() = 0;

    /// As part of the initiation of a write transaction, this method
    /// is supposed to update `m_transact_log_free_begin` and
    /// `m_transact_log_free_end` such that they refer to a (possibly
    /// empty) chunk of free space.
    virtual void do_begin_write_transact(SharedGroup&) = 0;

    /// The caller guarantees that `m_transact_log_free_begin` marks
    /// the end of payload data in the transaction log.
    virtual version_type do_commit_write_transact(SharedGroup&, version_type orig_version) = 0;

    virtual void do_rollback_write_transact(SharedGroup&) TIGHTDB_NOEXCEPT = 0;

    virtual void do_interrupt() TIGHTDB_NOEXCEPT = 0;

    virtual void do_clear_interrupt() TIGHTDB_NOEXCEPT = 0;

    /// Ensure contiguous free space in the transaction log
    /// buffer. This method must update `m_transact_log_free_begin`
    /// and `m_transact_log_free_end` such that they refer to a chunk
    /// of free space whose size is at least \a n.
    ///
    /// \param n The required amount of contiguous free space. Must be
    /// small (probably not greater than 1024)
    virtual void do_transact_log_reserve(std::size_t n) = 0;

    /// Copy the specified data into the transaction log buffer. This
    /// function should be called only when the specified data does
    /// not fit inside the chunk of free space currently referred to
    /// by `m_transact_log_free_begin` and `m_transact_log_free_end`.
    ///
    /// This method must update `m_transact_log_free_begin` and
    /// `m_transact_log_free_end` such that, upon return, they still
    /// refer to a (possibly empty) chunk of free space.
    virtual void do_transact_log_append(const char* data, std::size_t size) = 0;

    /// Must be called only from do_begin_write_transact(),
    /// do_commit_write_transact(), or do_rollback_write_transact().
    static Group& get_group(SharedGroup&) TIGHTDB_NOEXCEPT;

    // Part of a temporary ugly hack to avoid generating new
    // transaction logs during application of ones that have olready
    // been created elsewhere. See
    // ReplicationImpl::do_begin_write_transact() in
    // tightdb/replication/simplified/provider.cpp for more on this.
    static void set_replication(Group&, Replication*) TIGHTDB_NOEXCEPT;

    /// Must be called only from do_begin_write_transact(),
    /// do_commit_write_transact(), or do_rollback_write_transact().
    static version_type get_current_version(SharedGroup&);

private:
    class TransactLogApplier;

    /// Transaction log instruction encoding
    enum Instruction {
        instr_InsertGroupLevelTable =  1,
        instr_EraseGroupLevelTable  =  2, // Remove columnless table from group
        instr_RenameGroupLevelTable =  3,
        instr_SelectTable           =  4,
        instr_SetInt                =  5,
        instr_SetBool               =  6,
        instr_SetFloat              =  7,
        instr_SetDouble             =  8,
        instr_SetString             =  9,
        instr_SetBinary             = 10,
        instr_SetDateTime           = 11,
        instr_SetTable              = 12,
        instr_SetMixed              = 13,
        instr_SetLink               = 14,
        instr_InsertInt             = 15,
        instr_InsertBool            = 16,
        instr_InsertFloat           = 17,
        instr_InsertDouble          = 18,
        instr_InsertString          = 19,
        instr_InsertBinary          = 20,
        instr_InsertDateTime        = 21,
        instr_InsertTable           = 22,
        instr_InsertMixed           = 23,
        instr_InsertLink            = 24,
        instr_InsertLinkList        = 25,
        instr_RowInsertComplete     = 26,
        instr_InsertEmptyRows       = 27,
        instr_EraseRow              = 28, // Remove a row
        instr_MoveLastOver          = 29, // Remove a row by replacing it with the last row
        instr_AddIntToColumn        = 30, // Add an integer value to all cells in a column
        instr_ClearTable            = 31, // Remove all rows in selected table
        instr_OptimizeTable         = 32,
        instr_SelectDescriptor      = 33, // Select descriptor from currently selected root table
        instr_InsertColumn          = 34, // Insert new column into to selected descriptor
        instr_EraseColumn           = 35, // Remove column from selected descriptor
        instr_EraseLinkColumn       = 36, // Remove link-type column from selected descriptor
        instr_RenameColumn          = 37, // Rename column in selected descriptor
        instr_AddSearchIndex        = 38, // Add a search index to a column
        instr_SelectLinkList        = 39,
        instr_LinkListSet           = 40, // Assign to link list entry
        instr_LinkListInsert        = 41, // Insert entry into link list
        instr_LinkListMove          = 42, // Move an entry within a link list
        instr_LinkListErase         = 43, // Remove an entry from a link list
        instr_LinkListClear         = 44  // Ramove all entries from a link list
    };

    util::Buffer<std::size_t> m_subtab_path_buf;

    const Table*    m_selected_table;
    const Spec*     m_selected_spec;
    const LinkView* m_selected_link_list;

    /// \param n Must be small (probably not greater than 1024)
    void transact_log_reserve(char** buf, int n);

    /// \param ptr Must be in the rangle [m_transact_log_free_begin, m_transact_log_free_end]
    void transact_log_advance(char* ptr) TIGHTDB_NOEXCEPT;

    void transact_log_append(const char* data, std::size_t size);

    void check_table(const Table*);
    void select_table(const Table*); // Deselects a selected spec and selected link list

    void check_desc(const Descriptor&);
    void select_desc(const Descriptor&);

    void check_link_list(const LinkView&);
    void select_link_list(const LinkView&);

    void string_cmd(Instruction, std::size_t col_ndx, std::size_t ndx,
                    const char* data, std::size_t size);
    void mixed_cmd(Instruction, std::size_t col_ndx, std::size_t ndx, const Mixed& value);

    void mixed_value(const Mixed& value);
    void string_value(const char* data, std::size_t size);

    template<class L> void simple_cmd(Instruction, const util::Tuple<L>& numbers);

    template<class T> inline void append_num(T value);

    template<class> struct EncodeNumber;

    template<class T> static char* encode_int(char* ptr, T value);

    static char* encode_float(char* ptr, float value);
    static char* encode_double(char* ptr, double value);

    // Make sure this is in agreement with the actual integer encoding
    // scheme (see encode_int()).
    static const int max_enc_bytes_per_int = 10;
    static const int max_enc_bytes_per_double = sizeof (double);
    static const int max_enc_bytes_per_num = max_enc_bytes_per_int <
        max_enc_bytes_per_double ? max_enc_bytes_per_double : max_enc_bytes_per_int;
};


class Replication::InputStream {
public:
    /// \return The number of extracted bytes. This will always be
    /// less than or equal to \a size. A value of zero indicates
    /// end-of-input unless \a size was zero.
    //virtual std::size_t read(char* buffer, std::size_t size) = 0;

    /// \return the number of accessible bytes.
    /// A value of zero indicates end-of-input.
    /// For non-zero return value, \a begin and \a end are
    /// updated to reflect the start and limit of a
    /// contiguous memory chunk.
    virtual size_t next_block(const char*& begin, const char*& end) = 0;

    virtual ~InputStream() {}
};


class Replication::Interrupted: public std::exception {
public:
    const char* what() const TIGHTDB_NOEXCEPT_OR_NOTHROW TIGHTDB_OVERRIDE
    {
        return "Interrupted";
    }
};

class Replication::BadTransactLog: public std::exception {
public:
    const char* what() const TIGHTDB_NOEXCEPT_OR_NOTHROW TIGHTDB_OVERRIDE
    {
        return "Bad transaction log";
    }
};


class Replication::TransactLogParser {
public:
    TransactLogParser(InputStream& transact_log);

    ~TransactLogParser() TIGHTDB_NOEXCEPT;

    /// `InstructionHandler` must define the following member
    /// functions:
    ///
    ///     bool insert_group_level_table(std::size_t table_ndx, std::size_t num_tables,
    ///                                   StringData name)
    ///     bool erase_group_level_table(std::size_t table_ndx, std::size_t num_tables)
    ///     bool rename_group_level_table(std::size_t table_ndx, StringData new_name)
    ///     bool select_table(std::size_t group_level_ndx, int levels, const std::size_t* path)
    ///     bool insert_empty_rows(std::size_t row_ndx, std::size_t num_rows, std::size_t tbl_sz, bool unordered)
    ///     bool erase_row(std::size_t row_ndx, std::size_t tbl_sz, bool unordered)
    ///     bool move_last_over(std::size_t target_row_ndx, std::size_t last_row_ndx)
    ///     bool clear_table()
    ///     bool insert_int(std::size_t col_ndx, std::size_t row_ndx, std::size_t tbl_sz, bool unordered, int_fast64_t)
    ///     bool insert_bool(std::size_t col_ndx, std::size_t row_ndx, std::size_t tbl_sz, bool unordered, bool)
    ///     bool insert_float(std::size_t col_ndx, std::size_t row_ndx, std::size_t tbl_sz, bool unordered, float)
    ///     bool insert_double(std::size_t col_ndx, std::size_t row_ndx, std::size_t tbl_sz, bool unordered, double)
    ///     bool insert_string(std::size_t col_ndx, std::size_t row_ndx, std::size_t tbl_sz, bool unordered, StringData)
    ///     bool insert_binary(std::size_t col_ndx, std::size_t row_ndx, std::size_t tbl_sz, bool unordered, BinaryData)
    ///     bool insert_date_time(std::size_t col_ndx, std::size_t row_ndx, std::size_t tbl_sz, bool unordered, DateTime)
    ///     bool insert_table(std::size_t col_ndx, std::size_t row_ndx, std::size_t tbl_sz, bool unordered)
    ///     bool insert_mixed(std::size_t col_ndx, std::size_t row_ndx, std::size_t tbl_sz, bool unordered, const Mixed&)
    ///     bool insert_link(std::size_t col_ndx, std::size_t row_ndx, std::size_t tbl_sz, bool unordered, std::size_t)
    ///     bool insert_link_list(std::size_t col_ndx, std::size_t row_ndx, std::size_t tbl_sz, bool unordered)
    ///     bool row_insert_complete()
    ///     bool set_int(std::size_t col_ndx, std::std::size_t row_ndx, int_fast64_t)
    ///     bool set_bool(std::size_t col_ndx, std::size_t row_ndx, bool)
    ///     bool set_float(std::size_t col_ndx, std::size_t row_ndx, float)
    ///     bool set_double(std::size_t col_ndx, std::size_t row_ndx, double)
    ///     bool set_string(std::size_t col_ndx, std::size_t row_ndx, StringData)
    ///     bool set_binary(std::size_t col_ndx, std::size_t row_ndx, BinaryData)
    ///     bool set_date_time(std::size_t col_ndx, std::size_t row_ndx, DateTime)
    ///     bool set_table(std::size_t col_ndx, std::size_t row_ndx)
    ///     bool set_mixed(std::size_t col_ndx, std::size_t row_ndx, const Mixed&)
    ///     bool set_link(std::size_t col_ndx, std::size_t row_ndx, std::size_t)
    ///     bool add_int_to_column(std::size_t col_ndx, int_fast64_t value)
    ///     bool optimize_table()
    ///     bool select_descriptor(int levels, const std::size_t* path)
    ///     bool insert_column(std::size_t col_ndx, DataType, StringData name,
    ///                        std::size_t link_target_table_ndx, std::size_t backlink_col_ndx)
    ///     bool erase_column(std::size_t col_ndx, std::size_t link_target_table_ndx,
    ///                       std::size_t backlink_col_ndx)
    ///     bool rename_column(std::size_t col_ndx, StringData new_name)
    ///     bool add_search_index(std::size_t col_ndx)
    ///     bool select_link_list(std::size_t col_ndx, std::size_t row_ndx)
    ///     bool link_list_set(std::size_t link_ndx, std::size_t value)
    ///     bool link_list_insert(std::size_t link_ndx, std::size_t value)
    ///     bool link_list_move(std::size_t old_link_ndx, std::size_t new_link_ndx)
    ///     bool link_list_erase(std::size_t link_ndx)
    ///     bool link_list_clear()
    ///
    /// parse() promises that the path passed by reference to
    /// InstructionHandler::select_descriptor() will remain valid
    /// during subsequent calls to all descriptor modifying functions.
    template<class InstructionHandler> void parse(InstructionHandler&);

    template<class InstructionHandler> 
    bool prepare_log_reversal(std::vector<const char*>& instruction_starts, InstructionHandler& handler);

    template<class InstructionHandler>
    bool execute_in_reverse_order(std::vector<const char*>& instruction_starts, InstructionHandler& handler);

private:
    // The input stream is assumed to consist of chunks of memory organised such that
    // every instruction resides in a single chunk only.
    InputStream& m_input;
    // pointer into transaction log, each instruction is parsed from m_input_begin and onwards.
    // Each instruction are assumed to be contiguous in memory.
    const char* m_input_begin;
    // pointer to one past current instruction log chunk. If m_input_begin reaches m_input_end,
    // a call to next_input_buffer will move m_input_begin and m_input_end to a new chunk of
    // memory. Setting m_input_end to 0 disables this check, and is used if it is already known
    // that all of the instructions are in memory.
    const char* m_input_end;
    util::StringBuffer m_string_buffer;
    static const int m_max_levels = 1024;
    util::Buffer<std::size_t> m_path;

    template<class InstructionHandler> bool do_parse(InstructionHandler&);
    template<class InstructionHandler> bool parse_one_inst(InstructionHandler& handler);

    template<class T> T read_int();

    void read_bytes(char* data, std::size_t size);

    float read_float();
    double read_double();

    void read_string(util::StringBuffer&);
    void read_mixed(Mixed*);

    // Advance m_input_begin and m_input_end to reflect the next block of instructions
    // Returns false if no more input was available
    bool next_input_buffer();

    // Throws if no input was available
    void read_char(char&); // throws

    bool is_valid_data_type(int type);
};


class TrivialReplication: public Replication {
public:
    ~TrivialReplication() TIGHTDB_NOEXCEPT {}

protected:
    typedef Replication::version_type version_type;

    TrivialReplication(const std::string& database_file);

    virtual void handle_transact_log(const char* data, std::size_t size,
                                     version_type new_version) = 0;

    static void apply_transact_log(const char* data, std::size_t size, SharedGroup& target,
                                   std::ostream* apply_log = 0);

private:
    const std::string m_database_file;
    util::Buffer<char> m_transact_log_buffer;

    std::string do_get_database_path() TIGHTDB_OVERRIDE;
    void do_begin_write_transact(SharedGroup&) TIGHTDB_OVERRIDE;
    version_type do_commit_write_transact(SharedGroup&, version_type orig_version) TIGHTDB_OVERRIDE;
    void do_rollback_write_transact(SharedGroup&) TIGHTDB_NOEXCEPT TIGHTDB_OVERRIDE;
    void do_interrupt() TIGHTDB_NOEXCEPT TIGHTDB_OVERRIDE;
    void do_clear_interrupt() TIGHTDB_NOEXCEPT TIGHTDB_OVERRIDE;
    void do_transact_log_reserve(std::size_t n) TIGHTDB_OVERRIDE;
    void do_transact_log_append(const char* data, std::size_t size) TIGHTDB_OVERRIDE;

    void transact_log_reserve(std::size_t);
};





// Implementation:

inline std::string Replication::get_database_path()
{
    return do_get_database_path();
}


inline void Replication::begin_write_transact(SharedGroup& sg)
{
    do_begin_write_transact(sg);
    m_selected_table = 0;
    m_selected_spec  = 0;
}

inline Replication::version_type
Replication::commit_write_transact(SharedGroup& sg, version_type orig_version)
{
    return do_commit_write_transact(sg, orig_version);
}

inline void Replication::rollback_write_transact(SharedGroup& sg) TIGHTDB_NOEXCEPT
{
    do_rollback_write_transact(sg);
}

inline void Replication::interrupt() TIGHTDB_NOEXCEPT
{
    do_interrupt();
}

inline void Replication::clear_interrupt() TIGHTDB_NOEXCEPT
{
    do_clear_interrupt();
}


inline void Replication::transact_log_reserve(char** buf, int n)
{
    if (std::size_t(m_transact_log_free_end - m_transact_log_free_begin) < std::size_t(n))
        do_transact_log_reserve(n); // Throws
    *buf = m_transact_log_free_begin;
}


inline void Replication::transact_log_advance(char* ptr) TIGHTDB_NOEXCEPT
{
    TIGHTDB_ASSERT(m_transact_log_free_begin <= ptr);
    TIGHTDB_ASSERT(ptr <= m_transact_log_free_end);
    m_transact_log_free_begin = ptr;
}


inline void Replication::transact_log_append(const char* data, std::size_t size)
{
    if (TIGHTDB_UNLIKELY(std::size_t(m_transact_log_free_end -
                                     m_transact_log_free_begin) < size)) {
        do_transact_log_append(data, size); // Throws
        return;
    }
    m_transact_log_free_begin = std::copy(data, data+size, m_transact_log_free_begin);
}


// The integer encoding is platform independent. Also, it does not
// depend on the type of the specified integer. Integers of any type
// can be encoded as long as the specified buffer is large enough (see
// below). The decoding does not have to use the same type. Decoding
// will fail if, and only if the encoded value falls outside the range
// of the requested destination type.
//
// The encoding uses one or more bytes. It never uses more than 8 bits
// per byte. The last byte in the sequence is the first one that has
// its 8th bit set to zero.
//
// Consider a particular non-negative value V. Let W be the number of
// bits needed to encode V using the trivial binary encoding of
// integers. The total number of bytes produced is then
// ceil((W+1)/7). The first byte holds the 7 least significant bits of
// V. The last byte holds at most 6 bits of V including the most
// significant one. The value of the first bit of the last byte is
// always 2**((N-1)*7) where N is the total number of bytes.
//
// A negative value W is encoded by setting the sign bit to one and
// then encoding the positive result of -(W+1) as described above. The
// advantage of this representation is that it converts small negative
// values to small positive values which require a small number of
// bytes. This would not have been true for 2's complements
// representation, for example. The sign bit is always stored as the
// 7th bit of the last byte.
//
//               value bits    value + sign    max bytes
//     --------------------------------------------------
//     int8_t         7              8              2
//     uint8_t        8              9              2
//     int16_t       15             16              3
//     uint16_t      16             17              3
//     int32_t       31             32              5
//     uint32_t      32             33              5
//     int64_t       63             64             10
//     uint64_t      64             65             10
//
template<class T> inline char* Replication::encode_int(char* ptr, T value)
{
    TIGHTDB_STATIC_ASSERT(std::numeric_limits<T>::is_integer, "Integer required");
    bool negative = false;
    if (util::is_negative(value)) {
        negative = true;
        // The following conversion is guaranteed by C++11 to never
        // overflow (contrast this with "-value" which indeed could
        // overflow). See C99+TC3 section 6.2.6.2 paragraph 2.
        value = -(value + 1);
    }
    // At this point 'value' is always a positive number. Also, small
    // negative numbers have been converted to small positive numbers.
    TIGHTDB_ASSERT(!util::is_negative(value));
    // One sign bit plus number of value bits
    const int num_bits = 1 + std::numeric_limits<T>::digits;
    // Only the first 7 bits are available per byte. Had it not been
    // for the fact that maximum guaranteed bit width of a char is 8,
    // this value could have been increased to 15 (one less than the
    // number of value bits in 'unsigned').
    const int bits_per_byte = 7;
    const int max_bytes = (num_bits + (bits_per_byte-1)) / bits_per_byte;
    TIGHTDB_STATIC_ASSERT(max_bytes <= max_enc_bytes_per_int, "Bad max_enc_bytes_per_int");
    // An explicit constant maximum number of iterations is specified
    // in the hope that it will help the optimizer (to do loop
    // unrolling, for example).
    for (int i=0; i<max_bytes; ++i) {
        if (value >> (bits_per_byte-1) == 0)
            break;
        *reinterpret_cast<unsigned char*>(ptr) =
            (1U<<bits_per_byte) | unsigned(value & ((1U<<bits_per_byte)-1));
        ++ptr;
        value >>= bits_per_byte;
    }
    *reinterpret_cast<unsigned char*>(ptr) =
        negative ? (1U<<(bits_per_byte-1)) | unsigned(value) : value;
    return ++ptr;
}


inline char* Replication::encode_float(char* ptr, float value)
{
    TIGHTDB_STATIC_ASSERT(std::numeric_limits<float>::is_iec559 &&
                          sizeof (float) * std::numeric_limits<unsigned char>::digits == 32,
                          "Unsupported 'float' representation");
    const char* val_ptr = reinterpret_cast<char*>(&value);
    return std::copy(val_ptr, val_ptr + sizeof value, ptr);
}


inline char* Replication::encode_double(char* ptr, double value)
{
    TIGHTDB_STATIC_ASSERT(std::numeric_limits<double>::is_iec559 &&
                          sizeof (double) * std::numeric_limits<unsigned char>::digits == 64,
                          "Unsupported 'double' representation");
    const char* val_ptr = reinterpret_cast<char*>(&value);
    return std::copy(val_ptr, val_ptr + sizeof value, ptr);
}


template<class T> struct Replication::EncodeNumber {
    void operator()(T value, char** ptr)
    {
        *ptr = encode_int(*ptr, value);
    }
};
template<> struct Replication::EncodeNumber<float> {
    void operator()(float  value, char** ptr)
    {
        *ptr = encode_float(*ptr, value);
    }
};
template<> struct Replication::EncodeNumber<double> {
    void operator()(double value, char** ptr)
    {
        *ptr = encode_double(*ptr, value);
    }
};


template<class L>
inline void Replication::simple_cmd(Instruction instr, const util::Tuple<L>& numbers)
{
    char* buf;
    transact_log_reserve(&buf, 1 + util::TypeCount<L>::value*max_enc_bytes_per_num); // Throws
    *buf++ = char(instr);
    util::for_each<EncodeNumber>(numbers, &buf);
    transact_log_advance(buf);
}


template<class T> inline void Replication::append_num(T value)
{
    char* buf;
    transact_log_reserve(&buf, max_enc_bytes_per_num); // Throws
    EncodeNumber<T>()(value, &buf);
    transact_log_advance(buf);
}


inline void Replication::check_table(const Table* table)
{
    if (table != m_selected_table)
        select_table(table); // Throws
}


inline void Replication::check_desc(const Descriptor& desc)
{
    typedef _impl::DescriptorFriend df;
    if (&df::get_spec(desc) != m_selected_spec)
        select_desc(desc); // Throws
}


inline void Replication::check_link_list(const LinkView& list)
{
    if (&list != m_selected_link_list)
        select_link_list(list); // Throws
}


inline void Replication::string_cmd(Instruction instr, std::size_t col_ndx,
                                    std::size_t ndx, const char* data, std::size_t size)
{
    simple_cmd(instr, util::tuple(col_ndx, ndx)); // Throws
    string_value(data, size); // Throws
}

inline void Replication::string_value(const char* data, std::size_t size)
{
    char* buf;
    transact_log_reserve(&buf, max_enc_bytes_per_num);
    buf = encode_int(buf, size);
    transact_log_advance(buf);
    transact_log_append(data, size); // Throws   
}

inline void Replication::mixed_cmd(Instruction instr, std::size_t col_ndx,
                                   std::size_t ndx, const Mixed& value)
{
    simple_cmd(instr, util::tuple(col_ndx, ndx));
    mixed_value(value);
}

inline void Replication::mixed_value(const Mixed& value)
{
    DataType type = value.get_type();
    char* buf;
    transact_log_reserve(&buf, 1 + 2*max_enc_bytes_per_num); // Throws
    buf = encode_int(buf, int(type));
    switch (type) {
        case type_Int:
            buf = encode_int(buf, value.get_int());
            transact_log_advance(buf);
            return;
        case type_Bool:
            buf = encode_int(buf, int(value.get_bool()));
            transact_log_advance(buf);
            return;
        case type_Float:
            buf = encode_float(buf, value.get_float());
            transact_log_advance(buf);
            return;
        case type_Double:
            buf = encode_double(buf, value.get_double());
            transact_log_advance(buf);
            return;
        case type_DateTime:
            buf = encode_int(buf, value.get_datetime().get_datetime());
            transact_log_advance(buf);
            return;
        case type_String: {
            StringData data = value.get_string();
            buf = encode_int(buf, data.size());
            transact_log_advance(buf);
            transact_log_append(data.data(), data.size()); // Throws
            return;
        }
        case type_Binary: {
            BinaryData data = value.get_binary();
            buf = encode_int(buf, data.size());
            transact_log_advance(buf);
            transact_log_append(data.data(), data.size()); // Throws
            return;
        }
        case type_Table:
            transact_log_advance(buf);
            return;
        case type_Mixed:
            break;
        case type_Link:
        case type_LinkList:
            // FIXME: Need to handle new link types here
            TIGHTDB_ASSERT(false);
            break;
    }
    TIGHTDB_ASSERT(false);
}


inline void Replication::insert_group_level_table(std::size_t table_ndx, std::size_t num_tables,
                                                  StringData name)
{
    simple_cmd(instr_InsertGroupLevelTable, util::tuple(table_ndx, num_tables,
                                                        name.size())); // Throws
    transact_log_append(name.data(), name.size()); // Throws
}

inline void Replication::erase_group_level_table(std::size_t table_ndx, std::size_t num_tables)
{
    simple_cmd(instr_EraseGroupLevelTable, util::tuple(table_ndx, num_tables)); // Throws
}

inline void Replication::rename_group_level_table(std::size_t table_ndx, StringData new_name)
{
    simple_cmd(instr_RenameGroupLevelTable, util::tuple(table_ndx, new_name.size())); // Throws
    transact_log_append(new_name.data(), new_name.size()); // Throws
}


inline void Replication::insert_column(const Descriptor& desc, std::size_t col_ndx, DataType type,
                                       StringData name, const Table* link_target_table)
{
    check_desc(desc); // Throws
    simple_cmd(instr_InsertColumn, util::tuple(col_ndx, int(type), name.size())); // Throws
    transact_log_append(name.data(), name.size()); // Throws
    if (link_target_table) {
        typedef _impl::TableFriend tf;
        typedef _impl::DescriptorFriend df;
        std::size_t target_table_ndx = link_target_table->get_index_in_group();
        append_num(target_table_ndx); // Throws
        const Table& origin_table = df::get_root_table(desc);
        TIGHTDB_ASSERT(origin_table.is_group_level());
        const Spec& target_spec = tf::get_spec(*link_target_table);
        std::size_t origin_table_ndx = origin_table.get_index_in_group();
        std::size_t backlink_col_ndx = target_spec.find_backlink_column(origin_table_ndx, col_ndx);
        append_num(backlink_col_ndx);
    }
}

inline void Replication::erase_column(const Descriptor& desc, std::size_t col_ndx)
{
    check_desc(desc); // Throws

    DataType type = desc.get_column_type(col_ndx);
    typedef _impl::TableFriend tf;
    if (!tf::is_link_type(ColumnType(type))) {
        simple_cmd(instr_EraseColumn, util::tuple(col_ndx)); // Throws
    }
    else { // it's a link column:

        TIGHTDB_ASSERT(desc.is_root());
        typedef _impl::DescriptorFriend df;
        const Table& origin_table = df::get_root_table(desc);
        TIGHTDB_ASSERT(origin_table.is_group_level());
        const Table& target_table = *tf::get_link_target_table_accessor(origin_table, col_ndx);
        std::size_t target_table_ndx = target_table.get_index_in_group();
        const Spec& target_spec = tf::get_spec(target_table);
        std::size_t origin_table_ndx = origin_table.get_index_in_group();
        std::size_t backlink_col_ndx = target_spec.find_backlink_column(origin_table_ndx, col_ndx);
        simple_cmd(instr_EraseLinkColumn, util::tuple(col_ndx, target_table_ndx,
                                                      backlink_col_ndx)); // Throws
    }
    return;
}

inline void Replication::rename_column(const Descriptor& desc, std::size_t col_ndx,
                                       StringData name)
{
    check_desc(desc); // Throws
    simple_cmd(instr_RenameColumn, util::tuple(col_ndx, name.size())); // Throws
    transact_log_append(name.data(), name.size()); // Throws
}


inline void Replication::set_int(const Table* t, std::size_t col_ndx,
                                 std::size_t ndx, int_fast64_t value)
{
    check_table(t); // Throws
    simple_cmd(instr_SetInt, util::tuple(col_ndx, ndx, value)); // Throws
}

inline void Replication::set_bool(const Table* t, std::size_t col_ndx,
                                  std::size_t ndx, bool value)
{
    check_table(t); // Throws
    simple_cmd(instr_SetBool, util::tuple(col_ndx, ndx, value)); // Throws
}

inline void Replication::set_float(const Table* t, std::size_t col_ndx,
                                   std::size_t ndx, float value)
{
    check_table(t); // Throws
    simple_cmd(instr_SetFloat, util::tuple(col_ndx, ndx, value)); // Throws
}

inline void Replication::set_double(const Table* t, std::size_t col_ndx,
                                    std::size_t ndx, double value)
{
    check_table(t); // Throws
    simple_cmd(instr_SetDouble, util::tuple(col_ndx, ndx, value)); // Throws
}

inline void Replication::set_string(const Table* t, std::size_t col_ndx,
                                    std::size_t ndx, StringData value)
{
    check_table(t); // Throws
    string_cmd(instr_SetString, col_ndx, ndx, value.data(), value.size()); // Throws
}

inline void Replication::set_binary(const Table* t, std::size_t col_ndx,
                                    std::size_t ndx, BinaryData value)
{
    check_table(t); // Throws
    string_cmd(instr_SetBinary, col_ndx, ndx, value.data(), value.size()); // Throws
}

inline void Replication::set_date_time(const Table* t, std::size_t col_ndx,
                                       std::size_t ndx, DateTime value)
{
    check_table(t); // Throws
    simple_cmd(instr_SetDateTime, util::tuple(col_ndx, ndx, value.get_datetime())); // Throws
}

inline void Replication::set_table(const Table* t, std::size_t col_ndx,
                                   std::size_t ndx)
{
    check_table(t); // Throws
    simple_cmd(instr_SetTable, util::tuple(col_ndx, ndx)); // Throws
}

inline void Replication::set_mixed(const Table* t, std::size_t col_ndx,
                                   std::size_t ndx, const Mixed& value)
{
    check_table(t); // Throws
    mixed_cmd(instr_SetMixed, col_ndx, ndx, value); // Throws
}

inline void Replication::set_link(const Table* t, std::size_t col_ndx,
                                  std::size_t ndx, std::size_t value)
{
    check_table(t); // Throws
    simple_cmd(instr_SetLink, util::tuple(col_ndx, ndx, value)); // Throws
}


inline void Replication::insert_int(const Table* t, std::size_t col_ndx,
                                    std::size_t ndx, int_fast64_t value)
{
    check_table(t); // Throws
    simple_cmd(instr_InsertInt, util::tuple(col_ndx, ndx, t->size(), false, value)); // Throws
}

inline void Replication::insert_bool(const Table* t, std::size_t col_ndx,
                                     std::size_t ndx, bool value)
{
    check_table(t); // Throws
    simple_cmd(instr_InsertBool, util::tuple(col_ndx, ndx, t->size(), false, value)); // Throws
}

inline void Replication::insert_float(const Table* t, std::size_t col_ndx,
                                      std::size_t ndx, float value)
{
    check_table(t); // Throws
    simple_cmd(instr_InsertFloat, util::tuple(col_ndx, ndx, t->size(), false, value)); // Throws
}

inline void Replication::insert_double(const Table* t, std::size_t col_ndx,
                                       std::size_t ndx, double value)
{
    check_table(t); // Throws
    simple_cmd(instr_InsertDouble, util::tuple(col_ndx, ndx, t->size(), false, value)); // Throws
}

inline void Replication::insert_string(const Table* t, std::size_t col_ndx,
                                       std::size_t ndx, StringData value)
{
    check_table(t); // Throws
    simple_cmd(instr_InsertString, util::tuple(col_ndx, ndx, t->size(), false));
    string_value(value.data(), value.size());
}

inline void Replication::insert_binary(const Table* t, std::size_t col_ndx,
                                       std::size_t ndx, BinaryData value)
{
    check_table(t); // Throws
    simple_cmd(instr_InsertBinary, util::tuple(col_ndx, ndx, t->size(), false));
    string_value(value.data(), value.size());
}

inline void Replication::insert_date_time(const Table* t, std::size_t col_ndx,
                                          std::size_t ndx, DateTime value)
{
    check_table(t); // Throws
    simple_cmd(instr_InsertDateTime, util::tuple(col_ndx, ndx, t->size(), false, value.get_datetime())); // Throws
}

inline void Replication::insert_table(const Table* t, std::size_t col_ndx,
                                      std::size_t ndx)
{
    check_table(t); // Throws
    simple_cmd(instr_InsertTable, util::tuple(col_ndx, ndx, t->size(), false)); // Throws
}

inline void Replication::insert_mixed(const Table* t, std::size_t col_ndx,
                                      std::size_t ndx, const Mixed& value)
{
    check_table(t); // Throws
    simple_cmd(instr_InsertMixed, util::tuple(col_ndx, ndx, t->size(), false));
    mixed_value(value); // Throws
}

inline void Replication::insert_link(const Table* t, std::size_t col_ndx,
                                     std::size_t ndx, std::size_t value)
{
    check_table(t); // Throws
    simple_cmd(instr_InsertLink, util::tuple(col_ndx, ndx, t->size(), false, value)); // Throws
}

inline void Replication::insert_link_list(const Table* t, std::size_t col_ndx, std::size_t ndx)
{
    check_table(t); // Throws
    simple_cmd(instr_InsertLinkList, util::tuple(col_ndx, ndx, t->size(), false)); // Throws
}


inline void Replication::row_insert_complete(const Table* t)
{
    check_table(t); // Throws
    simple_cmd(instr_RowInsertComplete, util::tuple()); // Throws
}


inline void Replication::insert_empty_rows(const Table* t, std::size_t row_ndx,
                                           std::size_t num_rows)
{
    check_table(t); // Throws
    simple_cmd(instr_InsertEmptyRows, util::tuple(row_ndx, num_rows, t->size(), false)); // Throws
}


inline void Replication::erase_row(const Table* t, std::size_t row_ndx)
{
    check_table(t); // Throws
    simple_cmd(instr_EraseRow, util::tuple(row_ndx, t->size(), false)); // Throws
}


inline void Replication::move_last_over(const Table* t, std::size_t target_row_ndx,
                                        std::size_t last_row_ndx)
{
    check_table(t); // Throws
    simple_cmd(instr_MoveLastOver, util::tuple(target_row_ndx, last_row_ndx)); // Throws
}


inline void Replication::add_int_to_column(const Table* t, std::size_t col_ndx, int_fast64_t value)
{
    check_table(t); // Throws
    simple_cmd(instr_AddIntToColumn, util::tuple(col_ndx, value)); // Throws
}


inline void Replication::add_search_index(const Table* t, std::size_t col_ndx)
{
    check_table(t); // Throws
    simple_cmd(instr_AddSearchIndex, util::tuple(col_ndx)); // Throws
}


inline void Replication::clear_table(const Table* t)
{
    check_table(t); // Throws
    simple_cmd(instr_ClearTable, util::tuple()); // Throws
}


inline void Replication::optimize_table(const Table* t)
{
    check_table(t); // Throws
    simple_cmd(instr_OptimizeTable, util::tuple()); // Throws
}


inline void Replication::link_list_set(const LinkView& list, std::size_t link_ndx,
                                       std::size_t value)
{
    check_link_list(list); // Throws
    simple_cmd(instr_LinkListSet, util::tuple(link_ndx, value)); // Throws
}


inline void Replication::link_list_insert(const LinkView& list, std::size_t link_ndx,
                                          std::size_t value)
{
    check_link_list(list); // Throws
    simple_cmd(instr_LinkListInsert, util::tuple(link_ndx, value)); // Throws
}


inline void Replication::link_list_move(const LinkView& list, std::size_t old_link_ndx,
                                        std::size_t new_link_ndx)
{
    check_link_list(list); // Throws
    simple_cmd(instr_LinkListMove, util::tuple(old_link_ndx, new_link_ndx)); // Throws
}


inline void Replication::link_list_erase(const LinkView& list, std::size_t link_ndx)
{
    check_link_list(list); // Throws
    simple_cmd(instr_LinkListErase, util::tuple(link_ndx)); // Throws
}


inline void Replication::link_list_clear(const LinkView& list)
{
    check_link_list(list); // Throws
    simple_cmd(instr_LinkListClear, util::tuple()); // Throws
}


inline void Replication::on_table_destroyed(const Table* t) TIGHTDB_NOEXCEPT
{
    if (m_selected_table == t)
        m_selected_table = 0;
}


inline void Replication::on_spec_destroyed(const Spec* s) TIGHTDB_NOEXCEPT
{
    if (m_selected_spec == s)
        m_selected_spec = 0;
}


inline void Replication::on_link_list_destroyed(const LinkView& list) TIGHTDB_NOEXCEPT
{
    if (m_selected_link_list == &list)
        m_selected_link_list = 0;
}


inline Replication::TransactLogParser::TransactLogParser(Replication::InputStream& transact_log):
    m_input(transact_log)
{
}


inline Replication::TransactLogParser::~TransactLogParser() TIGHTDB_NOEXCEPT
{
}


template<class InstructionHandler>
void Replication::TransactLogParser::parse(InstructionHandler& handler)
{
    if (!do_parse(handler))
        throw BadTransactLog();
}

template<class InstructionHandler>
bool Replication::TransactLogParser::parse_one_inst(InstructionHandler& handler)
{
    char instr;
    read_char(instr);
    switch (Instruction(instr)) {
        case instr_SetInt: {
            std::size_t col_ndx = read_int<std::size_t>(); // Throws
            std::size_t row_ndx = read_int<std::size_t>(); // Throws
            // FIXME: Don't depend on the existence of int64_t,
            // but don't allow values to use more than 64 bits
            // either.
            int_fast64_t value = read_int<int64_t>(); // Throws
            if (!handler.set_int(col_ndx, row_ndx, value)) // Throws
                return false;
            return true;
        }
        case instr_SetBool: {
            std::size_t col_ndx = read_int<std::size_t>(); // Throws
            std::size_t row_ndx = read_int<std::size_t>(); // Throws
            bool value = read_int<bool>(); // Throws
            if (!handler.set_bool(col_ndx, row_ndx, value)) // Throws
                return false;
            return true;
        }
        case instr_SetFloat: {
            std::size_t col_ndx = read_int<std::size_t>(); // Throws
            std::size_t row_ndx = read_int<std::size_t>(); // Throws
            float value = read_float(); // Throws
            if (!handler.set_float(col_ndx, row_ndx, value)) // Throws
                return false;
            return true;
        }
        case instr_SetDouble: {
            std::size_t col_ndx = read_int<std::size_t>(); // Throws
            std::size_t row_ndx = read_int<std::size_t>(); // Throws
            double value = read_double(); // Throws
            if (!handler.set_double(col_ndx, row_ndx, value)) // Throws
                return false;
            return true;
        }
        case instr_SetString: {
            std::size_t col_ndx = read_int<std::size_t>(); // Throws
            std::size_t row_ndx = read_int<std::size_t>(); // Throws
            read_string(m_string_buffer); // Throws
            StringData value(m_string_buffer.data(), m_string_buffer.size());
            if (!handler.set_string(col_ndx, row_ndx, value)) // Throws
                return false;
            return true;
        }
        case instr_SetBinary: {
            std::size_t col_ndx = read_int<std::size_t>(); // Throws
            std::size_t row_ndx = read_int<std::size_t>(); // Throws
            read_string(m_string_buffer); // Throws
            BinaryData value(m_string_buffer.data(), m_string_buffer.size());
            if (!handler.set_binary(col_ndx, row_ndx, value)) // Throws
                return false;
            return true;
        }
        case instr_SetDateTime: {
            std::size_t col_ndx = read_int<std::size_t>(); // Throws
            std::size_t row_ndx = read_int<std::size_t>(); // Throws
            std::time_t value = read_int<std::time_t>(); // Throws
            if (!handler.set_date_time(col_ndx, row_ndx, value)) // Throws
                return false;
            return true;
        }
        case instr_SetTable: {
            std::size_t col_ndx = read_int<std::size_t>(); // Throws
            std::size_t row_ndx = read_int<std::size_t>(); // Throws
            if (!handler.set_table(col_ndx, row_ndx)) // Throws
                return false;
            return true;
        }
        case instr_SetMixed: {
            std::size_t col_ndx = read_int<std::size_t>(); // Throws
            std::size_t row_ndx = read_int<std::size_t>(); // Throws
            Mixed value;
            read_mixed(&value); // Throws
            if (!handler.set_mixed(col_ndx, row_ndx, value)) // Throws
                return false;
            return true;
        }
        case instr_SetLink: {
            std::size_t col_ndx = read_int<std::size_t>(); // Throws
            std::size_t row_ndx = read_int<std::size_t>(); // Throws
            std::size_t value = read_int<std::size_t>(); // Throws
            if (!handler.set_link(col_ndx, row_ndx, value)) // Throws
                return false;
            return true;
        }
        case instr_InsertInt: {
            std::size_t col_ndx = read_int<std::size_t>(); // Throws
            std::size_t row_ndx = read_int<std::size_t>(); // Throws
            std::size_t tbl_sz = read_int<std::size_t>(); // Throws
            bool unordered = read_int<bool>(); // Throws
            // FIXME: Don't depend on the existence of int64_t,
            // but don't allow values to use more than 64 bits
            // either.
            int_fast64_t value = read_int<int64_t>(); // Throws
            if (!handler.insert_int(col_ndx, row_ndx, tbl_sz, unordered, value)) // Throws
                return false;
            return true;
        }
        case instr_InsertBool: {
            std::size_t col_ndx = read_int<std::size_t>(); // Throws
            std::size_t row_ndx = read_int<std::size_t>(); // Throws
            std::size_t tbl_sz = read_int<std::size_t>(); // Throws
            bool unordered = read_int<bool>(); // Throws
            bool value = read_int<bool>(); // Throws
            if (!handler.insert_bool(col_ndx, row_ndx, tbl_sz, unordered, value)) // Throws
                return false;
            return true;
        }
        case instr_InsertFloat: {
            std::size_t col_ndx = read_int<std::size_t>(); // Throws
            std::size_t row_ndx = read_int<std::size_t>(); // Throws
            std::size_t tbl_sz = read_int<std::size_t>(); // Throws
            bool unordered = read_int<bool>(); // Throws
            float value = read_float(); // Throws
            if (!handler.insert_float(col_ndx, row_ndx, tbl_sz, unordered, value)) // Throws
                return false;
            return true;
        }
        case instr_InsertDouble: {
            std::size_t col_ndx = read_int<std::size_t>(); // Throws
            std::size_t row_ndx = read_int<std::size_t>(); // Throws
            std::size_t tbl_sz = read_int<std::size_t>(); // Throws
            bool unordered = read_int<bool>(); // Throws
            double value = read_double(); // Throws
            if (!handler.insert_double(col_ndx, row_ndx, tbl_sz, unordered, value)) // Throws
                return false;
            return true;
        }
        case instr_InsertString: {
            std::size_t col_ndx = read_int<std::size_t>(); // Throws
            std::size_t row_ndx = read_int<std::size_t>(); // Throws
            std::size_t tbl_sz = read_int<std::size_t>(); // Throws
            bool unordered = read_int<bool>(); // Throws
            read_string(m_string_buffer); // Throws
            StringData value(m_string_buffer.data(), m_string_buffer.size());
            if (!handler.insert_string(col_ndx, row_ndx, tbl_sz, unordered, value)) // Throws
                return false;
            return true;
        }
        case instr_InsertBinary: {
            std::size_t col_ndx = read_int<std::size_t>(); // Throws
            std::size_t row_ndx = read_int<std::size_t>(); // Throws
            std::size_t tbl_sz = read_int<std::size_t>(); // Throws
            bool unordered = read_int<bool>(); // Throws
            read_string(m_string_buffer); // Throws
            BinaryData value(m_string_buffer.data(), m_string_buffer.size());
            if (!handler.insert_binary(col_ndx, row_ndx, tbl_sz, unordered, value)) // Throws
                return false;
            return true;
        }
        case instr_InsertDateTime: {
            std::size_t col_ndx = read_int<std::size_t>(); // Throws
            std::size_t row_ndx = read_int<std::size_t>(); // Throws
            std::size_t tbl_sz = read_int<std::size_t>(); // Throws
            bool unordered = read_int<bool>(); // Throws
            std::time_t value = read_int<std::time_t>(); // Throws
            if (!handler.insert_date_time(col_ndx, row_ndx, tbl_sz, unordered, value)) // Throws
                return false;
            return true;
        }
        case instr_InsertTable: {
            std::size_t col_ndx = read_int<std::size_t>(); // Throws
            std::size_t row_ndx = read_int<std::size_t>(); // Throws
            std::size_t tbl_sz = read_int<std::size_t>(); // Throws
            bool unordered = read_int<bool>(); // Throws
            if (!handler.insert_table(col_ndx, row_ndx, tbl_sz, unordered)) // Throws
                return false;
            return true;
        }
        case instr_InsertMixed: {
            std::size_t col_ndx = read_int<std::size_t>(); // Throws
            std::size_t row_ndx = read_int<std::size_t>(); // Throws
            std::size_t tbl_sz = read_int<std::size_t>(); // Throws
            bool unordered = read_int<bool>(); // Throws
            Mixed value;
            read_mixed(&value); // Throws
            if (!handler.insert_mixed(col_ndx, row_ndx, tbl_sz, unordered, value)) // Throws
                return false;
            return true;
        }
        case instr_InsertLink: {
            std::size_t col_ndx = read_int<std::size_t>(); // Throws
            std::size_t row_ndx = read_int<std::size_t>(); // Throws
            std::size_t tbl_sz = read_int<std::size_t>(); // Throws
            bool unordered = read_int<bool>(); // Throws
            std::size_t value = read_int<std::size_t>(); // Throws
            if (!handler.insert_link(col_ndx, row_ndx, tbl_sz, unordered, value)) // Throws
                return false;
            return true;
        }
        case instr_InsertLinkList: {
            std::size_t col_ndx = read_int<std::size_t>(); // Throws
            std::size_t row_ndx = read_int<std::size_t>(); // Throws
            std::size_t tbl_sz = read_int<std::size_t>(); // Throws
            bool unordered = read_int<bool>(); // Throws
            if (!handler.insert_link_list(col_ndx, row_ndx, tbl_sz, unordered)) // Throws
                return false;
            return true;
        }
        case instr_RowInsertComplete: {
            if (!handler.row_insert_complete()) // Throws
                return false;
            return true;
        }
        case instr_InsertEmptyRows: {
            std::size_t row_ndx = read_int<std::size_t>(); // Throws
            std::size_t num_rows = read_int<std::size_t>(); // Throws
            std::size_t tbl_sz = read_int<std::size_t>(); // Throws
            bool unordered = read_int<bool>(); // Throws
            if (!handler.insert_empty_rows(row_ndx, num_rows, tbl_sz, unordered)) // Throws
                return false;
            return true;
        }
        case instr_EraseRow: {
            std::size_t row_ndx = read_int<std::size_t>(); // Throws
            std::size_t tbl_sz = read_int<std::size_t>(); // Throws
            bool unordered = read_int<bool>(); // Throws
            if (!handler.erase_row(row_ndx, tbl_sz, unordered)) // Throws
                return false;
            return true;
        }
        case instr_MoveLastOver: {
            std::size_t target_row_ndx = read_int<std::size_t>(); // Throws
            std::size_t last_row_ndx = read_int<std::size_t>(); // Throws
            if (!handler.move_last_over(target_row_ndx, last_row_ndx)) // Throws
                return false;
            return true;
        }
        case instr_AddIntToColumn: {
            std::size_t col_ndx = read_int<std::size_t>(); // Throws
            // FIXME: Don't depend on the existence of int64_t,
            // but don't allow values to use more than 64 bits
            // either.
            int_fast64_t value = read_int<int64_t>(); // Throws
            if (!handler.add_int_to_column(col_ndx, value)) // Throws
                return false;
            return true;
        }
        case instr_SelectTable: {
            int levels = read_int<int>(); // Throws
            if (levels < 0 || levels > m_max_levels)
                return false;
            m_path.reserve(0, 2*levels); // Throws
            std::size_t* path = m_path.data();
            std::size_t group_level_ndx = read_int<std::size_t>(); // Throws
            for (int i = 0; i != levels; ++i) {
                std::size_t col_ndx = read_int<std::size_t>(); // Throws
                std::size_t row_ndx = read_int<std::size_t>(); // Throws
                path[2*i + 0] = col_ndx;
                path[2*i + 1] = row_ndx;
            }
            if (!handler.select_table(group_level_ndx, levels, path)) // Throws
                return false;
            return true;
        }
        case instr_ClearTable: {
            if (!handler.clear_table()) // Throws
                return false;
            return true;
        }
        case instr_LinkListSet: {
            std::size_t link_ndx = read_int<std::size_t>(); // Throws
            std::size_t value = read_int<std::size_t>(); // Throws
            if (!handler.link_list_set(link_ndx, value)) // Throws
                return false;
            return true;
        }
        case instr_LinkListInsert: {
            std::size_t link_ndx = read_int<std::size_t>(); // Throws
            std::size_t value = read_int<std::size_t>(); // Throws
            if (!handler.link_list_insert(link_ndx, value)) // Throws
                return false;
            return true;
        }
        case instr_LinkListMove: {
            std::size_t old_link_ndx = read_int<std::size_t>(); // Throws
            std::size_t new_link_ndx = read_int<std::size_t>(); // Throws
            if (!handler.link_list_move(old_link_ndx, new_link_ndx)) // Throws
                return false;
            return true;
        }
        case instr_LinkListErase: {
            std::size_t link_ndx = read_int<std::size_t>(); // Throws
            if (!handler.link_list_erase(link_ndx)) // Throws
                return false;
            return true;
        }
        case instr_LinkListClear: {
            if (!handler.link_list_clear()) // Throws
                return false;
            return true;
        }
        case instr_SelectLinkList: {
            std::size_t col_ndx = read_int<std::size_t>(); // Throws
            std::size_t row_ndx = read_int<std::size_t>(); // Throws
            if (!handler.select_link_list(col_ndx, row_ndx)) // Throws
                return false;
            return true;
        }
        case instr_AddSearchIndex: {
            std::size_t col_ndx = read_int<std::size_t>(); // Throws
            if (!handler.add_search_index(col_ndx)) // Throws
                return false;
            return true;
        }
        case instr_InsertColumn: {
            std::size_t col_ndx = read_int<std::size_t>(); // Throws
            int type = read_int<int>(); // Throws
            if (!is_valid_data_type(type))
                return false;
            read_string(m_string_buffer); // Throws
            StringData name(m_string_buffer.data(), m_string_buffer.size());
            std::size_t link_target_table_ndx = tightdb::npos;
            std::size_t backlink_col_ndx = tightdb::npos;
            typedef _impl::TableFriend tf;
            if (tf::is_link_type(ColumnType(type))) {
                link_target_table_ndx = read_int<std::size_t>(); // Throws
                backlink_col_ndx = read_int<std::size_t>(); // Throws
            }
            if (!handler.insert_column(col_ndx, DataType(type), name,
                                       link_target_table_ndx, backlink_col_ndx)) // Throws
                return false;
            return true;
        }
        case instr_EraseColumn:
        case instr_EraseLinkColumn: {
            std::size_t col_ndx = read_int<std::size_t>(); // Throws
            std::size_t link_target_table_ndx = tightdb::npos;
            std::size_t backlink_col_ndx   = 0;
            if (Instruction(instr) == instr_EraseLinkColumn) {
                link_target_table_ndx = read_int<std::size_t>(); // Throws
                backlink_col_ndx      = read_int<std::size_t>(); // Throws
            }
            if (!handler.erase_column(col_ndx, link_target_table_ndx,
                                      backlink_col_ndx)) // Throws
                return false;
            return true;
        }
        case instr_RenameColumn: {
            std::size_t col_ndx = read_int<std::size_t>(); // Throws
            read_string(m_string_buffer); // Throws
            StringData name(m_string_buffer.data(), m_string_buffer.size());
            if (!handler.rename_column(col_ndx, name)) // Throws
                return false;
            return true;
        }
        case instr_SelectDescriptor: {
            int levels = read_int<int>(); // Throws
            if (levels < 0 || levels > m_max_levels)
                return false;
            m_path.reserve(0, levels); // Throws
            std::size_t* path = m_path.data();
            for (int i = 0; i != levels; ++i) {
                std::size_t col_ndx = read_int<std::size_t>(); // Throws
<<<<<<< HEAD
                path[i] = col_ndx;
=======
                read_string(m_string_buffer); // Throws
                StringData name(m_string_buffer.data(), m_string_buffer.size());
                if (!handler.rename_column(col_ndx, name)) // Throws
                    return false;
                continue;
            }
            case instr_SelectDescriptor: {
                int levels = read_int<int>(); // Throws
                if (levels < 0 || levels > m_max_levels)
                    return false;
                m_path.reserve(0, levels); // Throws
                std::size_t* path = m_path.data();
                for (int i = 0; i != levels; ++i) {
                    std::size_t col_ndx = read_int<std::size_t>(); // Throws
                    path[i] = col_ndx;
                }
                if (!handler.select_descriptor(levels, path)) // Throws
                    return false;
                continue;
            }
            case instr_InsertGroupLevelTable: {
                std::size_t table_ndx  = read_int<std::size_t>(); // Throws
                std::size_t num_tables = read_int<std::size_t>(); // Throws
                read_string(m_string_buffer); // Throws
                StringData name(m_string_buffer.data(), m_string_buffer.size());
                if (!handler.insert_group_level_table(table_ndx, num_tables, name)) // Throws
                    return false;
                continue;
            }
            case instr_EraseGroupLevelTable: {
                std::size_t table_ndx  = read_int<std::size_t>(); // Throws
                std::size_t num_tables = read_int<std::size_t>(); // Throws
                if (!handler.erase_group_level_table(table_ndx, num_tables)) // Throws
                    return false;
                continue;
            }
            case instr_RenameGroupLevelTable: {
                std::size_t table_ndx = read_int<std::size_t>(); // Throws
                read_string(m_string_buffer); // Throws
                StringData new_name(m_string_buffer.data(), m_string_buffer.size());
                if (!handler.rename_group_level_table(table_ndx, new_name)) // Throws
                    return false;
                continue;
            }
            case instr_OptimizeTable: {
                if (!handler.optimize_table()) // Throws
                    return false;
                continue;
>>>>>>> 11d8262e
            }
            if (!handler.select_descriptor(levels, path)) // Throws
                return false;
            return true;
        }
        case instr_NewGroupLevelTable: {
            read_string(m_string_buffer); // Throws
            StringData name(m_string_buffer.data(), m_string_buffer.size());
            if (!handler.new_group_level_table(name)) // Throws
                return false;
            return true;
        }
        case instr_OptimizeTable: {
            if (!handler.optimize_table()) // Throws
                return false;
            return true;
        }
    }
    // coming here is not possible
    TIGHTDB_ASSERT(false);
    return false;
}

template<class InstructionHandler>
bool Replication::TransactLogParser::do_parse(InstructionHandler& handler)
{
    next_input_buffer();
    while (m_input_begin != m_input_end || next_input_buffer()) {
        if (!parse_one_inst(handler))
            return false;
    }
    return true;
}


class NullHandler {
public:
    bool new_group_level_table(StringData) { return true; }
    bool select_table(std::size_t, int, const std::size_t* ) { return true; }
    bool insert_empty_rows(std::size_t, std::size_t, std::size_t, bool ) { return true; }
    bool erase_row(std::size_t, std::size_t, bool) { return true; }
    bool move_last_over(std::size_t, std::size_t) { return true; }
    bool clear_table() { return true; }
    bool insert_int(std::size_t, std::size_t, std::size_t, bool, int_fast64_t) { return true; }
    bool insert_bool(std::size_t, std::size_t, std::size_t, bool, bool) { return true; }
    bool insert_float(std::size_t, std::size_t, std::size_t, bool, float) { return true; }
    bool insert_double(std::size_t, std::size_t, std::size_t, bool, double) { return true; }
    bool insert_string(std::size_t, std::size_t, std::size_t, bool, StringData) { return true; }
    bool insert_binary(std::size_t, std::size_t, std::size_t, bool, BinaryData) { return true; }
    bool insert_date_time(std::size_t, std::size_t, std::size_t, bool, DateTime) { return true; }
    bool insert_table(std::size_t, std::size_t, std::size_t, bool) { return true; }
    bool insert_mixed(std::size_t, std::size_t, std::size_t, bool, const Mixed&) { return true; }
    bool insert_link(std::size_t, std::size_t, std::size_t, bool, std::size_t) { return true; }
    bool insert_link_list(std::size_t, std::size_t, std::size_t, bool) { return true; }
    bool row_insert_complete() { return true; }
    bool set_int(std::size_t, std::size_t, int_fast64_t) { return true; }
    bool set_bool(std::size_t, std::size_t, bool) { return true; }
    bool set_float(std::size_t, std::size_t, float) { return true; }
    bool set_double(std::size_t, std::size_t, double) { return true; }
    bool set_string(std::size_t, std::size_t, StringData) { return true; }
    bool set_binary(std::size_t, std::size_t, BinaryData) { return true; }
    bool set_date_time(std::size_t, std::size_t, DateTime) { return true; }
    bool set_table(std::size_t, std::size_t) { return true; }
    bool set_mixed(std::size_t, std::size_t, const Mixed&) { return true; }
    bool set_link(std::size_t, std::size_t, std::size_t) { return true; }
    bool add_int_to_column(std::size_t, int_fast64_t) { return true; }
    bool optimize_table() { return true; }
    bool select_descriptor(int, const std::size_t*) { return true; }
    bool insert_column(std::size_t, DataType, StringData,
                       std::size_t, std::size_t) { return true; }
    bool erase_column(std::size_t, std::size_t,
                      std::size_t) { return true; }
    bool rename_column(std::size_t, StringData) { return true; }
    bool add_search_index(std::size_t) { return true; }
    bool select_link_list(std::size_t, std::size_t) { return true; }
    bool link_list_set(std::size_t, std::size_t) { return true; }
    bool link_list_insert(std::size_t, std::size_t) { return true; }
    bool link_list_move(std::size_t, std::size_t) { return true; }
    bool link_list_erase(std::size_t) { return true; }
    bool link_list_clear() { return true; }
};

template<typename InstructionClassifierForRollback>
bool Replication::TransactLogParser::prepare_log_reversal(std::vector<const char*>& instruction_starts,
    InstructionClassifierForRollback& handler)
{
    m_input_begin = m_input_end = 0;
    const char* pending_table_select = 0;
    const char* pending_descriptor_select = 0;
    next_input_buffer();
    while (m_input_begin != m_input_end || next_input_buffer()) {

        // parse and classify an instruction
        const char* instr_start = m_input_begin;
        handler.classification = InstructionClassifierForRollback::instr_class_noop;
        if (!parse_one_inst(handler))
            return false;

        // add relevant instructions to the list of instruction starts. First ordinary instructions
        if (handler.classification == InstructionClassifierForRollback::instr_class_execute)
            instruction_starts.push_back(instr_start);

        // move table selection till after any relevant instructions. Achieved by moving it till
        // we see next table selection.
        if (handler.classification == InstructionClassifierForRollback::instr_class_postfix_table) {
            if (pending_table_select)
                instruction_starts.push_back(pending_table_select);
            pending_table_select = instr_start;
        }
        // similarly for descriptor selection.
        if (handler.classification == InstructionClassifierForRollback::instr_class_postfix_descriptor) {
            if (pending_descriptor_select)
                instruction_starts.push_back(pending_descriptor_select);
            pending_descriptor_select = instr_start;
        }
    }
    // flush any pending table or descriptor selections
    if (pending_table_select)
        instruction_starts.push_back(pending_table_select);
    if (pending_descriptor_select)
        instruction_starts.push_back(pending_descriptor_select);
    return true;
}

template<class InstructionHandler>
bool Replication::TransactLogParser::execute_in_reverse_order(std::vector<const char*>& instruction_starts, 
                                                              InstructionHandler& handler)
{
    size_t i = instruction_starts.size();
    while (i > 0) {
        --i;
        m_input_begin = instruction_starts[i];
        if (!parse_one_inst(handler))
            return false;
    }
    return true;
}


template<class T> T Replication::TransactLogParser::read_int()
{
    T value = 0;
    int part = 0;
    const int max_bytes = (std::numeric_limits<T>::digits+1+6)/7;
    for (int i = 0; i != max_bytes; ++i) {
        char c;
        read_char(c);
        part = static_cast<unsigned char>(c);
        if (0xFF < part)
            goto bad_transact_log; // Only the first 8 bits may be used in each byte
        if ((part & 0x80) == 0) {
            T p = part & 0x3F;
            if (util::int_shift_left_with_overflow_detect(p, i*7))
                goto bad_transact_log;
            value |= p;
            break;
        }
        if (i == max_bytes-1)
            goto bad_transact_log; // Too many bytes
        value |= T(part & 0x7F) << (i*7);
    }
    if (part & 0x40) {
        // The real value is negative. Because 'value' is positive at
        // this point, the following negation is guaranteed by C++11
        // to never overflow. See C99+TC3 section 6.2.6.2 paragraph 2.
        value = -value;
        if (util::int_subtract_with_overflow_detect(value, 1))
            goto bad_transact_log;
    }
    return value;

  bad_transact_log:
    throw BadTransactLog();
}


inline void Replication::TransactLogParser::read_bytes(char* data, std::size_t size)
{
    if (m_input_end && m_input_begin + size > m_input_end) 
        throw BadTransactLog();
    const char* to = m_input_begin + size;
    std::copy(m_input_begin, to, data);
    m_input_begin = to;
}


inline float Replication::TransactLogParser::read_float()
{
    TIGHTDB_STATIC_ASSERT(std::numeric_limits<float>::is_iec559 &&
                          sizeof (float) * std::numeric_limits<unsigned char>::digits == 32,
                          "Unsupported 'float' representation");
    float value;
    read_bytes(reinterpret_cast<char*>(&value), sizeof value); // Throws
    return value;
}


inline double Replication::TransactLogParser::read_double()
{
    TIGHTDB_STATIC_ASSERT(std::numeric_limits<double>::is_iec559 &&
                          sizeof (double) * std::numeric_limits<unsigned char>::digits == 64,
                          "Unsupported 'double' representation");
    double value;
    read_bytes(reinterpret_cast<char*>(&value), sizeof value); // Throws
    return value;
}


inline void Replication::TransactLogParser::read_string(util::StringBuffer& buf)
{
    buf.clear();
    std::size_t size = read_int<std::size_t>(); // Throws
    buf.resize(size); // Throws
    read_bytes(buf.data(), size);
}


inline void Replication::TransactLogParser::read_mixed(Mixed* mixed)
{
    DataType type = DataType(read_int<int>()); // Throws
    switch (type) {
        case type_Int: {
            // FIXME: Don't depend on the existence of
            // int64_t, but don't allow values to use more
            // than 64 bits either.
            int_fast64_t value = read_int<int64_t>(); // Throws
            mixed->set_int(value);
            return;
        }
        case type_Bool: {
            bool value = read_int<bool>(); // Throws
            mixed->set_bool(value);
            return;
        }
        case type_Float: {
            float value = read_float(); // Throws
            mixed->set_float(value);
            return;
        }
        case type_Double: {
            double value = read_double(); // Throws
            mixed->set_double(value);
            return;
        }
        case type_DateTime: {
            std::time_t value = read_int<std::time_t>(); // Throws
            mixed->set_datetime(value);
            return;
        }
        case type_String: {
            read_string(m_string_buffer); // Throws
            StringData value(m_string_buffer.data(), m_string_buffer.size());
            mixed->set_string(value);
            return;
        }
        case type_Binary: {
            read_string(m_string_buffer); // Throws
            BinaryData value(m_string_buffer.data(), m_string_buffer.size());
            mixed->set_binary(value);
            return;
        }
        case type_Table: {
            *mixed = Mixed::subtable_tag();
            return;
        }
        case type_Mixed:
            break;
        case type_Link:
        case type_LinkList:
            // FIXME: Need to handle new link types here
            TIGHTDB_ASSERT(false);
            break;
    }
    TIGHTDB_ASSERT(false);
}


inline bool Replication::TransactLogParser::next_input_buffer()
{
    std::size_t sz = m_input.next_block(m_input_begin, m_input_end);
    if (sz == 0)
        return false;
    else
        return true;
}


inline void Replication::TransactLogParser::read_char(char& c)
{
    if (m_input_end && m_input_begin == m_input_end)
        throw BadTransactLog();
    c = *m_input_begin++;
}


inline bool Replication::TransactLogParser::is_valid_data_type(int type)
{
    switch (DataType(type)) {
        case type_Int:
        case type_Bool:
        case type_Float:
        case type_Double:
        case type_String:
        case type_Binary:
        case type_DateTime:
        case type_Table:
        case type_Mixed:
        case type_Link:
        case type_LinkList:
            return true;
    }
    return false;
}


inline TrivialReplication::TrivialReplication(const std::string& database_file):
    m_database_file(database_file)
{
}

inline void TrivialReplication::transact_log_reserve(std::size_t n)
{
    char* data = m_transact_log_buffer.data();
    std::size_t size = m_transact_log_free_begin - data;
    m_transact_log_buffer.reserve_extra(size, n);
    data = m_transact_log_buffer.data(); // May have changed
    m_transact_log_free_begin = data + size;
    m_transact_log_free_end = data + m_transact_log_buffer.size();
}


} // namespace tightdb

#endif // TIGHTDB_REPLICATION_HPP<|MERGE_RESOLUTION|>--- conflicted
+++ resolved
@@ -1555,67 +1555,33 @@
             std::size_t* path = m_path.data();
             for (int i = 0; i != levels; ++i) {
                 std::size_t col_ndx = read_int<std::size_t>(); // Throws
-<<<<<<< HEAD
                 path[i] = col_ndx;
-=======
-                read_string(m_string_buffer); // Throws
-                StringData name(m_string_buffer.data(), m_string_buffer.size());
-                if (!handler.rename_column(col_ndx, name)) // Throws
-                    return false;
-                continue;
-            }
-            case instr_SelectDescriptor: {
-                int levels = read_int<int>(); // Throws
-                if (levels < 0 || levels > m_max_levels)
-                    return false;
-                m_path.reserve(0, levels); // Throws
-                std::size_t* path = m_path.data();
-                for (int i = 0; i != levels; ++i) {
-                    std::size_t col_ndx = read_int<std::size_t>(); // Throws
-                    path[i] = col_ndx;
-                }
-                if (!handler.select_descriptor(levels, path)) // Throws
-                    return false;
-                continue;
-            }
-            case instr_InsertGroupLevelTable: {
-                std::size_t table_ndx  = read_int<std::size_t>(); // Throws
-                std::size_t num_tables = read_int<std::size_t>(); // Throws
-                read_string(m_string_buffer); // Throws
-                StringData name(m_string_buffer.data(), m_string_buffer.size());
-                if (!handler.insert_group_level_table(table_ndx, num_tables, name)) // Throws
-                    return false;
-                continue;
-            }
-            case instr_EraseGroupLevelTable: {
-                std::size_t table_ndx  = read_int<std::size_t>(); // Throws
-                std::size_t num_tables = read_int<std::size_t>(); // Throws
-                if (!handler.erase_group_level_table(table_ndx, num_tables)) // Throws
-                    return false;
-                continue;
-            }
-            case instr_RenameGroupLevelTable: {
-                std::size_t table_ndx = read_int<std::size_t>(); // Throws
-                read_string(m_string_buffer); // Throws
-                StringData new_name(m_string_buffer.data(), m_string_buffer.size());
-                if (!handler.rename_group_level_table(table_ndx, new_name)) // Throws
-                    return false;
-                continue;
-            }
-            case instr_OptimizeTable: {
-                if (!handler.optimize_table()) // Throws
-                    return false;
-                continue;
->>>>>>> 11d8262e
             }
             if (!handler.select_descriptor(levels, path)) // Throws
                 return false;
             return true;
         }
-        case instr_NewGroupLevelTable: {
+        case instr_InsertGroupLevelTable: {
+            std::size_t table_ndx  = read_int<std::size_t>(); // Throws
+            std::size_t num_tables = read_int<std::size_t>(); // Throws
             read_string(m_string_buffer); // Throws
             StringData name(m_string_buffer.data(), m_string_buffer.size());
-            if (!handler.new_group_level_table(name)) // Throws
+            if (!handler.insert_group_level_table(table_ndx, num_tables, name)) // Throws
+                return false;
+            return true;
+        }
+        case instr_EraseGroupLevelTable: {
+            std::size_t table_ndx  = read_int<std::size_t>(); // Throws
+            std::size_t num_tables = read_int<std::size_t>(); // Throws
+            if (!handler.erase_group_level_table(table_ndx, num_tables)) // Throws
+                return false;
+            return true;
+        }
+        case instr_RenameGroupLevelTable: {
+            std::size_t table_ndx = read_int<std::size_t>(); // Throws
+            read_string(m_string_buffer); // Throws
+            StringData new_name(m_string_buffer.data(), m_string_buffer.size());
+            if (!handler.rename_group_level_table(table_ndx, new_name)) // Throws
                 return false;
             return true;
         }
@@ -1644,7 +1610,9 @@
 
 class NullHandler {
 public:
-    bool new_group_level_table(StringData) { return true; }
+    bool insert_group_level_table(std::size_t, std::size_t, StringData) { return true; }
+    bool erase_group_level_table(std::size_t, std::size_t) { return true; }
+    bool rename_group_level_table(std::size_t, StringData) { return true; }
     bool select_table(std::size_t, int, const std::size_t* ) { return true; }
     bool insert_empty_rows(std::size_t, std::size_t, std::size_t, bool ) { return true; }
     bool erase_row(std::size_t, std::size_t, bool) { return true; }
