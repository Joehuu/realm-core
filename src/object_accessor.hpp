////////////////////////////////////////////////////////////////////////////
//
// Copyright 2016 Realm Inc.
//
// Licensed under the Apache License, Version 2.0 (the "License");
// you may not use this file except in compliance with the License.
// You may obtain a copy of the License at
//
// http://www.apache.org/licenses/LICENSE-2.0
//
// Unless required by applicable law or agreed to in writing, software
// distributed under the License is distributed on an "AS IS" BASIS,
// WITHOUT WARRANTIES OR CONDITIONS OF ANY KIND, either express or implied.
// See the License for the specific language governing permissions and
// limitations under the License.
//
////////////////////////////////////////////////////////////////////////////

#ifndef REALM_OS_OBJECT_ACCESSOR_HPP
#define REALM_OS_OBJECT_ACCESSOR_HPP

#include "object.hpp"

#include "feature_checks.hpp"
#include "list.hpp"
#include "object_schema.hpp"
#include "object_store.hpp"
#include "results.hpp"
#include "schema.hpp"
#include "shared_realm.hpp"

#include <realm/util/assert.hpp>
#include <realm/table_view.hpp>

#if REALM_ENABLE_SYNC
#include <realm/sync/object.hpp>
#endif // REALM_ENABLE_SYNC

#include <string>

namespace realm {
template <typename ValueType, typename ContextType>
void Object::set_property_value(ContextType& ctx, StringData prop_name,
                                ValueType value, bool try_update)
{
    verify_attached();
    m_realm->verify_in_write();
    auto& property = property_for_name(prop_name);

    // Modifying primary keys is allowed in migrations to make it possible to
    // add a new primary key to a type (or change the property type), but it
    // is otherwise considered the immutable identity of the row
    if (property.is_primary && !m_realm->is_in_migration())
        throw ModifyPrimaryKeyException(m_object_schema->name, property.name);

    set_property_value_impl(ctx, property, value, try_update, false, false);
}

template <typename ValueType, typename ContextType>
ValueType Object::get_property_value(ContextType& ctx, const Property& property)
{
    return get_property_value_impl<ValueType>(ctx, property);
}

template <typename ValueType, typename ContextType>
ValueType Object::get_property_value(ContextType& ctx, StringData prop_name)
{
    return get_property_value_impl<ValueType>(ctx, property_for_name(prop_name));
}

namespace {
<<<<<<< HEAD
template <class T, typename ValueType, typename ContextType>
inline void do_update_value(ContextType& ctx, ValueType& value, ColKey col, Obj& obj, bool update_only_diff, bool is_default)
{
    auto new_val = ctx.template unbox<T>(value);
    if (!update_only_diff || obj.get<T>(col) != new_val) {
        obj.set(col, new_val, is_default);
=======
template <typename ValueType, typename ContextType>
struct ValueUpdater {
    ContextType& ctx;
    Property const& property;
    ValueType& value;
    RowExpr row;
    size_t col;
    bool try_update;
    bool update_only_diff;
    bool is_default;

    void operator()(RowExpr*)
    {
        ContextType child_ctx(ctx, property);
        auto curr_link = row.get_link(col);
        auto link = child_ctx.template unbox<RowExpr>(value, true, try_update, update_only_diff, curr_link);
        if (!update_only_diff || curr_link != link.get_index()) {
            row.set_link(col, link.get_index());
        }
>>>>>>> 7c3ff823
    }

    template<typename T>
    void operator()(T*)
    {
        auto new_val = ctx.template unbox<T>(value);
        if (!update_only_diff || row.get<T>(col) != new_val) {
            row.set(col, new_val, is_default);
        }
    }
};
}

template <typename ValueType, typename ContextType>
void Object::set_property_value_impl(ContextType& ctx, const Property &property,
                                     ValueType value, bool try_update, bool update_only_diff, bool is_default)
{
    ctx.will_change(*this, property);

    ColKey col{property.column_key};
    if (is_nullable(property.type) && ctx.is_null(value)) {
        if (!update_only_diff || !m_obj.is_null(col)) {
            if (property.type == PropertyType::Object) {
                if (!is_default)
                    m_obj.set_null(col);
            }
            else {
                m_obj.set_null(col, is_default);
            }
        }

        ctx.did_change();
        return;
    }

    if (is_array(property.type)) {
        if (property.type == PropertyType::LinkingObjects)
            throw ReadOnlyPropertyException(m_object_schema->name, property.name);

        ContextType child_ctx(ctx, property);
        List list(m_realm, m_obj, col);
        list.assign(child_ctx, value, try_update, update_only_diff);
        ctx.did_change();
        return;
    }

<<<<<<< HEAD
    switch (property.type & ~PropertyType::Nullable) {
        case PropertyType::Object: {
            ContextType child_ctx(ctx, property);
            auto curr_link = m_obj.get<ObjKey>(col);
            auto link = child_ctx.template unbox<Obj>(value, true, try_update, update_only_diff, curr_link);
            if (!update_only_diff || curr_link != link.get_key()) {
                m_obj.set(col, link.get_key(), is_default);
            }
            break;
        }
        case PropertyType::Bool:
            do_update_value<bool>(ctx, value, col, m_obj, update_only_diff, is_default);
            break;
        case PropertyType::Int:
            do_update_value<int64_t>(ctx, value, col, m_obj, update_only_diff, is_default);
            break;
        case PropertyType::Float:
            do_update_value<float>(ctx, value, col, m_obj, update_only_diff, is_default);
            break;
        case PropertyType::Double:
            do_update_value<double>(ctx, value, col, m_obj, update_only_diff, is_default);
            break;
        case PropertyType::String:
            do_update_value<String>(ctx, value, col, m_obj, update_only_diff, is_default);
            break;
        case PropertyType::Data:
            do_update_value<Binary>(ctx, value, col, m_obj, update_only_diff, is_default);
            break;
        case PropertyType::Date:
            do_update_value<Timestamp>(ctx, value, col, m_obj, update_only_diff, is_default);
            break;
        case PropertyType::Any:
            throw std::logic_error("not supported");
        default:
            REALM_COMPILER_HINT_UNREACHABLE();
    }
=======
    ValueUpdater<ValueType, ContextType> updater{ctx, property, value,
        table.get(row),col, try_update, update_only_diff, is_default};
    switch_on_type(property.type, updater);
>>>>>>> 7c3ff823
    ctx.did_change();
}

template <typename ValueType, typename ContextType>
ValueType Object::get_property_value_impl(ContextType& ctx, const Property &property)
{
    verify_attached();

    ColKey column{property.column_key};
    if (is_nullable(property.type) && m_obj.is_null(column))
        return ctx.null_value();
    if (is_array(property.type) && property.type != PropertyType::LinkingObjects)
        return ctx.box(List(m_realm, m_obj, column));

    switch (property.type & ~PropertyType::Flags) {
        case PropertyType::Bool:   return ctx.box(m_obj.get<bool>(column));
        case PropertyType::Int:    return is_nullable(property.type) ? ctx.box(*m_obj.get<util::Optional<int64_t>>(column)) : ctx.box(m_obj.get<int64_t>(column));
        case PropertyType::Float:  return ctx.box(m_obj.get<float>(column));
        case PropertyType::Double: return ctx.box(m_obj.get<double>(column));
        case PropertyType::String: return ctx.box(m_obj.get<StringData>(column));
        case PropertyType::Data:   return ctx.box(m_obj.get<BinaryData>(column));
        case PropertyType::Date:   return ctx.box(m_obj.get<Timestamp>(column));
//        case PropertyType::Any:    return ctx.box(m_obj.get<Mixed>(column));
        case PropertyType::Object: {
            auto linkObjectSchema = m_realm->schema().find(property.object_type);
            TableRef table = ObjectStore::table_for_object_type(m_realm->read_group(), property.object_type);
            return ctx.box(Object(m_realm, *linkObjectSchema, m_obj.get_linked_object(column)));
        }
        case PropertyType::LinkingObjects: {
            auto target_object_schema = m_realm->schema().find(property.object_type);
            auto link_property = target_object_schema->property_for_name(property.link_origin_property_name);
            TableRef table = ObjectStore::table_for_object_type(m_realm->read_group(), target_object_schema->name);
            auto tv = m_obj.get_backlink_view(table, ColKey(link_property->column_key));
            return ctx.box(Results(m_realm, std::move(tv)));
        }
        default: REALM_UNREACHABLE();
    }
}

template<typename ValueType, typename ContextType>
Object Object::create(ContextType& ctx, std::shared_ptr<Realm> const& realm,
                      StringData object_type, ValueType value,
                      bool try_update, bool update_only_diff, ObjKey current_obj, Obj* out_row)
{
    auto object_schema = realm->schema().find(object_type);
    REALM_ASSERT(object_schema != realm->schema().end());
    return create(ctx, realm, *object_schema, value, try_update, update_only_diff, current_obj, out_row);
}

template<typename ValueType, typename ContextType>
Object Object::create(ContextType& ctx, std::shared_ptr<Realm> const& realm,
                      ObjectSchema const& object_schema, ValueType value,
                      bool try_update,  bool update_only_diff, ObjKey current_obj, Obj* out_row)
{
    realm->verify_in_write();

    // get or create our accessor
    bool created = false;

    // try to get existing row if updating
    Obj obj;
    TableRef table = ObjectStore::table_for_object_type(realm->read_group(), object_schema.name);

    bool skip_primary = true;
    if (auto primary_prop = object_schema.primary_key_property()) {
        // search for existing object based on primary key type
        auto primary_value = ctx.value_for_property(value, *primary_prop,
                                                    primary_prop - &object_schema.persisted_properties[0]);
        if (!primary_value)
            primary_value = ctx.default_value_for_property(object_schema, *primary_prop);
        if (!primary_value) {
            if (!is_nullable(primary_prop->type))
                throw MissingPropertyValueException(object_schema.name, primary_prop->name);
            primary_value = ctx.null_value();
        }
        auto key = get_for_primary_key_impl(ctx, *table, *primary_prop, *primary_value);
        if (key) {
            if (try_update)
                obj = table->get_object(key);
            else if (realm->is_in_migration()) {
                // Creating objects with duplicate primary keys is allowed in migrations
                // as long as there are no duplicates at the end, as adding an entirely
                // new column which is the PK will inherently result in duplicates at first
                obj = table->create_object();
                created = true;
                skip_primary = false;
            }
            else {
                throw std::logic_error(util::format("Attempting to create an object of type '%1' with an existing primary key value '%2'.",
                                                    object_schema.name, ctx.print(*primary_value)));
            }
        }
        else {
            created = true;
            Mixed primary_key;
            if (primary_prop->type == PropertyType::Int) {
                primary_key = ctx.template unbox<util::Optional<int64_t>>(*primary_value);
            }
            else if (primary_prop->type == PropertyType::String) {
                primary_key = ctx.template unbox<StringData>(*primary_value);
            }
            else {
                REALM_TERMINATE("Unsupported primary key type.");
            }
            obj = table->create_object_with_primary_key(primary_key);
        }
    }
    else {
        if (update_only_diff && current_obj) {
            obj = table->get_object(current_obj);
        }
        else {
        obj = table->create_object();
            created = true;
        }
    }

    // populate
    Object object(realm, object_schema, obj);
    if (out_row)
        *out_row = obj;
    for (size_t i = 0; i < object_schema.persisted_properties.size(); ++i) {
        auto& prop = object_schema.persisted_properties[i];
        if (skip_primary && prop.is_primary)
            continue;

        auto v = ctx.value_for_property(value, prop, i);
        if (!created && !v)
            continue;

        bool is_default = false;
        if (!v) {
            v = ctx.default_value_for_property(object_schema, prop);
            is_default = true;
        }
        if ((!v || ctx.is_null(*v)) && !is_nullable(prop.type) && !is_array(prop.type)) {
            if (prop.is_primary || !ctx.allow_missing(value))
                throw MissingPropertyValueException(object_schema.name, prop.name);
        }
        if (v)
            object.set_property_value_impl(ctx, prop, *v, try_update, update_only_diff, is_default);
    }
#if REALM_ENABLE_SYNC
    if (realm->is_partial() && object_schema.name == "__User") {
        object.ensure_user_in_everyone_role();
        object.ensure_private_role_exists_for_user();
    }
#endif
    return object;
}

template<typename ValueType, typename ContextType>
Object Object::get_for_primary_key(ContextType& ctx, std::shared_ptr<Realm> const& realm,
                      StringData object_type, ValueType primary_value)
{
    auto object_schema = realm->schema().find(object_type);
    REALM_ASSERT(object_schema != realm->schema().end());
    return get_for_primary_key(ctx, realm, *object_schema, primary_value);
}

template<typename ValueType, typename ContextType>
Object Object::get_for_primary_key(ContextType& ctx, std::shared_ptr<Realm> const& realm,
                                   const ObjectSchema &object_schema,
                                   ValueType primary_value)
{
    auto primary_prop = object_schema.primary_key_property();
    if (!primary_prop) {
        throw MissingPrimaryKeyException(object_schema.name);
    }

    auto table = ObjectStore::table_for_object_type(realm->read_group(), object_schema.name);
    if (!table)
        return Object(realm, object_schema, Obj());
    auto key = get_for_primary_key_impl(ctx, *table, *primary_prop, primary_value);
    return Object(realm, object_schema, key ? table->get_object(key) : Obj{});
}

template<typename ValueType, typename ContextType>
ObjKey Object::get_for_primary_key_impl(ContextType& ctx, Table const& table,
                                        const Property &primary_prop,
                                        ValueType primary_value) {
    bool is_null = ctx.is_null(primary_value);
    if (is_null && !is_nullable(primary_prop.type))
        throw std::logic_error("Invalid null value for non-nullable primary key.");
    if (primary_prop.type == PropertyType::String) {
        return table.find_first(primary_prop.column_key,
                                ctx.template unbox<StringData>(primary_value));
    }
    if (is_nullable(primary_prop.type))
        return table.find_first(primary_prop.column_key,
                                ctx.template unbox<util::Optional<int64_t>>(primary_value));
    return table.find_first(primary_prop.column_key,
                            ctx.template unbox<int64_t>(primary_value));
}

} // namespace realm

#endif // REALM_OS_OBJECT_ACCESSOR_HPP<|MERGE_RESOLUTION|>--- conflicted
+++ resolved
@@ -69,42 +69,33 @@
 }
 
 namespace {
-<<<<<<< HEAD
-template <class T, typename ValueType, typename ContextType>
-inline void do_update_value(ContextType& ctx, ValueType& value, ColKey col, Obj& obj, bool update_only_diff, bool is_default)
-{
-    auto new_val = ctx.template unbox<T>(value);
-    if (!update_only_diff || obj.get<T>(col) != new_val) {
-        obj.set(col, new_val, is_default);
-=======
 template <typename ValueType, typename ContextType>
 struct ValueUpdater {
     ContextType& ctx;
     Property const& property;
     ValueType& value;
-    RowExpr row;
-    size_t col;
+    Obj& obj;
+    ColKey col;
     bool try_update;
     bool update_only_diff;
     bool is_default;
 
-    void operator()(RowExpr*)
+    void operator()(Obj*)
     {
         ContextType child_ctx(ctx, property);
-        auto curr_link = row.get_link(col);
-        auto link = child_ctx.template unbox<RowExpr>(value, true, try_update, update_only_diff, curr_link);
-        if (!update_only_diff || curr_link != link.get_index()) {
-            row.set_link(col, link.get_index());
-        }
->>>>>>> 7c3ff823
+        auto curr_link = obj.get<ObjKey>(col);
+        auto link = child_ctx.template unbox<Obj>(value, true, try_update, update_only_diff, curr_link);
+        if (!update_only_diff || curr_link != link.get_key()) {
+            obj.set(col, link.get_key());
+        }
     }
 
     template<typename T>
     void operator()(T*)
     {
         auto new_val = ctx.template unbox<T>(value);
-        if (!update_only_diff || row.get<T>(col) != new_val) {
-            row.set(col, new_val, is_default);
+        if (!update_only_diff || obj.get<T>(col) != new_val) {
+            obj.set(col, new_val, is_default);
         }
     }
 };
@@ -143,48 +134,9 @@
         return;
     }
 
-<<<<<<< HEAD
-    switch (property.type & ~PropertyType::Nullable) {
-        case PropertyType::Object: {
-            ContextType child_ctx(ctx, property);
-            auto curr_link = m_obj.get<ObjKey>(col);
-            auto link = child_ctx.template unbox<Obj>(value, true, try_update, update_only_diff, curr_link);
-            if (!update_only_diff || curr_link != link.get_key()) {
-                m_obj.set(col, link.get_key(), is_default);
-            }
-            break;
-        }
-        case PropertyType::Bool:
-            do_update_value<bool>(ctx, value, col, m_obj, update_only_diff, is_default);
-            break;
-        case PropertyType::Int:
-            do_update_value<int64_t>(ctx, value, col, m_obj, update_only_diff, is_default);
-            break;
-        case PropertyType::Float:
-            do_update_value<float>(ctx, value, col, m_obj, update_only_diff, is_default);
-            break;
-        case PropertyType::Double:
-            do_update_value<double>(ctx, value, col, m_obj, update_only_diff, is_default);
-            break;
-        case PropertyType::String:
-            do_update_value<String>(ctx, value, col, m_obj, update_only_diff, is_default);
-            break;
-        case PropertyType::Data:
-            do_update_value<Binary>(ctx, value, col, m_obj, update_only_diff, is_default);
-            break;
-        case PropertyType::Date:
-            do_update_value<Timestamp>(ctx, value, col, m_obj, update_only_diff, is_default);
-            break;
-        case PropertyType::Any:
-            throw std::logic_error("not supported");
-        default:
-            REALM_COMPILER_HINT_UNREACHABLE();
-    }
-=======
     ValueUpdater<ValueType, ContextType> updater{ctx, property, value,
-        table.get(row),col, try_update, update_only_diff, is_default};
+        m_obj, col, try_update, update_only_diff, is_default};
     switch_on_type(property.type, updater);
->>>>>>> 7c3ff823
     ctx.did_change();
 }
 
