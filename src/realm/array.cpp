/*************************************************************************
 *
 * Copyright 2016 Realm Inc.
 *
 * Licensed under the Apache License, Version 2.0 (the "License");
 * you may not use this file except in compliance with the License.
 * You may obtain a copy of the License at
 *
 * http://www.apache.org/licenses/LICENSE-2.0
 *
 * Unless required by applicable law or agreed to in writing, software
 * distributed under the License is distributed on an "AS IS" BASIS,
 * WITHOUT WARRANTIES OR CONDITIONS OF ANY KIND, either express or implied.
 * See the License for the specific language governing permissions and
 * limitations under the License.
 *
 **************************************************************************/

#include <realm/array_with_find.hpp>
#include <realm/utilities.hpp>
#include <realm/impl/destroy_guard.hpp>
#include <realm/column_integer.hpp>
#include <realm/bplustree.hpp>
#include <realm/query_conditions.hpp>
#include <realm/array_integer.hpp>
#include <realm/array_key.hpp>
#include <realm/impl/array_writer.hpp>

#include <array>
#include <cstring> // std::memcpy
#include <iomanip>
#include <limits>
#include <tuple>

#ifdef REALM_DEBUG
#include <iostream>
#include <sstream>
#endif

#ifdef _MSC_VER
#include <intrin.h>
#pragma warning(disable : 4127) // Condition is constant warning
#endif

// Header format (8 bytes):
// ------------------------
//
// In mutable part / outside file:
//
// |--------|--------|--------|--------|--------|--------|--------|--------|
// |         capacity         |reserved|12344555|           size           |
//
//
// In immutable part / in file:
//
// |--------|--------|--------|--------|--------|--------|--------|--------|
// |             checksum              |12344555|           size           |
//
//
//  1: 'is_inner_bptree_node' (inner node of B+-tree).
//
//  2: 'has_refs' (elements whose first bit is zero are refs to subarrays).
//
//  3: 'context_flag' (meaning depends on context)
//
//  4: 'width_scheme' (2 bits)
//
//      value  |  meaning of 'width'  |  number of bytes used after header
//      -------|----------------------|------------------------------------
//        0    |  number of bits      |  ceil(width * size / 8)
//        1    |  number of bytes     |  width * size
//        2    |  ignored             |  size
//
//  5: 'width_ndx' (3 bits)
//
//      'width_ndx'       |  0 |  1 |  2 |  3 |  4 |  5 |  6 |  7 |
//      ------------------|----|----|----|----|----|----|----|----|
//      value of 'width'  |  0 |  1 |  2 |  4 |  8 | 16 | 32 | 64 |
//
//
// 'capacity' is the total number of bytes allocated for this array
// including the header.
//
// 'size' (aka length) is the number of elements in the array.
//
// 'checksum' (not yet implemented) is the checksum of the array
// including the header.
//
//
// Inner node of B+-tree:
// ----------------------
//
// An inner node of a B+-tree is has one of two forms: The 'compact'
// form which uses a single array node, or the 'general' form which
// uses two. The compact form is used by default but is converted to
// the general form when the corresponding subtree is modified in
// certain ways. There are two kinds of modification that require
// conversion to the general form:
//
//  - Insertion of an element into the corresponding subtree, except
//    when insertion occurs after the last element in the subtree
//    (append).
//
//  - Removal of an element from the corresponding subtree, except
//    when the removed element is the last element in the subtree.
//
// Compact form:
//
//   --> | N_c | r_1 | r_2 | ... | r_N | N_t |
//
// General form:
//
//   --> |  .  | r_1 | r_2 | ... | r_N | N_t |  (main array node)
//          |
//           ------> | o_2 | ... | o_N |  (offsets array node)
//
// Here,
//   `r_i` is the i'th child ref,
//   `o_i` is the total number of elements preceeding the i'th child,
//   `N`   is the number of children,
//   'M'   is one less than the number of children,
//   `N_c` is the fixed number of elements per child
//         (`elems_per_child`), and
//   `N_t` is the total number of elements in the subtree
//         (`total_elems_in_subtree`).
//
// `N_c` must always be a power of `REALM_MAX_BPNODE_SIZE`.
//
// It is expected that `N_t` will be removed in a future version of
// the file format. This will make it much more efficient to append
// elements to the B+-tree (or remove elements from the end).
//
// The last child of an inner node on the compact form, may have fewer
// elements than `N_c`. All other children must have exactly `N_c`
// elements in them.
//
// When an inner node is on the general form, and has only one child,
// it has an empty `offsets` array.
//
//
// B+-tree invariants:
//
//  - Every inner node must have at least one child
//    (invar:bptree-nonempty-inner).
//
//  - A leaf node, that is not also a root node, must contain at least
//    one element (invar:bptree-nonempty-leaf).
//
//  - All leaf nodes must reside at the same depth in the tree
//    (invar:bptree-leaf-depth).
//
//  - If an inner node is on the general form, and has a parent, the
//    parent must also be on the general form
//    (invar:bptree-node-form).
//
// It follows from invar:bptree-nonempty-leaf that the root of an
// empty tree (zero elements) is a leaf.
//
// It follows from invar:bptree-nonempty-inner and
// invar:bptree-nonempty-leaf that in a tree with precisely one
// element, every inner node has precisely one child, there is
// precisely one leaf node, and that leaf node has precisely one
// element.
//
// It follows from invar:bptree-node-form that if the root is on the
// compact form, then so is every other inner node in the tree.
//
// In general, when the root node is an inner node, it will have at
// least two children, because otherwise it would be
// superflous. However, to allow for exception safety during element
// insertion and removal, this shall not be guaranteed.

// LIMITATION: The code below makes the non-portable assumption that
// negative number are represented using two's complement. This is not
// guaranteed by C++03, but holds for all known target platforms.
//
// LIMITATION: The code below makes the non-portable assumption that
// the types `int8_t`, `int16_t`, `int32_t`, and `int64_t`
// exist. This is not guaranteed by C++03, but holds for all
// known target platforms.
//
// LIMITATION: The code below makes the assumption that a reference into
// a realm file will never grow in size above what can be represented in
// a size_t, which is 2^31-1 on a 32-bit platform, and 2^63-1 on a 64 bit
// platform.

using namespace realm;
using namespace realm::util;

void QueryStateBase::dyncast() {}

<<<<<<< HEAD
Array::Array(Allocator& allocator) noexcept
    : Node(allocator)
{
}

size_t Array::bit_width(int64_t v)
=======
uint8_t Array::bit_width(int64_t v)
>>>>>>> 8f1d4722
{
    // FIXME: Assuming there is a 64-bit CPU reverse bitscan
    // instruction and it is fast, then this function could be
    // implemented as a table lookup on the result of the scan
    if ((uint64_t(v) >> 4) == 0) {
        static const int8_t bits[] = {0, 1, 2, 2, 4, 4, 4, 4, 4, 4, 4, 4, 4, 4, 4, 4};
        return bits[int8_t(v)];
    }
    if (v < 0)
        v = ~v;
    // Then check if bits 15-31 used (32b), 7-31 used (16b), else (8b)
    return uint64_t(v) >> 31 ? 64 : uint64_t(v) >> 15 ? 32 : uint64_t(v) >> 7 ? 16 : 8;
}

template <size_t width>
struct Array::VTableForWidth {
<<<<<<< HEAD
    struct PopulatedVTable : Array::VTable {
=======
    struct PopulatedVTable : VTable {
>>>>>>> 8f1d4722
        PopulatedVTable()
        {
            getter = &Array::get<width>;
            setter = &Array::set<width>;
            chunk_getter = &Array::get_chunk<width>;
            finder[cond_Equal] = &Array::find_vtable<Equal>;
            finder[cond_NotEqual] = &Array::find_vtable<NotEqual>;
            finder[cond_Greater] = &Array::find_vtable<Greater>;
            finder[cond_Less] = &Array::find_vtable<Less>;
        }
    };
    static const PopulatedVTable vtable;
};

<<<<<<< HEAD
struct Array::VTableForEncodedArray {
    struct PopulatedVTableEncoded : Array::VTable {
        PopulatedVTableEncoded()
        {
            getter = &Array::get_from_compressed_array;
            setter = &Array::set_compressed_array;
            chunk_getter = &Array::get_chunk_compressed_array;
            finder[cond_Equal] = &Array::find_compressed_array<Equal>;
            finder[cond_NotEqual] = &Array::find_compressed_array<NotEqual>;
            finder[cond_Greater] = &Array::find_compressed_array<Greater>;
            finder[cond_Less] = &Array::find_compressed_array<Less>;
        }
    };
    static const PopulatedVTableEncoded vtable;
};

template <size_t width>
const typename Array::VTableForWidth<width>::PopulatedVTable Array::VTableForWidth<width>::vtable;
const typename Array::VTableForEncodedArray::PopulatedVTableEncoded Array::VTableForEncodedArray::vtable;
=======
template <size_t width>
const typename Array::VTableForWidth<width>::PopulatedVTable Array::VTableForWidth<width>::vtable;

>>>>>>> 8f1d4722
void Array::init_from_mem(MemRef mem) noexcept
{
    // Header is the type of header that has been allocated, in case we are decompressing,
    // the header is of kind A, which is kind of deceiving the purpose of these checks.
    // Since we will try to fetch some data from the just initialised header, and never reset
    // important fields used for type A arrays, like width, lower, upper_bound which are used
    // for expanding the array, but also query the data.
<<<<<<< HEAD
    char* header = mem.get_addr();
    const auto old_header = !NodeHeader::wtype_is_extended(header);
    // Cache all the header info as long as this array is alive and encoded.
    m_integer_compressor.init(header);
    if (!old_header) {
        REALM_ASSERT_DEBUG(NodeHeader::get_encoding(header) == Encoding::Flex ||
                           NodeHeader::get_encoding(header) == Encoding::Packed);
        char* header = mem.get_addr();
        m_ref = mem.get_ref();
        m_data = get_data_from_header(header);
        // encoder knows which format we are compressed into, width and size are read accordingly with the format of
        // the header
        m_size = m_integer_compressor.size();
        m_width = static_cast<uint_least8_t>(m_integer_compressor.width());
        m_lbound = -m_integer_compressor.width_mask();
        m_ubound = m_integer_compressor.width_mask() - 1;
        m_is_inner_bptree_node = get_is_inner_bptree_node_from_header(header);
        m_has_refs = get_hasrefs_from_header(header);
        m_context_flag = get_context_flag_from_header(header);
        m_vtable = &VTableForEncodedArray::vtable;
=======
    const auto header = mem.get_addr();
    const auto is_extended = m_integer_compressor.init(header);

    m_is_inner_bptree_node = get_is_inner_bptree_node_from_header(header);
    m_has_refs = get_hasrefs_from_header(header);
    m_context_flag = get_context_flag_from_header(header);

    if (is_extended) {
        m_ref = mem.get_ref();
        m_data = get_data_from_header(header);
        m_size = m_integer_compressor.size();
        m_width = m_integer_compressor.v_width();
        m_lbound = -m_integer_compressor.v_mask();
        m_ubound = m_integer_compressor.v_mask() - 1;
        m_integer_compressor.set_vtable(*this);
>>>>>>> 8f1d4722
        m_getter = m_vtable->getter;
    }
    else {
        // Old init phase.
<<<<<<< HEAD
        header = Node::init_from_mem(mem);
        m_is_inner_bptree_node = get_is_inner_bptree_node_from_header(header);
        m_has_refs = get_hasrefs_from_header(header);
        m_context_flag = get_context_flag_from_header(header);
=======
        Node::init_from_mem(mem);
>>>>>>> 8f1d4722
        update_width_cache_from_header();
    }
}

MemRef Array::get_mem() const noexcept
{
    return MemRef(get_header_from_data(m_data), m_ref, m_alloc);
}

void Array::update_from_parent() noexcept
{
<<<<<<< HEAD
    // checking the parent should have nothhing to do with m_data, decoding while updating the parent may be needed if
    // I am wrong. REALM_ASSERT_DEBUG(is_attached());
=======
>>>>>>> 8f1d4722
    ArrayParent* parent = get_parent();
    REALM_ASSERT_DEBUG(parent);
    ref_type new_ref = get_ref_from_parent();
    init_from_ref(new_ref);
}

void Array::set_type(Type type)
{
    REALM_ASSERT_DEBUG(is_attached());

    copy_on_write(); // Throws

    bool init_is_inner_bptree_node = false, init_has_refs = false;
    switch (type) {
        case type_Normal:
            break;
        case type_InnerBptreeNode:
            init_is_inner_bptree_node = true;
            init_has_refs = true;
            break;
        case type_HasRefs:
            init_has_refs = true;
            break;
    }
    m_is_inner_bptree_node = init_is_inner_bptree_node;
    m_has_refs = init_has_refs;

    char* header = get_header();
    set_is_inner_bptree_node_in_header(init_is_inner_bptree_node, header);
    set_hasrefs_in_header(init_has_refs, header);
}

void Array::destroy_children(size_t offset, bool ro_only) noexcept
{
    for (size_t i = offset; i != m_size; ++i) {
        int64_t value = get(i);

        // Null-refs indicate empty sub-trees
        if (value == 0)
            continue;

        // A ref is always 8-byte aligned, so the lowest bit
        // cannot be set. If it is, it means that it should not be
        // interpreted as a ref.
        if ((value & 1) != 0)
            continue;

        ref_type ref = to_ref(value);
        destroy_deep(ref, m_alloc, ro_only);
    }
}

<<<<<<< HEAD
// size_t Array::get_byte_size() const noexcept
//{
//     const auto header = get_header();
//     auto num_bytes = get_byte_size_from_header(header);
//     auto read_only = m_alloc.is_read_only(m_ref) == true;
//     auto capacity = get_capacity_from_header(header);
//     auto bytes_ok = num_bytes <= capacity;
//     REALM_ASSERT(read_only || bytes_ok);
//     REALM_ASSERT_7(m_alloc.is_read_only(m_ref), ==, true, ||, num_bytes, <=, get_capacity_from_header(header));
//     return num_bytes;
// }

=======
>>>>>>> 8f1d4722
ref_type Array::do_write_shallow(_impl::ArrayWriterBase& out) const
{
    // here we might want to compress the array and write down.
    const char* header = get_header_from_data(m_data);
    size_t byte_size = get_byte_size();
    const auto compressed = is_compressed();
    uint32_t dummy_checksum = compressed ? 0x42424242UL : 0x41414141UL; //
    uint32_t dummy_checksum_bytes = compressed ? 2 : 4; // AAAA / BB (only 2 bytes for extended arrays)
    ref_type new_ref = out.write_array(header, byte_size, dummy_checksum, dummy_checksum_bytes); // Throws
    REALM_ASSERT_3(new_ref % 8, ==, 0);                                                          // 8-byte alignment
    return new_ref;
}


ref_type Array::do_write_deep(_impl::ArrayWriterBase& out, bool only_if_modified, bool compress) const
{
    // Temp array for updated refs
    Array new_array(Allocator::get_default());
    Type type = m_is_inner_bptree_node ? type_InnerBptreeNode : type_HasRefs;
    new_array.create(type, m_context_flag); // Throws
    _impl::ShallowArrayDestroyGuard dg(&new_array);

    // First write out all sub-arrays
    size_t n = size();
    for (size_t i = 0; i < n; ++i) {
        int_fast64_t value = get(i);
        bool is_ref = (value != 0 && (value & 1) == 0);
        if (is_ref) {
            ref_type subref = to_ref(value);
            ref_type new_subref = write(subref, m_alloc, out, only_if_modified, compress); // Throws
            value = from_ref(new_subref);
        }
        new_array.add(value); // Throws
    }
    return new_array.do_write_shallow(out); // Throws
}


void Array::move(size_t begin, size_t end, size_t dest_begin)
{
    REALM_ASSERT_3(begin, <=, end);
    REALM_ASSERT_3(end, <=, m_size);
    REALM_ASSERT_3(dest_begin, <=, m_size);
    REALM_ASSERT_3(end - begin, <=, m_size - dest_begin);
    REALM_ASSERT(!(dest_begin >= begin && dest_begin < end)); // Required by std::copy

    // Check if we need to copy before modifying
    copy_on_write(); // Throws

    size_t bits_per_elem = m_width;
    const char* header = get_header_from_data(m_data);
    if (get_wtype_from_header(header) == wtype_Multiply) {
        bits_per_elem *= 8;
    }

    if (bits_per_elem < 8) {
        // FIXME: Should be optimized
        for (size_t i = begin; i != end; ++i) {
            int_fast64_t v = m_getter(*this, i);
            m_vtable->setter(*this, dest_begin++, v);
        }
        return;
    }

    size_t bytes_per_elem = bits_per_elem / 8;
    const char* begin_2 = m_data + begin * bytes_per_elem;
    const char* end_2 = m_data + end * bytes_per_elem;
    char* dest_begin_2 = m_data + dest_begin * bytes_per_elem;
    realm::safe_copy_n(begin_2, end_2 - begin_2, dest_begin_2);
}

void Array::move(Array& dst, size_t ndx)
{
    size_t dest_begin = dst.m_size;
    size_t nb_to_move = m_size - ndx;
    dst.copy_on_write();
    dst.ensure_minimum_width(this->m_ubound);
    dst.alloc(dst.m_size + nb_to_move, dst.m_width); // Make room for the new elements

    // cache variables used in tight loop
    auto getter = m_getter;
    auto setter = dst.m_vtable->setter;
    size_t sz = m_size;

    for (size_t i = ndx; i < sz; i++) {
        auto v = getter(*this, i);
        setter(dst, dest_begin++, v);
    }

    truncate(ndx);
}

void Array::set(size_t ndx, int64_t value)
{
    REALM_ASSERT_3(ndx, <, m_size);
    if (m_vtable->getter(*this, ndx) == value)
        return;

    // Check if we need to copy before modifying
    copy_on_write(); // Throws
    // Grow the array if needed to store this value
    ensure_minimum_width(value); // Throws
    // Set the value
    m_vtable->setter(*this, ndx, value);
}

void Array::set_as_ref(size_t ndx, ref_type ref)
{
    set(ndx, from_ref(ref));
}

/*
// Optimization for the common case of adding positive values to a local array
// (happens a lot when returning results to TableViews)
void Array::add_positive_local(int64_t value)
{
    REALM_ASSERT(value >= 0);
    REALM_ASSERT(&m_alloc == &Allocator::get_default());

    if (value <= m_ubound) {
        if (m_size < m_capacity) {
            (this->*(m_vtable->setter))(m_size, value);
            ++m_size;
            set_header_size(m_size);
            return;
        }
    }

    insert(m_size, value);
}
*/

size_t Array::blob_size() const noexcept
{
    if (get_context_flag()) {
        size_t total_size = 0;
        for (size_t i = 0; i < size(); ++i) {
            char* header = m_alloc.translate(Array::get_as_ref(i));
            total_size += Array::get_size_from_header(header);
        }
        return total_size;
    }
    else {
        return m_size;
    }
}

void Array::insert(size_t ndx, int_fast64_t value)
{
    REALM_ASSERT_DEBUG(ndx <= m_size);

    decompress_array(*this);
    const auto old_width = m_width;
    const auto old_size = m_size;
    const Getter old_getter = m_getter; // Save old getter before potential width expansion

    bool do_expand = value < m_lbound || value > m_ubound;
    if (do_expand) {
        size_t width = bit_width(value);
        REALM_ASSERT_DEBUG(width > m_width);
        alloc(m_size + 1, width); // Throws
    }
    else {
        alloc(m_size + 1, m_width); // Throws
    }

    // Move values below insertion (may expand)
    if (do_expand || old_width < 8) {
        size_t i = old_size;
        while (i > ndx) {
            --i;
            int64_t v = old_getter(*this, i);
            m_vtable->setter(*this, i + 1, v);
        }
    }
    else if (ndx != old_size) {
        // when byte sized and no expansion, use memmove
        // FIXME: Optimize by simply dividing by 8 (or shifting right by 3 bit positions)
        size_t w = (old_width == 64) ? 8 : (old_width == 32) ? 4 : (old_width == 16) ? 2 : 1;
        char* src_begin = m_data + ndx * w;
        char* src_end = m_data + old_size * w;
        char* dst_end = src_end + w;
        std::copy_backward(src_begin, src_end, dst_end);
    }

    // Insert the new value
    m_vtable->setter(*this, ndx, value);

    // Expand values above insertion
    if (do_expand) {
        size_t i = ndx;
        while (i != 0) {
            --i;
            int64_t v = old_getter(*this, i);
            m_vtable->setter(*this, i, v);
        }
    }
}

void Array::copy_on_write()
{
    if (is_read_only() && !decompress_array(*this))
        Node::copy_on_write();
}

void Array::copy_on_write(size_t min_size)
{
    if (is_read_only() && !decompress_array(*this))
        Node::copy_on_write(min_size);
}

void Array::truncate(size_t new_size)
{
    REALM_ASSERT(is_attached());
    REALM_ASSERT_3(new_size, <=, m_size);

    if (new_size == m_size)
        return;

    copy_on_write(); // Throws

    // Update size in accessor and in header. This leaves the capacity
    // unchanged.
    m_size = new_size;
    set_header_size(new_size);

    // If the array is completely cleared, we take the opportunity to
    // drop the width back to zero.
    if (new_size == 0) {
        set_width_in_header(0, get_header());
        update_width_cache_from_header();
    }
}

void Array::truncate_and_destroy_children(size_t new_size)
{
    REALM_ASSERT(is_attached());
    REALM_ASSERT_3(new_size, <=, m_size);

    if (new_size == m_size)
        return;

    copy_on_write(); // Throws

    if (m_has_refs) {
        size_t offset = new_size;
        destroy_children(offset);
    }

    // Update size in accessor and in header. This leaves the capacity
    // unchanged.
    m_size = new_size;
    set_header_size(new_size);

    // If the array is completely cleared, we take the opportunity to
    // drop the width back to zero.
    if (new_size == 0) {
        set_width_in_header(0, get_header());
        update_width_cache_from_header();
    }
}

void Array::do_ensure_minimum_width(int_fast64_t value)
{
    // Make room for the new value
    const size_t width = bit_width(value);

    REALM_ASSERT_3(width, >, m_width);

    Getter old_getter = m_getter; // Save old getter before width expansion
    alloc(m_size, width);         // Throws

    // Expand the old values
    size_t i = m_size;
    while (i != 0) {
        --i;
        int64_t v = old_getter(*this, i);
        m_vtable->setter(*this, i, v);
    }
}

<<<<<<< HEAD
size_t Array::size() const noexcept
{
    // in case the array is in compressed format. Never read directly
    // from the header the size, since it will result very likely in a cache miss.
    // For compressed arrays m_size should always be kept updated, due to init_from_mem
    return m_size;
}

bool Array::compress_array(Array& arr) const
{
    if (!is_compressed() && m_integer_compressor.get_encoding() == NodeHeader::Encoding::WTypBits) {
        return m_integer_compressor.compress(*this, arr);
    }
    return false;
}

bool Array::decompress_array(Array& arr) const
{
    return arr.is_compressed() ? m_integer_compressor.decompress(arr) : false;
}

bool Array::try_compress(Array& arr) const
{
    return compress_array(arr);
}

bool Array::try_decompress()
{
    return decompress_array(*this);
}

int64_t Array::get_from_compressed_array(size_t ndx) const noexcept
{
    return m_integer_compressor.get(ndx);
}

void Array::set_compressed_array(size_t ndx, int64_t val)
{
    m_integer_compressor.set_direct(ndx, val);
}

void Array::get_chunk_compressed_array(size_t ndx, int64_t res[8]) const noexcept
{
    m_integer_compressor.get_chunk(ndx, res);
=======
bool Array::compress_array(Array& arr) const
{
    if (m_integer_compressor.get_encoding() == NodeHeader::Encoding::WTypBits) {
        return m_integer_compressor.compress(*this, arr);
    }
    return false;
}

bool Array::decompress_array(Array& arr) const
{
    return arr.is_compressed() ? m_integer_compressor.decompress(arr) : false;
}

bool Array::try_compress(Array& arr) const
{
    return compress_array(arr);
}

bool Array::try_decompress()
{
    return decompress_array(*this);
>>>>>>> 8f1d4722
}

size_t Array::calc_aligned_byte_size(size_t size, int width)
{
    REALM_ASSERT(width != 0 && (width & (width - 1)) == 0); // Is a power of two
    size_t max = std::numeric_limits<size_t>::max();
    size_t max_2 = max & ~size_t(7); // Allow for upwards 8-byte alignment
    bool overflow;
    size_t byte_size;
    if (width < 8) {
        size_t elems_per_byte = 8 / width;
        size_t byte_size_0 = size / elems_per_byte;
        if (size % elems_per_byte != 0)
            ++byte_size_0;
        overflow = byte_size_0 > max_2 - header_size;
        byte_size = header_size + byte_size_0;
    }
    else {
        size_t bytes_per_elem = width / 8;
        overflow = size > (max_2 - header_size) / bytes_per_elem;
        byte_size = header_size + size * bytes_per_elem;
    }
    if (overflow)
        throw std::overflow_error("Byte size overflow");
    REALM_ASSERT_3(byte_size, >, 0);
    size_t aligned_byte_size = ((byte_size - 1) | 7) + 1; // 8-byte alignment
    return aligned_byte_size;
}

MemRef Array::clone(MemRef mem, Allocator& alloc, Allocator& target_alloc)
{
    const char* header = mem.get_addr();
    if (!get_hasrefs_from_header(header)) {
        // This array has no subarrays, so we can make a byte-for-byte
        // copy, which is more efficient.

        // Calculate size of new array in bytes
        size_t size = get_byte_size_from_header(header);

        // Create the new array
        MemRef clone_mem = target_alloc.alloc(size); // Throws
        char* clone_header = clone_mem.get_addr();

        // Copy contents
        const char* src_begin = header;
        const char* src_end = header + size;
        char* dst_begin = clone_header;
        realm::safe_copy_n(src_begin, src_end - src_begin, dst_begin);

        // Update with correct capacity
        set_capacity_in_header(size, clone_header);

        return clone_mem;
    }

    // Refs are integers, and integers arrays use wtype_Bits.
    REALM_ASSERT_3(get_wtype_from_header(header), ==, wtype_Bits);

    Array array{alloc};
    array.init_from_mem(mem);

    // Create new empty array of refs
    Array new_array(target_alloc);
    _impl::DeepArrayDestroyGuard dg(&new_array);
    Type type = get_type_from_header(header);
    bool context_flag = get_context_flag_from_header(header);
    new_array.create(type, context_flag); // Throws

    _impl::DeepArrayRefDestroyGuard dg_2(target_alloc);
    size_t n = array.size();
    for (size_t i = 0; i != n; ++i) {
        int_fast64_t value = array.get(i);

        // Null-refs signify empty subtrees. Also, all refs are
        // 8-byte aligned, so the lowest bits cannot be set. If they
        // are, it means that it should not be interpreted as a ref.
        bool is_subarray = value != 0 && (value & 1) == 0;
        if (!is_subarray) {
            new_array.add(value); // Throws
            continue;
        }

        ref_type ref = to_ref(value);
        MemRef new_mem = clone(MemRef(ref, alloc), alloc, target_alloc); // Throws
        dg_2.reset(new_mem.get_ref());
        value = from_ref(new_mem.get_ref());
        new_array.add(value); // Throws
        dg_2.release();
    }

    dg.release();
    return new_array.get_mem();
}

MemRef Array::create(Type type, bool context_flag, WidthType width_type, size_t size, int_fast64_t value,
                     Allocator& alloc)
{
    REALM_ASSERT_DEBUG(value == 0 || width_type == wtype_Bits);
    REALM_ASSERT_DEBUG(size == 0 || width_type != wtype_Ignore);
    uint8_t width = 0;
    if (value != 0)
        width = bit_width(value);
    auto mem = Node::create_node(size, alloc, context_flag, type, width_type, width);
    if (value != 0) {
        const auto header = mem.get_addr();
        char* data = get_data_from_header(header);
        size_t begin = 0, end = size;
        REALM_TEMPEX(fill_direct, width, (data, begin, end, value));
    }
    return mem;
}

// This is the one installed into the m_vtable->finder slots.
template <class cond>
<<<<<<< HEAD
bool Array::find_vtable(int64_t value, size_t start, size_t end, size_t baseindex, QueryStateBase* state) const
{
    REALM_TEMPEX2(return ArrayWithFind(*this).find_optimized, cond, m_width, (value, start, end, baseindex, state));
}

template <class cond>
bool Array::find_compressed_array(int64_t value, size_t start, size_t end, size_t baseindex,
                                  QueryStateBase* state) const
{
    return m_integer_compressor.find_all<cond>(*this, value, start, end, baseindex, state);
}

=======
bool Array::find_vtable(const Array& arr, int64_t value, size_t start, size_t end, size_t baseindex,
                        QueryStateBase* state)
{
    REALM_TEMPEX2(return ArrayWithFind(arr).find_optimized, cond, arr.m_width, (value, start, end, baseindex, state));
}

>>>>>>> 8f1d4722
void Array::update_width_cache_from_header() noexcept
{
    m_width = get_width_from_header(get_header());
    m_lbound = lbound_for_width(m_width);
    m_ubound = ubound_for_width(m_width);
    REALM_ASSERT_DEBUG(m_lbound <= m_ubound);
    REALM_ASSERT_DEBUG(m_width >= m_lbound);
    REALM_ASSERT_DEBUG(m_width <= m_ubound);
    REALM_TEMPEX(m_vtable = &VTableForWidth, m_width, ::vtable);
    m_getter = m_vtable->getter;
}

// This method reads 8 concecutive values into res[8], starting from index 'ndx'. It's allowed for the 8 values to
// exceed array length; in this case, remainder of res[8] will be be set to 0.
template <size_t w>
void Array::get_chunk(const Array& arr, size_t ndx, int64_t res[8]) noexcept
{
<<<<<<< HEAD
    REALM_ASSERT_3(ndx, <, m_size);
=======
    auto sz = arr.size();
    REALM_ASSERT_3(ndx, <, sz);
>>>>>>> 8f1d4722
    size_t i = 0;

    // if constexpr to avoid producing spurious warnings resulting from
    // instantiating for too large w
    if constexpr (w > 0 && w <= 4) {
        // Calling get<w>() in a loop results in one load per call to get, but
        // for w < 8 we can do better than that
        constexpr size_t elements_per_byte = 8 / w;

        // Round m_size down to byte granularity as the trailing bits in the last
        // byte are uninitialized
        size_t bytes_available = sz / elements_per_byte;

        // Round start and end to be byte-aligned. Start is rounded down and
        // end is rounded up as we may read up to 7 unused bits at each end.
        size_t start = ndx / elements_per_byte;
        size_t end = std::min(bytes_available, (ndx + 8 + elements_per_byte - 1) / elements_per_byte);

        if (end > start) {
            // Loop in reverse order because data is stored in little endian order
            uint64_t c = 0;
            for (size_t i = end; i > start; --i) {
                c <<= 8;
                c += *reinterpret_cast<const uint8_t*>(arr.m_data + i - 1);
            }
            // Trim off leading bits which aren't part of the requested range
            c >>= (ndx - start * elements_per_byte) * w;

            uint64_t mask = (1ULL << w) - 1ULL;
            res[0] = (c >> 0 * w) & mask;
            res[1] = (c >> 1 * w) & mask;
            res[2] = (c >> 2 * w) & mask;
            res[3] = (c >> 3 * w) & mask;
            res[4] = (c >> 4 * w) & mask;
            res[5] = (c >> 5 * w) & mask;
            res[6] = (c >> 6 * w) & mask;
            res[7] = (c >> 7 * w) & mask;

            // Read the last few elements via get<w> if needed
            i = std::min<size_t>(8, end * elements_per_byte - ndx);
        }
    }

    for (; i + ndx < sz && i < 8; i++)
        res[i] = get<w>(arr, ndx + i);
    for (; i < 8; i++)
        res[i] = 0;

#ifdef REALM_DEBUG
    for (int j = 0; j + ndx < sz && j < 8; j++) {
        int64_t expected = Array::get_universal<w>(arr.m_data, ndx + j);
        REALM_ASSERT(res[j] == expected);
    }
#endif
}

template <>
void Array::get_chunk<0>(const Array& arr, size_t ndx, int64_t res[8]) noexcept
{
    REALM_ASSERT_3(ndx, <, arr.m_size);
    memset(res, 0, sizeof(int64_t) * 8);
}


template <size_t width>
void Array::set(Array& arr, size_t ndx, int64_t value)
{
<<<<<<< HEAD
    realm::set_direct<width>(m_data, ndx, value);
=======
    realm::set_direct<width>(arr.m_data, ndx, value);
>>>>>>> 8f1d4722
}

void Array::_mem_usage(size_t& mem) const noexcept
{
    mem += get_byte_size();
    if (m_has_refs) {
        for (size_t i = 0; i < m_size; ++i) {
            int64_t val = get(i);
            if (val && !(val & 1)) {
                Array subarray(m_alloc);
                subarray.init_from_ref(to_ref(val));
                subarray._mem_usage(mem);
            }
        }
    }
}

#ifdef REALM_DEBUG
namespace {

class MemStatsHandler : public Array::MemUsageHandler {
public:
    MemStatsHandler(MemStats& stats) noexcept
        : m_stats(stats)
    {
    }
    void handle(ref_type, size_t allocated, size_t used) noexcept override
    {
        m_stats.allocated += allocated;
        m_stats.used += used;
        m_stats.array_count += 1;
    }

private:
    MemStats& m_stats;
};

} // anonymous namespace


void Array::stats(MemStats& stats_dest) const noexcept
{
    MemStatsHandler handler(stats_dest);
    report_memory_usage(handler);
}


void Array::report_memory_usage(MemUsageHandler& handler) const
{
    if (m_has_refs)
        report_memory_usage_2(handler); // Throws

    size_t used = get_byte_size();
    size_t allocated;
    if (m_alloc.is_read_only(m_ref)) {
        allocated = used;
    }
    else {
        char* header = get_header_from_data(m_data);
        allocated = get_capacity_from_header(header);
    }
    handler.handle(m_ref, allocated, used); // Throws
}


void Array::report_memory_usage_2(MemUsageHandler& handler) const
{
    Array subarray(m_alloc);
    for (size_t i = 0; i < m_size; ++i) {
        int_fast64_t value = get(i);
        // Skip null refs and values that are not refs. Values are not refs when
        // the least significant bit is set.
        if (value == 0 || (value & 1) == 1)
            continue;

        size_t used;
        ref_type ref = to_ref(value);
        char* header = m_alloc.translate(ref);
        bool array_has_refs = get_hasrefs_from_header(header);
        if (array_has_refs) {
            MemRef mem(header, ref, m_alloc);
            subarray.init_from_mem(mem);
            subarray.report_memory_usage_2(handler); // Throws
            used = subarray.get_byte_size();
        }
        else {
            used = get_byte_size_from_header(header);
        }

        size_t allocated;
        if (m_alloc.is_read_only(ref)) {
            allocated = used;
        }
        else {
            allocated = get_capacity_from_header(header);
        }
        handler.handle(ref, allocated, used); // Throws
    }
}
#endif

void Array::verify() const
{
#ifdef REALM_DEBUG

    REALM_ASSERT(is_attached());
    if (!wtype_is_extended(get_header())) {
        REALM_ASSERT(m_width == 0 || m_width == 1 || m_width == 2 || m_width == 4 || m_width == 8 || m_width == 16 ||
                     m_width == 32 || m_width == 64);
    }
    else {
        REALM_ASSERT(m_width <= 64);
    }

    if (!get_parent())
        return;

    // Check that parent is set correctly
    ref_type ref_in_parent = get_ref_from_parent();
    REALM_ASSERT_3(ref_in_parent, ==, m_ref);
#endif
}

size_t Array::lower_bound_int(int64_t value) const noexcept
{
    if (is_compressed())
        return lower_bound_int_compressed(value);
    REALM_TEMPEX(return lower_bound, m_width, (m_data, m_size, value));
}

size_t Array::upper_bound_int(int64_t value) const noexcept
{
    if (is_compressed())
        return upper_bound_int_compressed(value);
    REALM_TEMPEX(return upper_bound, m_width, (m_data, m_size, value));
}

size_t Array::lower_bound_int_compressed(int64_t value) const noexcept
{
<<<<<<< HEAD
    static impl::EncodedFetcher<IntegerCompressor> encoder;
=======
    static impl::CompressedDataFetcher<IntegerCompressor> encoder;
>>>>>>> 8f1d4722
    encoder.ptr = &m_integer_compressor;
    return lower_bound(m_data, m_size, value, encoder);
}

size_t Array::upper_bound_int_compressed(int64_t value) const noexcept
{
<<<<<<< HEAD
    static impl::EncodedFetcher<IntegerCompressor> encoder;
=======
    static impl::CompressedDataFetcher<IntegerCompressor> encoder;
>>>>>>> 8f1d4722
    encoder.ptr = &m_integer_compressor;
    return upper_bound(m_data, m_size, value, encoder);
}

int_fast64_t Array::get(const char* header, size_t ndx) noexcept
{
<<<<<<< HEAD
    if (wtype_is_extended(header)) {
        static IntegerCompressor compressor;
        compressor.init(header);
        return compressor.get(ndx);
    }

    auto sz = get_size_from_header(header);
    REALM_ASSERT(ndx < sz);
    const char* data = get_data_from_header(header);
    uint_least8_t width = get_width_from_header(header);
    return get_direct(data, width, ndx);
=======
    // this is very important. Most of the times we end up here
    // because we are traversing the cluster, the keys/refs in the cluster
    // are not compressed (because there is almost no gain), so the intent
    // is avoiding to pollute traversing the cluster as little as possible.
    // We need to check the header wtype and only initialise the
    // integer compressor, if needed. Otherwise we should just call
    // get_direct. On average there should be one more access to the header
    // while traversing the cluster tree.
    if (REALM_LIKELY(!NodeHeader::wtype_is_extended(header))) {
        const char* data = get_data_from_header(header);
        uint_least8_t width = get_width_from_header(header);
        return get_direct(data, width, ndx);
    }
    // Ideally, we would not want to construct a compressor every time we end up here.
    // However the compressor initalization should be fast enough. Creating an array,
    // which owns a compressor internally, is the better approach if we intend to access
    // the same data over and over again. The compressor basically caches the most important
    // information about the layuot of the data itself.
    IntegerCompressor s_compressor;
    s_compressor.init(header);
    return s_compressor.get(ndx);
>>>>>>> 8f1d4722
}

std::pair<int64_t, int64_t> Array::get_two(const char* header, size_t ndx) noexcept
{
    return std::make_pair(get(header, ndx), get(header, ndx + 1));
}

bool QueryStateCount::match(size_t, Mixed) noexcept
{
    ++m_match_count;
    return (m_limit > m_match_count);
}

bool QueryStateCount::match(size_t) noexcept
{
    ++m_match_count;
    return (m_limit > m_match_count);
}

bool QueryStateFindFirst::match(size_t index, Mixed) noexcept
{
    m_match_count++;
    m_state = index;
    return false;
}

bool QueryStateFindFirst::match(size_t index) noexcept
{
    ++m_match_count;
    m_state = index;
    return false;
}

template <>
bool QueryStateFindAll<std::vector<ObjKey>>::match(size_t index, Mixed) noexcept
{
    ++m_match_count;

    int64_t key_value = (m_key_values ? m_key_values->get(index) : index) + m_key_offset;
    m_keys.push_back(ObjKey(key_value));

    return (m_limit > m_match_count);
}

template <>
bool QueryStateFindAll<std::vector<ObjKey>>::match(size_t index) noexcept
{
    ++m_match_count;
    int64_t key_value = (m_key_values ? m_key_values->get(index) : index) + m_key_offset;
    m_keys.push_back(ObjKey(key_value));
    return (m_limit > m_match_count);
}

template <>
bool QueryStateFindAll<IntegerColumn>::match(size_t index, Mixed) noexcept
{
    ++m_match_count;
    m_keys.add(index);

    return (m_limit > m_match_count);
}

template <>
bool QueryStateFindAll<IntegerColumn>::match(size_t index) noexcept
{
    ++m_match_count;
    m_keys.add(index);

    return (m_limit > m_match_count);
}

void Array::typed_print(std::string prefix) const
{
    std::cout << "Generic Array " << header_to_string(get_header()) << " @ " << m_ref;
    if (!is_attached()) {
        std::cout << " Unattached";
        return;
    }
    if (size() == 0) {
        std::cout << " Empty" << std::endl;
        return;
    }
    std::cout << " size = " << size() << " {";
    if (has_refs()) {
        std::cout << std::endl;
        for (unsigned n = 0; n < size(); ++n) {
            auto pref = prefix + "  " + to_string(n) + ":\t";
            RefOrTagged rot = get_as_ref_or_tagged(n);
            if (rot.is_ref() && rot.get_as_ref()) {
                Array a(m_alloc);
                a.init_from_ref(rot.get_as_ref());
                std::cout << pref;
                a.typed_print(pref);
            }
            else if (rot.is_tagged()) {
                std::cout << pref << rot.get_as_int() << std::endl;
            }
        }
        std::cout << prefix << "}" << std::endl;
    }
    else {
        std::cout << " Leaf of unknown type }" << std::endl;
    }
}

ref_type ArrayPayload::typed_write(ref_type ref, _impl::ArrayWriterBase& out, Allocator& alloc)
{
    Array arr(alloc);
    arr.init_from_ref(ref);
    // By default we are not compressing
    constexpr bool compress = false;
    return arr.write(out, true, out.only_modified, compress);
}<|MERGE_RESOLUTION|>--- conflicted
+++ resolved
@@ -189,16 +189,7 @@
 
 void QueryStateBase::dyncast() {}
 
-<<<<<<< HEAD
-Array::Array(Allocator& allocator) noexcept
-    : Node(allocator)
-{
-}
-
-size_t Array::bit_width(int64_t v)
-=======
 uint8_t Array::bit_width(int64_t v)
->>>>>>> 8f1d4722
 {
     // FIXME: Assuming there is a 64-bit CPU reverse bitscan
     // instruction and it is fast, then this function could be
@@ -215,11 +206,7 @@
 
 template <size_t width>
 struct Array::VTableForWidth {
-<<<<<<< HEAD
-    struct PopulatedVTable : Array::VTable {
-=======
     struct PopulatedVTable : VTable {
->>>>>>> 8f1d4722
         PopulatedVTable()
         {
             getter = &Array::get<width>;
@@ -234,31 +221,9 @@
     static const PopulatedVTable vtable;
 };
 
-<<<<<<< HEAD
-struct Array::VTableForEncodedArray {
-    struct PopulatedVTableEncoded : Array::VTable {
-        PopulatedVTableEncoded()
-        {
-            getter = &Array::get_from_compressed_array;
-            setter = &Array::set_compressed_array;
-            chunk_getter = &Array::get_chunk_compressed_array;
-            finder[cond_Equal] = &Array::find_compressed_array<Equal>;
-            finder[cond_NotEqual] = &Array::find_compressed_array<NotEqual>;
-            finder[cond_Greater] = &Array::find_compressed_array<Greater>;
-            finder[cond_Less] = &Array::find_compressed_array<Less>;
-        }
-    };
-    static const PopulatedVTableEncoded vtable;
-};
-
 template <size_t width>
 const typename Array::VTableForWidth<width>::PopulatedVTable Array::VTableForWidth<width>::vtable;
-const typename Array::VTableForEncodedArray::PopulatedVTableEncoded Array::VTableForEncodedArray::vtable;
-=======
-template <size_t width>
-const typename Array::VTableForWidth<width>::PopulatedVTable Array::VTableForWidth<width>::vtable;
-
->>>>>>> 8f1d4722
+
 void Array::init_from_mem(MemRef mem) noexcept
 {
     // Header is the type of header that has been allocated, in case we are decompressing,
@@ -266,28 +231,6 @@
     // Since we will try to fetch some data from the just initialised header, and never reset
     // important fields used for type A arrays, like width, lower, upper_bound which are used
     // for expanding the array, but also query the data.
-<<<<<<< HEAD
-    char* header = mem.get_addr();
-    const auto old_header = !NodeHeader::wtype_is_extended(header);
-    // Cache all the header info as long as this array is alive and encoded.
-    m_integer_compressor.init(header);
-    if (!old_header) {
-        REALM_ASSERT_DEBUG(NodeHeader::get_encoding(header) == Encoding::Flex ||
-                           NodeHeader::get_encoding(header) == Encoding::Packed);
-        char* header = mem.get_addr();
-        m_ref = mem.get_ref();
-        m_data = get_data_from_header(header);
-        // encoder knows which format we are compressed into, width and size are read accordingly with the format of
-        // the header
-        m_size = m_integer_compressor.size();
-        m_width = static_cast<uint_least8_t>(m_integer_compressor.width());
-        m_lbound = -m_integer_compressor.width_mask();
-        m_ubound = m_integer_compressor.width_mask() - 1;
-        m_is_inner_bptree_node = get_is_inner_bptree_node_from_header(header);
-        m_has_refs = get_hasrefs_from_header(header);
-        m_context_flag = get_context_flag_from_header(header);
-        m_vtable = &VTableForEncodedArray::vtable;
-=======
     const auto header = mem.get_addr();
     const auto is_extended = m_integer_compressor.init(header);
 
@@ -303,19 +246,11 @@
         m_lbound = -m_integer_compressor.v_mask();
         m_ubound = m_integer_compressor.v_mask() - 1;
         m_integer_compressor.set_vtable(*this);
->>>>>>> 8f1d4722
         m_getter = m_vtable->getter;
     }
     else {
         // Old init phase.
-<<<<<<< HEAD
-        header = Node::init_from_mem(mem);
-        m_is_inner_bptree_node = get_is_inner_bptree_node_from_header(header);
-        m_has_refs = get_hasrefs_from_header(header);
-        m_context_flag = get_context_flag_from_header(header);
-=======
         Node::init_from_mem(mem);
->>>>>>> 8f1d4722
         update_width_cache_from_header();
     }
 }
@@ -327,11 +262,6 @@
 
 void Array::update_from_parent() noexcept
 {
-<<<<<<< HEAD
-    // checking the parent should have nothhing to do with m_data, decoding while updating the parent may be needed if
-    // I am wrong. REALM_ASSERT_DEBUG(is_attached());
-=======
->>>>>>> 8f1d4722
     ArrayParent* parent = get_parent();
     REALM_ASSERT_DEBUG(parent);
     ref_type new_ref = get_ref_from_parent();
@@ -384,21 +314,6 @@
     }
 }
 
-<<<<<<< HEAD
-// size_t Array::get_byte_size() const noexcept
-//{
-//     const auto header = get_header();
-//     auto num_bytes = get_byte_size_from_header(header);
-//     auto read_only = m_alloc.is_read_only(m_ref) == true;
-//     auto capacity = get_capacity_from_header(header);
-//     auto bytes_ok = num_bytes <= capacity;
-//     REALM_ASSERT(read_only || bytes_ok);
-//     REALM_ASSERT_7(m_alloc.is_read_only(m_ref), ==, true, ||, num_bytes, <=, get_capacity_from_header(header));
-//     return num_bytes;
-// }
-
-=======
->>>>>>> 8f1d4722
 ref_type Array::do_write_shallow(_impl::ArrayWriterBase& out) const
 {
     // here we might want to compress the array and write down.
@@ -680,52 +595,6 @@
     }
 }
 
-<<<<<<< HEAD
-size_t Array::size() const noexcept
-{
-    // in case the array is in compressed format. Never read directly
-    // from the header the size, since it will result very likely in a cache miss.
-    // For compressed arrays m_size should always be kept updated, due to init_from_mem
-    return m_size;
-}
-
-bool Array::compress_array(Array& arr) const
-{
-    if (!is_compressed() && m_integer_compressor.get_encoding() == NodeHeader::Encoding::WTypBits) {
-        return m_integer_compressor.compress(*this, arr);
-    }
-    return false;
-}
-
-bool Array::decompress_array(Array& arr) const
-{
-    return arr.is_compressed() ? m_integer_compressor.decompress(arr) : false;
-}
-
-bool Array::try_compress(Array& arr) const
-{
-    return compress_array(arr);
-}
-
-bool Array::try_decompress()
-{
-    return decompress_array(*this);
-}
-
-int64_t Array::get_from_compressed_array(size_t ndx) const noexcept
-{
-    return m_integer_compressor.get(ndx);
-}
-
-void Array::set_compressed_array(size_t ndx, int64_t val)
-{
-    m_integer_compressor.set_direct(ndx, val);
-}
-
-void Array::get_chunk_compressed_array(size_t ndx, int64_t res[8]) const noexcept
-{
-    m_integer_compressor.get_chunk(ndx, res);
-=======
 bool Array::compress_array(Array& arr) const
 {
     if (m_integer_compressor.get_encoding() == NodeHeader::Encoding::WTypBits) {
@@ -747,7 +616,6 @@
 bool Array::try_decompress()
 {
     return decompress_array(*this);
->>>>>>> 8f1d4722
 }
 
 size_t Array::calc_aligned_byte_size(size_t size, int width)
@@ -862,27 +730,12 @@
 
 // This is the one installed into the m_vtable->finder slots.
 template <class cond>
-<<<<<<< HEAD
-bool Array::find_vtable(int64_t value, size_t start, size_t end, size_t baseindex, QueryStateBase* state) const
-{
-    REALM_TEMPEX2(return ArrayWithFind(*this).find_optimized, cond, m_width, (value, start, end, baseindex, state));
-}
-
-template <class cond>
-bool Array::find_compressed_array(int64_t value, size_t start, size_t end, size_t baseindex,
-                                  QueryStateBase* state) const
-{
-    return m_integer_compressor.find_all<cond>(*this, value, start, end, baseindex, state);
-}
-
-=======
 bool Array::find_vtable(const Array& arr, int64_t value, size_t start, size_t end, size_t baseindex,
                         QueryStateBase* state)
 {
     REALM_TEMPEX2(return ArrayWithFind(arr).find_optimized, cond, arr.m_width, (value, start, end, baseindex, state));
 }
 
->>>>>>> 8f1d4722
 void Array::update_width_cache_from_header() noexcept
 {
     m_width = get_width_from_header(get_header());
@@ -900,12 +753,8 @@
 template <size_t w>
 void Array::get_chunk(const Array& arr, size_t ndx, int64_t res[8]) noexcept
 {
-<<<<<<< HEAD
-    REALM_ASSERT_3(ndx, <, m_size);
-=======
     auto sz = arr.size();
     REALM_ASSERT_3(ndx, <, sz);
->>>>>>> 8f1d4722
     size_t i = 0;
 
     // if constexpr to avoid producing spurious warnings resulting from
@@ -973,11 +822,7 @@
 template <size_t width>
 void Array::set(Array& arr, size_t ndx, int64_t value)
 {
-<<<<<<< HEAD
-    realm::set_direct<width>(m_data, ndx, value);
-=======
     realm::set_direct<width>(arr.m_data, ndx, value);
->>>>>>> 8f1d4722
 }
 
 void Array::_mem_usage(size_t& mem) const noexcept
@@ -1117,41 +962,20 @@
 
 size_t Array::lower_bound_int_compressed(int64_t value) const noexcept
 {
-<<<<<<< HEAD
-    static impl::EncodedFetcher<IntegerCompressor> encoder;
-=======
     static impl::CompressedDataFetcher<IntegerCompressor> encoder;
->>>>>>> 8f1d4722
     encoder.ptr = &m_integer_compressor;
     return lower_bound(m_data, m_size, value, encoder);
 }
 
 size_t Array::upper_bound_int_compressed(int64_t value) const noexcept
 {
-<<<<<<< HEAD
-    static impl::EncodedFetcher<IntegerCompressor> encoder;
-=======
     static impl::CompressedDataFetcher<IntegerCompressor> encoder;
->>>>>>> 8f1d4722
     encoder.ptr = &m_integer_compressor;
     return upper_bound(m_data, m_size, value, encoder);
 }
 
 int_fast64_t Array::get(const char* header, size_t ndx) noexcept
 {
-<<<<<<< HEAD
-    if (wtype_is_extended(header)) {
-        static IntegerCompressor compressor;
-        compressor.init(header);
-        return compressor.get(ndx);
-    }
-
-    auto sz = get_size_from_header(header);
-    REALM_ASSERT(ndx < sz);
-    const char* data = get_data_from_header(header);
-    uint_least8_t width = get_width_from_header(header);
-    return get_direct(data, width, ndx);
-=======
     // this is very important. Most of the times we end up here
     // because we are traversing the cluster, the keys/refs in the cluster
     // are not compressed (because there is almost no gain), so the intent
@@ -1173,7 +997,6 @@
     IntegerCompressor s_compressor;
     s_compressor.init(header);
     return s_compressor.get(ndx);
->>>>>>> 8f1d4722
 }
 
 std::pair<int64_t, int64_t> Array::get_two(const char* header, size_t ndx) noexcept
