/*************************************************************************
 *
 * Copyright 2018 Realm Inc.
 *
 * Licensed under the Apache License, Version 2.0 (the "License");
 * you may not use this file except in compliance with the License.
 * You may obtain a copy of the License at
 *
 * http://www.apache.org/licenses/LICENSE-2.0
 *
 * Unless required by applicable law or agreed to in writing, software
 * distributed under the License is distributed on an "AS IS" BASIS,
 * WITHOUT WARRANTIES OR CONDITIONS OF ANY KIND, either express or implied.
 * See the License for the specific language governing permissions and
 * limitations under the License.
 *
 **************************************************************************/

#ifndef REALM_BPLUSTREE_HPP
#define REALM_BPLUSTREE_HPP

#include <realm/aggregate_ops.hpp>
#include <realm/column_type_traits.hpp>
#include <realm/decimal128.hpp>
#include <realm/timestamp.hpp>
#include <realm/object_id.hpp>
#include <realm/util/function_ref.hpp>

namespace realm {

class BPlusTreeBase;
class BPlusTreeInner;

/*****************************************************************************/
/* BPlusTreeNode                                                             */
/* Base class for all nodes in the BPlusTree. Provides an abstract interface */
/* that can be used by the BPlusTreeBase class to manipulate the tree.       */
/*****************************************************************************/
class BPlusTreeNode {
public:
    struct State {
        int64_t split_offset;
        size_t split_size;
    };

    // Insert an element at 'insert_pos'. May cause node to be split
    using InsertFunc = util::FunctionRef<size_t(BPlusTreeNode*, size_t insert_pos)>;
    // Access element at 'ndx'. Insertion/deletion not allowed
    using AccessFunc = util::FunctionRef<void(BPlusTreeNode*, size_t ndx)>;
    // Erase element at erase_pos. May cause nodes to be merged
    using EraseFunc = util::FunctionRef<size_t(BPlusTreeNode*, size_t erase_pos)>;
    // Function to be called for all leaves in the tree until the function
    // returns 'IteratorControl::Stop'. 'offset' gives index of the first element in the leaf.
    using TraverseFunc = util::FunctionRef<IteratorControl(BPlusTreeNode*, size_t offset)>;

    BPlusTreeNode(BPlusTreeBase* tree)
        : m_tree(tree)
    {
    }

    void change_owner(BPlusTreeBase* tree)
    {
        m_tree = tree;
    }

    bool get_context_flag() const noexcept;
    void set_context_flag(bool) noexcept;

    virtual ~BPlusTreeNode();

    virtual bool is_leaf() const = 0;
    virtual bool is_compact() const = 0;
    virtual ref_type get_ref() const = 0;

    virtual void init_from_ref(ref_type ref) noexcept = 0;

    virtual void bp_set_parent(ArrayParent* parent, size_t ndx_in_parent) = 0;
    virtual void update_parent() = 0;

    // Number of elements in this node
    virtual size_t get_node_size() const = 0;
    // Size of subtree
    virtual size_t get_tree_size() const = 0;

    virtual ref_type bptree_insert(size_t n, State& state, InsertFunc) = 0;
    virtual void bptree_access(size_t n, AccessFunc) = 0;
    virtual size_t bptree_erase(size_t n, EraseFunc) = 0;
    virtual bool bptree_traverse(TraverseFunc) = 0;

    // Move elements over in new node, starting with element at position 'ndx'.
    // If this is an inner node, the index offsets should be adjusted with 'adj'
    virtual void move(BPlusTreeNode* new_node, size_t ndx, int64_t offset_adj) = 0;
    virtual void verify() const = 0;

protected:
    BPlusTreeBase* m_tree;
};

/*****************************************************************************/
/* BPlusTreeLeaf                                                             */
/* Base class for all leaf nodes.                                            */
/*****************************************************************************/
class BPlusTreeLeaf : public BPlusTreeNode {
public:
    using BPlusTreeNode::BPlusTreeNode;

    bool is_leaf() const override
    {
        return true;
    }

    bool is_compact() const override
    {
        return true;
    }

    ref_type bptree_insert(size_t n, State& state, InsertFunc) override;
    void bptree_access(size_t n, AccessFunc) override;
    size_t bptree_erase(size_t n, EraseFunc) override;
    bool bptree_traverse(TraverseFunc) override;
};

/*****************************************************************************/
/* BPlusTreeBase                                                             */
/* Base class for the actual tree classes.                                   */
/*****************************************************************************/
class BPlusTreeBase {
public:
    BPlusTreeBase(Allocator& alloc)
        : m_alloc(alloc)
    {
        invalidate_leaf_cache();
    }
    virtual ~BPlusTreeBase();


    Allocator& get_alloc() const
    {
        return m_alloc;
    }

    bool is_attached() const
    {
        return bool(m_root);
    }

    void detach()
    {
        m_root = nullptr;
    }

    bool get_context_flag() const noexcept
    {
        return m_root->get_context_flag();
    }

    void set_context_flag(bool cf) noexcept
    {
        m_root->set_context_flag(cf);
    }

    size_t size() const
    {
        return m_size;
    }

    static size_t size_from_header(const char* header);

    bool is_empty() const
    {
        return m_size == 0;
    }

    ref_type get_ref() const
    {
        REALM_ASSERT(is_attached());
        return m_root->get_ref();
    }

    void init_from_ref(ref_type ref)
    {
        auto new_root = create_root_from_ref(ref);
        new_root->bp_set_parent(m_parent, m_ndx_in_parent);

        m_root = std::move(new_root);

        invalidate_leaf_cache();
        m_size = m_root->get_tree_size();
    }

    bool init_from_parent()
    {
        if (ref_type ref = m_parent->get_child_ref(m_ndx_in_parent)) {
            init_from_ref(ref);
            return true;
        }
        return false;
    }

    void set_parent(ArrayParent* parent, size_t ndx_in_parent)
    {
        m_parent = parent;
        m_ndx_in_parent = ndx_in_parent;
        if (is_attached())
            m_root->bp_set_parent(parent, ndx_in_parent);
    }

    virtual void erase(size_t) = 0;
    virtual void clear() = 0;

    void create();
    void destroy();
    void verify() const
    {
        m_root->verify();
    }

protected:
    template <class U>
    struct LeafTypeTrait {
        using type = typename ColumnTypeTraits<U>::cluster_leaf_type;
    };

    friend class BPlusTreeInner;
    friend class BPlusTreeLeaf;

    std::unique_ptr<BPlusTreeNode> m_root;
    Allocator& m_alloc;
    ArrayParent* m_parent = nullptr;
    size_t m_ndx_in_parent = 0;
    size_t m_size = 0;
    size_t m_cached_leaf_begin;
    size_t m_cached_leaf_end;

    void set_leaf_bounds(size_t b, size_t e)
    {
        m_cached_leaf_begin = b;
        m_cached_leaf_end = e;
    }

    void invalidate_leaf_cache()
    {
        m_cached_leaf_begin = size_t(-1);
        m_cached_leaf_end = size_t(-1);
    }

    void adjust_leaf_bounds(int incr)
    {
        m_cached_leaf_end += incr;
    }

    void bptree_insert(size_t n, BPlusTreeNode::InsertFunc func);
    void bptree_erase(size_t n, BPlusTreeNode::EraseFunc func);

    // Create an un-attached leaf node
    virtual std::unique_ptr<BPlusTreeLeaf> create_leaf_node() = 0;
    // Create a leaf node and initialize it with 'ref'
    virtual std::unique_ptr<BPlusTreeLeaf> init_leaf_node(ref_type ref) = 0;

    // Initialize the leaf cache with 'mem'
    virtual BPlusTreeLeaf* cache_leaf(MemRef mem) = 0;
    virtual void replace_root(std::unique_ptr<BPlusTreeNode> new_root);
    std::unique_ptr<BPlusTreeNode> create_root_from_ref(ref_type ref);
};

template <>
struct BPlusTreeBase::LeafTypeTrait<ObjKey> {
    using type = ArrayKeyNonNullable;
};

/*****************************************************************************/
/* BPlusTree                                                                 */
/* Actual implementation of the BPlusTree to hold elements of type T.        */
/*****************************************************************************/
template <class T>
class BPlusTree : public BPlusTreeBase {
public:
    using LeafArray = typename LeafTypeTrait<T>::type;
    using value_type = T;

    /**
     * Actual class for the leaves. Maps the abstract interface defined
     * in BPlusTreeNode onto the specific array class
     **/
    class LeafNode : public BPlusTreeLeaf, public LeafArray {
    public:
        LeafNode(BPlusTreeBase* tree)
            : BPlusTreeLeaf(tree)
            , LeafArray(tree->get_alloc())
        {
        }

        void init_from_ref(ref_type ref) noexcept override
        {
            LeafArray::init_from_ref(ref);
        }

        ref_type get_ref() const override
        {
            return LeafArray::get_ref();
        }

        void bp_set_parent(realm::ArrayParent* p, size_t n) override
        {
            LeafArray::set_parent(p, n);
        }

        void update_parent() override
        {
            LeafArray::update_parent();
        }

        size_t get_node_size() const override
        {
            return LeafArray::size();
        }

        size_t get_tree_size() const override
        {
            return LeafArray::size();
        }

        void move(BPlusTreeNode* new_node, size_t ndx, int64_t) override
        {
            LeafNode* dst(static_cast<LeafNode*>(new_node));
            LeafArray::move(*dst, ndx);
        }
        void verify() const override
        {
            LeafArray::verify();
        }
    };

    BPlusTree(Allocator& alloc)
        : BPlusTreeBase(alloc)
        , m_leaf_cache(this)
    {
    }

    /************ Tree manipulation functions ************/

    static T default_value(bool nullable = false)
    {
        return LeafArray::default_value(nullable);
    }

    void add(T value)
    {
        insert(npos, value);
    }

    void insert(size_t n, T value)
    {
        auto func = [value](BPlusTreeNode* node, size_t ndx) {
            LeafNode* leaf = static_cast<LeafNode*>(node);
            leaf->LeafArray::insert(ndx, value);
            return leaf->size();
        };

        bptree_insert(n, func);
        m_size++;
    }

    inline T get(size_t n) const
    {
        // Fast path
        if (m_cached_leaf_begin <= n && n < m_cached_leaf_end) {
            return m_leaf_cache.get(n - m_cached_leaf_begin);
        }
        else {
            // Slow path
            return get_uncached(n);
        }
    }

    REALM_NOINLINE T get_uncached(size_t n) const
    {
        T value;

        auto func = [&value](BPlusTreeNode* node, size_t ndx) {
            LeafNode* leaf = static_cast<LeafNode*>(node);
            value = leaf->get(ndx);
        };

        m_root->bptree_access(n, func);

        return value;
    }

    std::vector<T> get_all() const
    {
        std::vector<T> all_values;
        all_values.reserve(m_size);

        auto func = [&all_values](BPlusTreeNode* node, size_t) {
            LeafNode* leaf = static_cast<LeafNode*>(node);
            size_t sz = leaf->size();
            for (size_t i = 0; i < sz; i++) {
                all_values.push_back(leaf->get(i));
            }
            return IteratorControl::AdvanceToNext;
        };

        m_root->bptree_traverse(func);

        return all_values;
    }

    void set(size_t n, T value)
    {
        auto func = [value](BPlusTreeNode* node, size_t ndx) {
            LeafNode* leaf = static_cast<LeafNode*>(node);
            leaf->set(ndx, value);
        };

        m_root->bptree_access(n, func);
    }

    void swap(size_t ndx1, size_t ndx2)
    {
        if constexpr (std::is_same_v<T, StringData> || std::is_same_v<T, BinaryData>) {
            struct SwapBuffer {
                std::string val;
                bool n;
                SwapBuffer(T v)
                    : val(v.data(), v.size())
                    , n(v.is_null())
                {
                }
                T get()
                {
                    return n ? T() : T(val);
                }
            };
            SwapBuffer tmp1{get(ndx1)};
            SwapBuffer tmp2{get(ndx2)};
            set(ndx1, tmp2.get());
            set(ndx2, tmp1.get());
        }
        else if constexpr (std::is_same_v<T, Mixed>) {
            std::string buf1;
            std::string buf2;
            Mixed tmp1 = get(ndx1);
            Mixed tmp2 = get(ndx2);
            if (tmp1.is_type(type_String, type_Binary)) {
                tmp1.use_buffer(buf1);
            }
            if (tmp2.is_type(type_String, type_Binary)) {
                tmp2.use_buffer(buf2);
            }
            set(ndx1, tmp2);
            set(ndx2, tmp1);
        }
        else {
            T tmp = get(ndx1);
            set(ndx1, get(ndx2));
            set(ndx2, tmp);
        }
    }

    void erase(size_t n) override
    {
        auto func = [](BPlusTreeNode* node, size_t ndx) {
            LeafNode* leaf = static_cast<LeafNode*>(node);
            leaf->LeafArray::erase(ndx);
            return leaf->size();
        };

        bptree_erase(n, func);
        m_size--;
    }

    void clear() override
    {
        if (m_root->is_leaf()) {
            LeafNode* leaf = static_cast<LeafNode*>(m_root.get());
            leaf->clear();
        }
        else {
            destroy();
            create();
            if (m_parent) {
                m_parent->update_child_ref(m_ndx_in_parent, get_ref());
            }
        }
        m_size = 0;
    }

    void traverse(BPlusTreeNode::TraverseFunc func) const
    {
        if (m_root) {
            m_root->bptree_traverse(func);
        }
    }

    size_t find_first(T value) const noexcept
    {
        size_t result = realm::npos;

        auto func = [&result, value](BPlusTreeNode* node, size_t offset) {
            LeafNode* leaf = static_cast<LeafNode*>(node);
            size_t sz = leaf->size();
            auto i = leaf->find_first(value, 0, sz);
            if (i < sz) {
                result = i + offset;
                return IteratorControl::Stop;
            }
            return IteratorControl::AdvanceToNext;
        };

        m_root->bptree_traverse(func);

        return result;
    }

    template <typename Func>
    void find_all(T value, Func&& callback) const noexcept
    {
        auto func = [&callback, value](BPlusTreeNode* node, size_t offset) {
            LeafNode* leaf = static_cast<LeafNode*>(node);
            size_t i = -1, sz = leaf->size();
            while ((i = leaf->find_first(value, i + 1, sz)) < sz) {
                callback(i + offset);
            }
            return IteratorControl::AdvanceToNext;
        };

        m_root->bptree_traverse(func);
    }

    template <typename Func>
    void for_all(Func&& callback) const
    {
        using Ret = std::invoke_result_t<Func, T>;
        m_root->bptree_traverse([&callback](BPlusTreeNode* node, size_t) {
            LeafNode* leaf = static_cast<LeafNode*>(node);
            size_t sz = leaf->size();
            for (size_t i = 0; i < sz; i++) {
                if constexpr (std::is_same_v<Ret, void>) {
                    callback(leaf->get(i));
                }
                else {
                    if (!callback(leaf->get(i)))
                        return IteratorControl::Stop;
                }
            }
            return IteratorControl::AdvanceToNext;
        });
    }

<<<<<<< HEAD

    void dump_values(std::ostream& o, int level) const
    {
        std::string indent(" ", level * 2);

        auto func = [&o, indent](BPlusTreeNode* node, size_t) {
            LeafNode* leaf = static_cast<LeafNode*>(node);
            size_t sz = leaf->size();
            for (size_t i = 0; i < sz; i++) {
                o << indent << leaf->get(i) << std::endl;
            }
            return IteratorControl::AdvanceToNext;
        };

        m_root->bptree_traverse(func);
    }

    void split_if_needed()
    {
        while (m_root->get_node_size() > REALM_MAX_BPNODE_SIZE) {
            split_root();
        }
    }

=======
>>>>>>> dc52d773
protected:
    LeafNode m_leaf_cache;

    /******** Implementation of abstract interface *******/

    std::unique_ptr<BPlusTreeLeaf> create_leaf_node() override
    {
        std::unique_ptr<BPlusTreeLeaf> leaf = std::make_unique<LeafNode>(this);
        static_cast<LeafNode*>(leaf.get())->create();
        return leaf;
    }
    std::unique_ptr<BPlusTreeLeaf> init_leaf_node(ref_type ref) override
    {
        std::unique_ptr<BPlusTreeLeaf> leaf = std::make_unique<LeafNode>(this);
        leaf->init_from_ref(ref);
        return leaf;
    }
    BPlusTreeLeaf* cache_leaf(MemRef mem) override
    {
        m_leaf_cache.init_from_mem(mem);
        return &m_leaf_cache;
    }
    void replace_root(std::unique_ptr<BPlusTreeNode> new_root) override
    {
        // Only copy context flag over in a linklist.
        // The flag is in use in other list types
        if constexpr (std::is_same_v<T, ObjKey>) {
            auto cf = m_root ? m_root->get_context_flag() : false;
            BPlusTreeBase::replace_root(std::move(new_root));
            m_root->set_context_flag(cf);
        }
        else {
            BPlusTreeBase::replace_root(std::move(new_root));
        }
    }

    template <class R>
    friend R bptree_sum(const BPlusTree<T>& tree);

    void split_root();
};

template <class T>
using SumAggType = typename aggregate_operations::Sum<typename util::RemoveOptional<T>::type>;

template <class T>
typename SumAggType<T>::ResultType bptree_sum(const BPlusTree<T>& tree, size_t* return_cnt = nullptr)
{
    SumAggType<T> agg;

    auto func = [&agg](BPlusTreeNode* node, size_t) {
        auto leaf = static_cast<typename BPlusTree<T>::LeafNode*>(node);
        size_t sz = leaf->size();
        for (size_t i = 0; i < sz; i++) {
            auto val = leaf->get(i);
            agg.accumulate(val);
        }
        return IteratorControl::AdvanceToNext;
    };

    tree.traverse(func);

    if (return_cnt)
        *return_cnt = agg.items_counted();

    return agg.result();
}

template <class AggType, class T>
util::Optional<typename util::RemoveOptional<T>::type> bptree_min_max(const BPlusTree<T>& tree,
                                                                      size_t* return_ndx = nullptr)
{
    AggType agg;
    if (tree.size() == 0) {
        if (return_ndx)
            *return_ndx = not_found;
        return util::none;
    }

    auto func = [&agg, return_ndx](BPlusTreeNode* node, size_t offset) {
        auto leaf = static_cast<typename BPlusTree<T>::LeafNode*>(node);
        size_t sz = leaf->size();
        for (size_t i = 0; i < sz; i++) {
            auto val_or_null = leaf->get(i);
            bool found_new_min = agg.accumulate(val_or_null);
            if (found_new_min && return_ndx) {
                *return_ndx = i + offset;
            }
        }
        return IteratorControl::AdvanceToNext;
    };

    tree.traverse(func);

    return agg.is_null() ? util::none : std::optional{agg.result()};
}

template <class T>
using MinAggType = typename aggregate_operations::Minimum<typename util::RemoveOptional<T>::type>;

template <class T>
util::Optional<typename util::RemoveOptional<T>::type> bptree_minimum(const BPlusTree<T>& tree,
                                                                      size_t* return_ndx = nullptr)
{
    return bptree_min_max<MinAggType<T>, T>(tree, return_ndx);
}

template <class T>
using MaxAggType = typename aggregate_operations::Maximum<typename util::RemoveOptional<T>::type>;

template <class T>
util::Optional<typename util::RemoveOptional<T>::type> bptree_maximum(const BPlusTree<T>& tree,
                                                                      size_t* return_ndx = nullptr)
{
    return bptree_min_max<MaxAggType<T>, T>(tree, return_ndx);
}

template <class T>
ColumnAverageType<T> bptree_average(const BPlusTree<T>& tree, size_t* return_cnt = nullptr)
{
    size_t cnt;
    auto sum = bptree_sum(tree, &cnt);
    ColumnAverageType<T> avg{};
    if (cnt != 0)
        avg = ColumnAverageType<T>(sum) / cnt;
    if (return_cnt)
        *return_cnt = cnt;
    return avg;
}
} // namespace realm

#endif /* REALM_BPLUSTREE_HPP */<|MERGE_RESOLUTION|>--- conflicted
+++ resolved
@@ -548,24 +548,6 @@
         });
     }
 
-<<<<<<< HEAD
-
-    void dump_values(std::ostream& o, int level) const
-    {
-        std::string indent(" ", level * 2);
-
-        auto func = [&o, indent](BPlusTreeNode* node, size_t) {
-            LeafNode* leaf = static_cast<LeafNode*>(node);
-            size_t sz = leaf->size();
-            for (size_t i = 0; i < sz; i++) {
-                o << indent << leaf->get(i) << std::endl;
-            }
-            return IteratorControl::AdvanceToNext;
-        };
-
-        m_root->bptree_traverse(func);
-    }
-
     void split_if_needed()
     {
         while (m_root->get_node_size() > REALM_MAX_BPNODE_SIZE) {
@@ -573,8 +555,6 @@
         }
     }
 
-=======
->>>>>>> dc52d773
 protected:
     LeafNode m_leaf_cache;
 
