/*************************************************************************
 *
 * Copyright 2016 Realm Inc.
 *
 * Licensed under the Apache License, Version 2.0 (the "License");
 * you may not use this file except in compliance with the License.
 * You may obtain a copy of the License at
 *
 * http://www.apache.org/licenses/LICENSE-2.0
 *
 * Unless required by applicable law or agreed to in writing, software
 * distributed under the License is distributed on an "AS IS" BASIS,
 * WITHOUT WARRANTIES OR CONDITIONS OF ANY KIND, either express or implied.
 * See the License for the specific language governing permissions and
 * limitations under the License.
 *
 **************************************************************************/

#ifndef REALM_ARRAY_HPP
#define REALM_ARRAY_HPP

#include <realm/node.hpp>
#include <realm/query_state.hpp>
#include <realm/query_conditions.hpp>
#include <realm/column_fwd.hpp>
#include <realm/array_direct.hpp>
#include <realm/integer_compressor.hpp>

namespace realm {

// Pre-definitions
class GroupWriter;
namespace _impl {
class ArrayWriterBase;
}

struct MemStats {
    size_t allocated = 0;
    size_t used = 0;
    size_t array_count = 0;
};

// Stores a value obtained from Array::get(). It is a ref if the least
// significant bit is clear, otherwise it is a tagged integer. A tagged interger
// is obtained from a logical integer value by left shifting by one bit position
// (multiplying by two), and then setting the least significant bit to
// one. Clearly, this means that the maximum value that can be stored as a
// tagged integer is 2**63 - 1.
class RefOrTagged {
public:
    bool is_ref() const noexcept;
    bool is_tagged() const noexcept;
    ref_type get_as_ref() const noexcept;
    uint_fast64_t get_as_int() const noexcept;

    static RefOrTagged make_ref(ref_type) noexcept;
    static RefOrTagged make_tagged(uint_fast64_t) noexcept;

private:
    int_fast64_t m_value;
    RefOrTagged(int_fast64_t) noexcept;
    friend class Array;
};


template <class T>
class QueryStateFindAll : public QueryStateBase {
public:
    explicit QueryStateFindAll(T& keys, size_t limit = -1)
        : QueryStateBase(limit)
        , m_keys(keys)
    {
    }
    bool match(size_t index, Mixed) noexcept final;
    bool match(size_t index) noexcept final;

private:
    T& m_keys;
};

class QueryStateFindFirst : public QueryStateBase {
public:
    size_t m_state = realm::not_found;
    QueryStateFindFirst()
        : QueryStateBase(1)
    {
    }
    bool match(size_t index, Mixed) noexcept final;
    bool match(size_t index) noexcept final;
};

class Array : public Node, public ArrayParent {
public:
    /// Create an array accessor in the unattached state.
    explicit Array(Allocator& allocator) noexcept;
    virtual ~Array() noexcept = default;

    /// Create a new integer array of the specified type and size, and filled
    /// with the specified value, and attach this accessor to it. This does not
    /// modify the parent reference information of this accessor.
    ///
    /// Note that the caller assumes ownership of the allocated underlying
    /// node. It is not owned by the accessor.
    void create(Type, bool context_flag = false, size_t size = 0, int_fast64_t value = 0);

    /// Reinitialize this array accessor to point to the specified new
    /// underlying memory. This does not modify the parent reference information
    /// of this accessor.
    void init_from_ref(ref_type ref) noexcept
    {
        REALM_ASSERT_DEBUG(ref);
        char* header = m_alloc.translate(ref);
        init_from_mem(MemRef(header, ref, m_alloc));
    }

    /// Same as init_from_ref(ref_type) but avoid the mapping of 'ref' to memory
    /// pointer.
    void init_from_mem(MemRef) noexcept;

    /// Same as `init_from_ref(get_ref_from_parent())`.
    void init_from_parent() noexcept
    {
        ref_type ref = get_ref_from_parent();
        init_from_ref(ref);
    }

    MemRef get_mem() const noexcept;

    /// Called in the context of Group::commit() to ensure that attached
    /// accessors stay valid across a commit. Please note that this works only
    /// for non-transactional commits. Accessors obtained during a transaction
    /// are always detached when the transaction ends.
    void update_from_parent() noexcept;

    /// Change the type of an already attached array node.
    ///
    /// The effect of calling this function on an unattached accessor is
    /// undefined.
    void set_type(Type);

    /// Construct an empty integer array of the specified type, and return just
    /// the reference to the underlying memory.
    static MemRef create_empty_array(Type, bool context_flag, Allocator&);

    /// Construct an integer array of the specified type and size, and return
    /// just the reference to the underlying memory. All elements will be
    /// initialized to the specified value.
    static MemRef create_array(Type, bool context_flag, size_t size, int_fast64_t value, Allocator&);

    Type get_type() const noexcept;

    /// The meaning of 'width' depends on the context in which this
    /// array is used.
    size_t get_width() const noexcept
    {
        REALM_ASSERT_3(m_width, ==, get_width_from_header(get_header()));
        return m_width;
    }

    void insert(size_t ndx, int_fast64_t value);
    void add(int_fast64_t value);

    // Used from ArrayBlob
    size_t blob_size() const noexcept;
    ref_type blob_replace(size_t begin, size_t end, const char* data, size_t data_size, bool add_zero_term);

    /// This function is guaranteed to not throw if the current width is
    /// sufficient for the specified value (e.g. if you have called
    /// ensure_minimum_width(value)) and get_alloc().is_read_only(get_ref())
    /// returns false (noexcept:array-set). Note that for a value of zero, the
    /// first criterion is trivially satisfied.
    void set(size_t ndx, int64_t value);

    void set_as_ref(size_t ndx, ref_type ref);

    template <size_t w>
    static void set(Array&, size_t ndx, int64_t value);

    int64_t get(size_t ndx) const noexcept;

    std::vector<int64_t> get_all(size_t b, size_t e) const;

    template <size_t w>
    static int64_t get(const Array& arr, size_t ndx) noexcept;

    void get_chunk(size_t ndx, int64_t res[8]) const noexcept;

    template <size_t w>
    static void get_chunk(const Array&, size_t ndx, int64_t res[8]) noexcept;

    ref_type get_as_ref(size_t ndx) const noexcept;
    RefOrTagged get_as_ref_or_tagged(size_t ndx) const noexcept;

    void set(size_t ndx, RefOrTagged);
    void add(RefOrTagged);
    void ensure_minimum_width(RefOrTagged);

    int64_t front() const noexcept;
    int64_t back() const noexcept;

    void alloc(size_t init_size, size_t new_width)
    {
        // Node::alloc is the one that triggers copy on write. If we call alloc for a B
        //       array we have a bug in our machinery, the array should have been decompressed
        //       way before calling alloc.
        const auto header = get_header();
        REALM_ASSERT_3(m_width, ==, get_width_from_header(header));
        REALM_ASSERT_3(m_size, ==, get_size_from_header(header));
        Node::alloc(init_size, new_width);
        update_width_cache_from_header();
    }

    bool is_empty() const noexcept
    {
        return size() == 0;
    }

    /// Remove the element at the specified index, and move elements at higher
    /// indexes to the next lower index.
    ///
    /// This function does **not** destroy removed subarrays. That is, if the
    /// erased element is a 'ref' pointing to a subarray, then that subarray
    /// will not be destroyed automatically.
    ///
    /// This function guarantees that no exceptions will be thrown if
    /// get_alloc().is_read_only(get_ref()) would return false before the
    /// call. This is automatically guaranteed if the array is used in a
    /// non-transactional context, or if the array has already been successfully
    /// modified within the current write transaction.
    void erase(size_t ndx);

    /// Same as erase(size_t), but remove all elements in the specified
    /// range.
    ///
    /// Please note that this function does **not** destroy removed subarrays.
    ///
    /// This function guarantees that no exceptions will be thrown if
    /// get_alloc().is_read_only(get_ref()) would return false before the call.
    void erase(size_t begin, size_t end);

    /// Reduce the size of this array to the specified number of elements. It is
    /// an error to specify a size that is greater than the current size of this
    /// array. The effect of doing so is undefined. This is just a shorthand for
    /// calling the ranged erase() function with appropriate arguments.
    ///
    /// Please note that this function does **not** destroy removed
    /// subarrays. See clear_and_destroy_children() for an alternative.
    ///
    /// This function guarantees that no exceptions will be thrown if
    /// get_alloc().is_read_only(get_ref()) would return false before the call.
    void truncate(size_t new_size);

    /// Reduce the size of this array to the specified number of elements. It is
    /// an error to specify a size that is greater than the current size of this
    /// array. The effect of doing so is undefined. Subarrays will be destroyed
    /// recursively, as if by a call to `destroy_deep(subarray_ref, alloc)`.
    ///
    /// This function is guaranteed not to throw if
    /// get_alloc().is_read_only(get_ref()) returns false.
    void truncate_and_destroy_children(size_t new_size);

    /// Remove every element from this array. This is just a shorthand for
    /// calling truncate(0).
    ///
    /// Please note that this function does **not** destroy removed
    /// subarrays. See clear_and_destroy_children() for an alternative.
    ///
    /// This function guarantees that no exceptions will be thrown if
    /// get_alloc().is_read_only(get_ref()) would return false before the call.
    void clear();

    /// Remove every element in this array. Subarrays will be destroyed
    /// recursively, as if by a call to `destroy_deep(subarray_ref,
    /// alloc)`. This is just a shorthand for calling
    /// truncate_and_destroy_children(0).
    ///
    /// This function guarantees that no exceptions will be thrown if
    /// get_alloc().is_read_only(get_ref()) would return false before the call.
    void clear_and_destroy_children();

    /// If neccessary, expand the representation so that it can store the
    /// specified value.
    void ensure_minimum_width(int_fast64_t value);

    /// Add \a diff to the element at the specified index.
    void adjust(size_t ndx, int_fast64_t diff);

    /// Add \a diff to all the elements in the specified index range.
    void adjust(size_t begin, size_t end, int_fast64_t diff);

    //@{
    /// This is similar in spirit to std::move() from `<algorithm>`.
    /// \a dest_begin must not be in the range [`begin`,`end`)
    ///
    /// This function is guaranteed to not throw if
    /// `get_alloc().is_read_only(get_ref())` returns false.
    void move(size_t begin, size_t end, size_t dest_begin);
    //@}

    // Move elements from ndx and above to another array
    void move(Array& dst, size_t ndx);

    //@{
    /// Find the lower/upper bound of the specified value in a sequence of
    /// integers which must already be sorted ascendingly.
    ///
    /// For an integer value '`v`', lower_bound_int(v) returns the index '`l`'
    /// of the first element such that `get(l) &ge; v`, and upper_bound_int(v)
    /// returns the index '`u`' of the first element such that `get(u) &gt;
    /// v`. In both cases, if no such element is found, the returned value is
    /// the number of elements in the array.
    ///
    ///     3 3 3 4 4 4 5 6 7 9 9 9
    ///     ^     ^     ^     ^     ^
    ///     |     |     |     |     |
    ///     |     |     |     |      -- Lower and upper bound of 15
    ///     |     |     |     |
    ///     |     |     |      -- Lower and upper bound of 8
    ///     |     |     |
    ///     |     |      -- Upper bound of 4
    ///     |     |
    ///     |      -- Lower bound of 4
    ///     |
    ///      -- Lower and upper bound of 1
    ///
    /// These functions are similar to std::lower_bound() and
    /// std::upper_bound().
    ///
    /// We currently use binary search. See for example
    /// http://www.tbray.org/ongoing/When/200x/2003/03/22/Binary.
    ///
    /// FIXME: It may be worth considering if overall efficiency can be improved
    /// by doing a linear search for short sequences.
    size_t lower_bound_int(int64_t value) const noexcept;
    size_t upper_bound_int(int64_t value) const noexcept;
    size_t lower_bound_int_compressed(int64_t value) const noexcept;
    size_t upper_bound_int_compressed(int64_t value) const noexcept;
    //@}

    int64_t get_sum(size_t start = 0, size_t end = size_t(-1)) const
    {
        return sum(start, end);
    }

    /// This information is guaranteed to be cached in the array accessor.
    bool is_inner_bptree_node() const noexcept;

    /// Returns true if type is either type_HasRefs or type_InnerColumnNode.
    ///
    /// This information is guaranteed to be cached in the array accessor.
    bool has_refs() const noexcept;
    void set_has_refs(bool) noexcept;

    /// This information is guaranteed to be cached in the array accessor.
    ///
    /// Columns and indexes can use the context bit to differentiate leaf types.
    bool get_context_flag() const noexcept;
    void set_context_flag(bool) noexcept;

    /// Recursively destroy children (as if calling
    /// clear_and_destroy_children()), then put this accessor into the detached
    /// state (as if calling detach()), then free the allocated memory. If this
    /// accessor is already in the detached state, this function has no effect
    /// (idempotency).
    void destroy_deep() noexcept;

    /// check if the array is encoded (in B format)
    inline bool is_compressed() const;

    inline const IntegerCompressor& integer_compressor() const;

    /// used only for testing, encode the array passed as argument
    bool try_compress(Array&) const;

    /// used only for testing, decode the array, on which this method is invoked. If the array is not encoded, this is
    /// a NOP
    bool try_decompress();

    /// Shorthand for `destroy_deep(MemRef(ref, alloc), alloc)`.
    static void destroy_deep(ref_type ref, Allocator& alloc) noexcept;

    /// Destroy the specified array node and all of its children, recursively.
    ///
    /// This is done by freeing the specified array node after calling
    /// destroy_deep() for every contained 'ref' element.
    static void destroy_deep(MemRef, Allocator&) noexcept;

    // Clone deep
    static MemRef clone(MemRef, Allocator& from_alloc, Allocator& target_alloc);

    // Serialization

    /// Returns the ref (position in the target stream) of the written copy of
    /// this array, or the ref of the original array if \a only_if_modified is
    /// true, and this array is unmodified (Alloc::is_read_only()).
    ///
    /// The number of bytes that will be written by a non-recursive invocation
    /// of this function is exactly the number returned by get_byte_size().
    ///
    /// \param out The destination stream (writer).
    ///
    /// \param deep If true, recursively write out subarrays, but still subject
    /// to \a only_if_modified.
    ///
    /// \param only_if_modified Set to `false` to always write, or to `true` to
    /// only write the array if it has been modified.
    ref_type write(_impl::ArrayWriterBase& out, bool deep, bool only_if_modified, bool compress_in_flight) const;

    /// Same as non-static write() with `deep` set to true. This is for the
    /// cases where you do not already have an array accessor available.
    /// Compression may be attempted if `compress_in_flight` is true.
    /// This should be avoided if you rely on the size of the array beeing unchanged.
    static ref_type write(ref_type, Allocator&, _impl::ArrayWriterBase&, bool only_if_modified,
                          bool compress_in_flight);

    inline size_t find_first(int64_t value, size_t begin = 0, size_t end = size_t(-1)) const
    {
        return find_first<Equal>(value, begin, end);
    }

    // Wrappers for backwards compatibility and for simple use without
    // setting up state initialization etc
    template <class cond>
    size_t find_first(int64_t value, size_t start = 0, size_t end = size_t(-1)) const
    {
<<<<<<< HEAD
=======
        static cond c;
        REALM_ASSERT(start <= m_size && (end <= m_size || end == size_t(-1)) && start <= end);
        if (end - start == 1) {
            return c(get(start), value) ? start : realm::not_found;
        }
        // todo, would be nice to avoid this in order to speed up find_first loops
>>>>>>> 15162300
        QueryStateFindFirst state;
        Finder finder = m_vtable->finder[cond::condition];
        finder(*this, value, start, end, 0, &state);
        return state.m_state;
    }

    template <class cond>
    bool find(int64_t value, size_t start, size_t end, size_t baseIndex, QueryStateBase* state) const
    {
        Finder finder = m_vtable->finder[cond::condition];
        return finder(*this, value, start, end, baseIndex, state);
    }


    /// Get the specified element without the cost of constructing an
    /// array instance. If an array instance is already available, or
    /// you need to get multiple values, then this method will be
    /// slower.
    static int_fast64_t get(const char* header, size_t ndx) noexcept;

    /// Like get(const char*, size_t) but gets two consecutive
    /// elements.
    static std::pair<int64_t, int64_t> get_two(const char* header, size_t ndx) noexcept;

    static RefOrTagged get_as_ref_or_tagged(const char* header, size_t ndx) noexcept
    {
        return get(header, ndx);
    }

    /// Get the number of bytes currently in use by this array. This
    /// includes the array header, but it does not include allocated
    /// bytes corresponding to excess capacity. The result is
    /// guaranteed to be a multiple of 8 (i.e., 64-bit aligned).
    ///
    /// This number is exactly the number of bytes that will be
    /// written by a non-recursive invocation of write().
    size_t get_byte_size() const noexcept;

    // Get the number of bytes used by this array and its sub-arrays
    size_t get_byte_size_deep() const noexcept
    {
        size_t mem = 0;
        _mem_usage(mem);
        return mem;
    }


    /// Get the maximum number of bytes that can be written by a
    /// non-recursive invocation of write() on an array with the
    /// specified number of elements, that is, the maximum value that
    /// can be returned by get_byte_size().
    static size_t get_max_byte_size(size_t num_elems) noexcept;

    /// FIXME: Belongs in IntegerArray
    static size_t calc_aligned_byte_size(size_t size, int width);

#ifdef REALM_DEBUG
    class MemUsageHandler {
    public:
        virtual void handle(ref_type ref, size_t allocated, size_t used) = 0;
    };

    void report_memory_usage(MemUsageHandler&) const;

    void stats(MemStats& stats_dest) const noexcept;
#endif

    void verify() const;

    Array& operator=(const Array&) = delete; // not allowed
    Array(const Array&) = delete;            // not allowed

    /// Takes a 64-bit value and returns the minimum number of bits needed
    /// to fit the value. For alignment this is rounded up to nearest
    /// log2. Possible results {0, 1, 2, 4, 8, 16, 32, 64}
    static uint8_t bit_width(int64_t value);

    void typed_print(std::string prefix) const;

protected:
    friend class NodeTree;
    void copy_on_write();
    void copy_on_write(size_t min_size);

    // This returns the minimum value ("lower bound") of the representable values
    // for the given bit width. Valid widths are 0, 1, 2, 4, 8, 16, 32, and 64.
    static constexpr int_fast64_t lbound_for_width(size_t width) noexcept;

    // This returns the maximum value ("inclusive upper bound") of the representable values
    // for the given bit width. Valid widths are 0, 1, 2, 4, 8, 16, 32, and 64.
    static constexpr int_fast64_t ubound_for_width(size_t width) noexcept;

    // This will have to be eventually used, exposing this here for testing.
    size_t count(int64_t value) const noexcept;

private:
    void update_width_cache_from_header() noexcept;

    void do_ensure_minimum_width(int_fast64_t);

    int64_t sum(size_t start, size_t end) const;

    template <size_t w>
    int64_t sum(size_t start, size_t end) const;

protected:
    /// It is an error to specify a non-zero value unless the width
    /// type is wtype_Bits. It is also an error to specify a non-zero
    /// size if the width type is wtype_Ignore.
    static MemRef create(Type, bool, WidthType, size_t, int_fast64_t, Allocator&);

    // Overriding method in ArrayParent
    void update_child_ref(size_t, ref_type) override;

    // Overriding method in ArrayParent
    ref_type get_child_ref(size_t) const noexcept override;

    void destroy_children(size_t offset = 0) noexcept;

protected:
    // Getters and Setters for adaptive-packed arrays
    typedef int64_t (*Getter)(const Array&, size_t); // Note: getters must not throw
    typedef void (*Setter)(Array&, size_t, int64_t);
    typedef bool (*Finder)(const Array&, int64_t, size_t, size_t, size_t, QueryStateBase*);
    typedef void (*ChunkGetter)(const Array&, size_t, int64_t res[8]); // Note: getters must not throw

    typedef std::vector<int64_t> (*GetterAll)(const Array&, size_t, size_t); // Note: getters must not throw

    struct VTable {
        Getter getter;
        ChunkGetter chunk_getter;
        GetterAll getter_all;
        Setter setter;
        Finder finder[cond_VTABLE_FINDER_COUNT]; // one for each active function pointer
    };
    template <size_t w>
    struct VTableForWidth;

    // This is the one installed into the m_vtable->finder slots.
    template <class cond>
    static bool find_vtable(const Array&, int64_t value, size_t start, size_t end, size_t baseindex,
                            QueryStateBase* state);

    template <size_t w>
    static int64_t get_universal(const char* const data, const size_t ndx);

protected:
    Getter m_getter = nullptr; // cached to avoid indirection
    const VTable* m_vtable = nullptr;

    uint_least8_t m_width = 0; // Size of an element (meaning depend on type of array).
    int64_t m_lbound;          // min number that can be stored with current m_width
    int64_t m_ubound;          // max number that can be stored with current m_width

    bool m_is_inner_bptree_node; // This array is an inner node of B+-tree.
    bool m_has_refs;             // Elements whose first bit is zero are refs to subarrays.
    bool m_context_flag;         // Meaning depends on context.

    IntegerCompressor m_integer_compressor;
    // compress/decompress this array
    bool compress_array(Array&) const;
    bool decompress_array(Array& arr) const;

private:
    ref_type do_write_shallow(_impl::ArrayWriterBase&) const;
    ref_type do_write_deep(_impl::ArrayWriterBase&, bool only_if_modified, bool compress) const;

    void _mem_usage(size_t& mem) const noexcept;

#ifdef REALM_DEBUG
    void report_memory_usage_2(MemUsageHandler&) const;
#endif


private:
    friend class Allocator;
    friend class SlabAlloc;
    friend class GroupWriter;
    friend class ArrayWithFind;
    friend class IntegerCompressor;
    friend class PackedCompressor;
    friend class FlexCompressor;
};

class TempArray : public Array {
public:
    TempArray(size_t sz, Type type = Type::type_HasRefs, bool cf = false)
        : Array(Allocator::get_default())
    {
        create(type, cf, sz);
    }
    ~TempArray()
    {
        destroy();
    }
    ref_type write(_impl::ArrayWriterBase& out)
    {
        return Array::write(out, false, false, false);
    }
};

// Implementation:

inline Array::Array(Allocator& allocator) noexcept
    : Node(allocator)
{
}

inline bool Array::is_compressed() const
{
    const auto enc = m_integer_compressor.get_encoding();
    return enc == NodeHeader::Encoding::Flex || enc == NodeHeader::Encoding::Packed;
}

inline const IntegerCompressor& Array::integer_compressor() const
{
    return m_integer_compressor;
}

inline int64_t Array::get(size_t ndx) const noexcept
{
    REALM_ASSERT_DEBUG(is_attached());
    REALM_ASSERT_DEBUG_EX(ndx < m_size, ndx, m_size);
    return m_getter(*this, ndx);

    // Two ideas that are not efficient but may be worth looking into again:
    /*
        // Assume correct width is found early in REALM_TEMPEX, which is the case for B tree offsets that
        // are probably either 2^16 long. Turns out to be 25% faster if found immediately, but 50-300% slower
        // if found later
        REALM_TEMPEX(return get, (ndx));
    */
    /*
        // Slightly slower in both of the if-cases. Also needs an matchcount m_size check too, to avoid
        // reading beyond array.
        if (m_width >= 8 && m_size > ndx + 7)
            return get<64>(ndx >> m_shift) & m_widthmask;
        else
            return (this->*(m_vtable->getter))(ndx);
    */
}

inline std::vector<int64_t> Array::get_all(size_t b, size_t e) const
{
    REALM_ASSERT_DEBUG(is_compressed());
    return m_vtable->getter_all(*this, b, e);
}

template <size_t w>
inline int64_t Array::get(const Array& arr, size_t ndx) noexcept
{
    REALM_ASSERT_DEBUG(arr.is_attached());
    return get_universal<w>(arr.m_data, ndx);
}

constexpr inline int_fast64_t Array::lbound_for_width(size_t width) noexcept
{
    if (width == 32) {
        return -0x80000000LL;
    }
    else if (width == 16) {
        return -0x8000LL;
    }
    else if (width < 8) {
        return 0;
    }
    else if (width == 8) {
        return -0x80LL;
    }
    else if (width == 64) {
        return -0x8000000000000000LL;
    }
    else {
        REALM_UNREACHABLE();
    }
}

constexpr inline int_fast64_t Array::ubound_for_width(size_t width) noexcept
{
    if (width == 32) {
        return 0x7FFFFFFFLL;
    }
    else if (width == 16) {
        return 0x7FFFLL;
    }
    else if (width == 0) {
        return 0;
    }
    else if (width == 1) {
        return 1;
    }
    else if (width == 2) {
        return 3;
    }
    else if (width == 4) {
        return 15;
    }
    else if (width == 8) {
        return 0x7FLL;
    }
    else if (width == 64) {
        return 0x7FFFFFFFFFFFFFFFLL;
    }
    else {
        REALM_UNREACHABLE();
    }
}

inline bool RefOrTagged::is_ref() const noexcept
{
    return (m_value & 1) == 0;
}

inline bool RefOrTagged::is_tagged() const noexcept
{
    return !is_ref();
}

inline ref_type RefOrTagged::get_as_ref() const noexcept
{
    // to_ref() is defined in <alloc.hpp>
    return to_ref(m_value);
}

inline uint_fast64_t RefOrTagged::get_as_int() const noexcept
{
    // The bitwise AND is there in case uint_fast64_t is wider than 64 bits.
    return (uint_fast64_t(m_value) & 0xFFFFFFFFFFFFFFFFULL) >> 1;
}

inline RefOrTagged RefOrTagged::make_ref(ref_type ref) noexcept
{
    // from_ref() is defined in <alloc.hpp>
    int_fast64_t value = from_ref(ref);
    return RefOrTagged(value);
}

inline RefOrTagged RefOrTagged::make_tagged(uint_fast64_t i) noexcept
{
    REALM_ASSERT(i < (1ULL << 63));
    return RefOrTagged((i << 1) | 1);
}

inline RefOrTagged::RefOrTagged(int_fast64_t value) noexcept
    : m_value(value)
{
}

inline void Array::create(Type type, bool context_flag, size_t length, int_fast64_t value)
{
    MemRef mem = create_array(type, context_flag, length, value, m_alloc); // Throws
    init_from_mem(mem);
}

inline Array::Type Array::get_type() const noexcept
{
    if (m_is_inner_bptree_node) {
        REALM_ASSERT_DEBUG(m_has_refs);
        return type_InnerBptreeNode;
    }
    if (m_has_refs)
        return type_HasRefs;
    return type_Normal;
}


inline void Array::get_chunk(size_t ndx, int64_t res[8]) const noexcept
{
    REALM_ASSERT_DEBUG(ndx < m_size);
    m_vtable->chunk_getter(*this, ndx, res);
}

template <size_t w>
inline int64_t Array::get_universal(const char* data, size_t ndx)
{
    if (w == 64) {
        size_t offset = ndx << 3;
        return *reinterpret_cast<const int64_t*>(data + offset);
    }
    else if (w == 32) {
        size_t offset = ndx << 2;
        return *reinterpret_cast<const int32_t*>(data + offset);
    }
    else if (w == 16) {
        size_t offset = ndx << 1;
        return *reinterpret_cast<const int16_t*>(data + offset);
    }
    else if (w == 8) {
        return *reinterpret_cast<const signed char*>(data + ndx);
    }
    else if (w == 4) {
        size_t offset = ndx >> 1;
        auto d = data[offset];
        return (d >> ((ndx & 1) << 2)) & 0x0F;
    }
    else if (w == 2) {
        size_t offset = ndx >> 2;
        auto d = data[offset];
        return (d >> ((ndx & 3) << 1)) & 0x03;
    }
    else if (w == 1) {
        size_t offset = ndx >> 3;
        auto d = data[offset];
        return (d >> (ndx & 7)) & 0x01;
    }
    else if (w == 0) {
        return 0;
    }
    else {
        REALM_ASSERT_DEBUG(false);
        return int64_t(-1);
    }
}

inline int64_t Array::front() const noexcept
{
    return get(0);
}

inline int64_t Array::back() const noexcept
{
    return get(m_size - 1);
}

inline ref_type Array::get_as_ref(size_t ndx) const noexcept
{
    REALM_ASSERT_DEBUG(is_attached());
    REALM_ASSERT_DEBUG_EX(m_has_refs, m_ref, ndx, m_size);
    int64_t v = get(ndx);
    return to_ref(v);
}

inline RefOrTagged Array::get_as_ref_or_tagged(size_t ndx) const noexcept
{
    REALM_ASSERT(has_refs());
    return RefOrTagged(get(ndx));
}

inline void Array::set(size_t ndx, RefOrTagged ref_or_tagged)
{
    REALM_ASSERT(has_refs());
    set(ndx, ref_or_tagged.m_value); // Throws
}

inline void Array::add(RefOrTagged ref_or_tagged)
{
    REALM_ASSERT(has_refs());
    add(ref_or_tagged.m_value); // Throws
}

inline void Array::ensure_minimum_width(RefOrTagged ref_or_tagged)
{
    REALM_ASSERT(has_refs());
    ensure_minimum_width(ref_or_tagged.m_value); // Throws
}

inline bool Array::is_inner_bptree_node() const noexcept
{
    return m_is_inner_bptree_node;
}

inline bool Array::has_refs() const noexcept
{
    return m_has_refs;
}

inline void Array::set_has_refs(bool value) noexcept
{
    if (m_has_refs != value) {
        REALM_ASSERT(!is_read_only());
        m_has_refs = value;
        set_hasrefs_in_header(value, get_header());
    }
}

inline bool Array::get_context_flag() const noexcept
{
    return m_context_flag;
}

inline void Array::set_context_flag(bool value) noexcept
{
    if (m_context_flag != value) {
        copy_on_write();
        m_context_flag = value;
        set_context_flag_in_header(value, get_header());
    }
}

inline void Array::destroy_deep() noexcept
{
    if (!is_attached())
        return;

    if (m_has_refs)
        destroy_children();

    char* header = get_header_from_data(m_data);
    m_alloc.free_(m_ref, header);
    m_data = nullptr;
}

inline void Array::add(int_fast64_t value)
{
    insert(m_size, value);
}

inline void Array::erase(size_t ndx)
{
    // This can throw, but only if array is currently in read-only
    // memory.
    move(ndx + 1, size(), ndx);

    // Update size (also in header)
    --m_size;
    set_header_size(m_size);
}


inline void Array::erase(size_t begin, size_t end)
{
    if (begin != end) {
        // This can throw, but only if array is currently in read-only memory.
        move(end, size(), begin); // Throws

        // Update size (also in header)
        m_size -= end - begin;
        set_header_size(m_size);
    }
}

inline void Array::clear()
{
    truncate(0); // Throws
}

inline void Array::clear_and_destroy_children()
{
    truncate_and_destroy_children(0);
}

inline void Array::destroy_deep(ref_type ref, Allocator& alloc) noexcept
{
    destroy_deep(MemRef(ref, alloc), alloc);
}

inline void Array::destroy_deep(MemRef mem, Allocator& alloc) noexcept
{
    if (!get_hasrefs_from_header(mem.get_addr())) {
        alloc.free_(mem);
        return;
    }
    Array array(alloc);
    array.init_from_mem(mem);
    array.destroy_deep();
}


inline void Array::adjust(size_t ndx, int_fast64_t diff)
{
    REALM_ASSERT_3(ndx, <=, m_size);
    if (diff != 0) {
        // FIXME: Should be optimized
        int_fast64_t v = get(ndx);
        set(ndx, int64_t(v + diff)); // Throws
    }
}

inline void Array::adjust(size_t begin, size_t end, int_fast64_t diff)
{
    if (diff != 0) {
        // FIXME: Should be optimized
        for (size_t i = begin; i != end; ++i)
            adjust(i, diff); // Throws
    }
}


//-------------------------------------------------


inline size_t Array::get_byte_size() const noexcept
{
    const char* header = get_header_from_data(m_data);
    size_t num_bytes = NodeHeader::get_byte_size_from_header(header);

    REALM_ASSERT_7(m_alloc.is_read_only(m_ref), ==, true, ||, num_bytes, <=, get_capacity_from_header(header));

    return num_bytes;
}


//-------------------------------------------------

inline MemRef Array::create_empty_array(Type type, bool context_flag, Allocator& alloc)
{
    size_t size = 0;
    int_fast64_t value = 0;
    return create_array(type, context_flag, size, value, alloc); // Throws
}

inline MemRef Array::create_array(Type type, bool context_flag, size_t size, int_fast64_t value, Allocator& alloc)
{
    return create(type, context_flag, wtype_Bits, size, value, alloc); // Throws
}

inline size_t Array::get_max_byte_size(size_t num_elems) noexcept
{
    int max_bytes_per_elem = 8;
    return header_size + num_elems * max_bytes_per_elem;
}

inline void Array::update_child_ref(size_t child_ndx, ref_type new_ref)
{
    set(child_ndx, new_ref);
}

inline ref_type Array::get_child_ref(size_t child_ndx) const noexcept
{
    return get_as_ref(child_ndx);
}

inline void Array::ensure_minimum_width(int_fast64_t value)
{
    if (value >= m_lbound && value <= m_ubound)
        return;
    do_ensure_minimum_width(value);
}

inline ref_type Array::write(_impl::ArrayWriterBase& out, bool deep, bool only_if_modified,
                             bool compress_in_flight) const
{
    REALM_ASSERT_DEBUG(is_attached());
    // The default allocator cannot be trusted wrt is_read_only():
    REALM_ASSERT_DEBUG(!only_if_modified || &m_alloc != &Allocator::get_default());
    if (only_if_modified && m_alloc.is_read_only(m_ref))
        return m_ref;

    if (!deep || !m_has_refs) {
        // however - creating an array using ANYTHING BUT the default allocator during commit is also wrong....
        // it only works by accident, because the whole slab area is reinitialized after commit.
        // We should have: Array encoded_array{Allocator::get_default()};
        Array compressed_array{Allocator::get_default()};
        if (compress_in_flight && compress_array(compressed_array)) {
#ifdef REALM_DEBUG
            const auto encoding = compressed_array.m_integer_compressor.get_encoding();
            REALM_ASSERT_DEBUG(encoding == Encoding::Flex || encoding == Encoding::Packed);
            REALM_ASSERT_DEBUG(size() == compressed_array.size());
            for (size_t i = 0; i < compressed_array.size(); ++i) {
                REALM_ASSERT_DEBUG(get(i) == compressed_array.get(i));
            }
#endif
            auto ref = compressed_array.do_write_shallow(out);
            compressed_array.destroy();
            return ref;
        }
        return do_write_shallow(out); // Throws
    }

    return do_write_deep(out, only_if_modified, compress_in_flight); // Throws
}

inline ref_type Array::write(ref_type ref, Allocator& alloc, _impl::ArrayWriterBase& out, bool only_if_modified,
                             bool compress_in_flight)
{
    // The default allocator cannot be trusted wrt is_read_only():
    REALM_ASSERT_DEBUG(!only_if_modified || &alloc != &Allocator::get_default());
    if (only_if_modified && alloc.is_read_only(ref))
        return ref;

    Array array(alloc);
    array.init_from_ref(ref);
    REALM_ASSERT_DEBUG(array.is_attached());

    if (!array.m_has_refs) {
        Array compressed_array{Allocator::get_default()};
        if (compress_in_flight && array.compress_array(compressed_array)) {
#ifdef REALM_DEBUG
            const auto encoding = compressed_array.m_integer_compressor.get_encoding();
            REALM_ASSERT_DEBUG(encoding == Encoding::Flex || encoding == Encoding::Packed);
            REALM_ASSERT_DEBUG(array.size() == compressed_array.size());
            for (size_t i = 0; i < compressed_array.size(); ++i) {
                REALM_ASSERT_DEBUG(array.get(i) == compressed_array.get(i));
            }
#endif
            auto ref = compressed_array.do_write_shallow(out);
            compressed_array.destroy();
            return ref;
        }
        else {
            return array.do_write_shallow(out); // Throws
        }
    }
    return array.do_write_deep(out, only_if_modified, compress_in_flight); // Throws
}


} // namespace realm

#endif // REALM_ARRAY_HPP<|MERGE_RESOLUTION|>--- conflicted
+++ resolved
@@ -423,15 +423,12 @@
     template <class cond>
     size_t find_first(int64_t value, size_t start = 0, size_t end = size_t(-1)) const
     {
-<<<<<<< HEAD
-=======
         static cond c;
         REALM_ASSERT(start <= m_size && (end <= m_size || end == size_t(-1)) && start <= end);
         if (end - start == 1) {
             return c(get(start), value) ? start : realm::not_found;
         }
         // todo, would be nice to avoid this in order to speed up find_first loops
->>>>>>> 15162300
         QueryStateFindFirst state;
         Finder finder = m_vtable->finder[cond::condition];
         finder(*this, value, start, end, 0, &state);
