--- conflicted
+++ resolved
@@ -1047,17 +1047,10 @@
     if (value.get_type() == type_Link) {
         return find_first(value.get<ObjKey>());
     }
-<<<<<<< HEAD
-    if (value.get_type() == type_TypedLink) {
-        auto link = value.get_link();
-        if (link.get_table_key() == get_target_table()->get_key()) {
-            return find_first(value.get<ObjKey>());
-=======
     else if (value.get_type() == type_TypedLink) {
         auto link = value.get_link();
         if (link.get_table_key() == get_target_table()->get_key()) {
             return find_first(link.get_obj_key());
->>>>>>> 22dc5dbf
         }
     }
     return realm::not_found;
