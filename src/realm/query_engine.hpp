/*************************************************************************
 *
 * Copyright 2016 Realm Inc.
 *
 * Licensed under the Apache License, Version 2.0 (the "License");
 * you may not use this file except in compliance with the License.
 * You may obtain a copy of the License at
 *
 * http://www.apache.org/licenses/LICENSE-2.0
 *
 * Unless required by applicable law or agreed to in writing, software
 * distributed under the License is distributed on an "AS IS" BASIS,
 * WITHOUT WARRANTIES OR CONDITIONS OF ANY KIND, either express or implied.
 * See the License for the specific language governing permissions and
 * limitations under the License.
 *
 **************************************************************************/

/*
A query consists of node objects, one for each query condition. Each node contains pointers to all other nodes:

node1        node2         node3
------       -----         -----
node2*       node1*        node1*
node3*       node3*        node2*

The construction of all this takes part in query.cpp. Each node has two important functions:

    aggregate(start, end)
    aggregate_local(start, end)

The aggregate() function executes the aggregate of a query. You can call the method on any of the nodes
(except children nodes of OrNode and SubtableNode) - it has the same behaviour. The function contains
scheduling that calls aggregate_local(start, end) on different nodes with different start/end ranges,
depending on what it finds is most optimal.

The aggregate_local() function contains a tight loop that tests the condition of its own node, and upon match
it tests all other conditions at that index to report a full match or not. It will remain in the tight loop
after a full match.

So a call stack with 2 and 9 being local matches of a node could look like this:

aggregate(0, 10)
    node1->aggregate_local(0, 3)
        node2->find_first_local(2, 3)
        node3->find_first_local(2, 3)
    node3->aggregate_local(3, 10)
        node1->find_first_local(4, 5)
        node2->find_first_local(4, 5)
        node1->find_first_local(7, 8)
        node2->find_first_local(7, 8)

find_first_local(n, n + 1) is a function that can be used to test a single row of another condition. Note that
this is very simplified. There are other statistical arguments to the methods, and also, find_first_local() can be
called from a callback function called by an integer Array.


Template arguments in methods:
----------------------------------------------------------------------------------------------------

TConditionFunction: Each node has a condition from query_conditions.c such as Equal, GreaterEqual, etc

TConditionValue:    Type of values in condition column. That is, int64_t, float, int, bool, etc
*/

#ifndef REALM_QUERY_ENGINE_HPP
#define REALM_QUERY_ENGINE_HPP

#include <algorithm>
#include <functional>
#include <sstream>
#include <string>
#include <array>

#include <realm/array_basic.hpp>
#include <realm/array_key.hpp>
#include <realm/array_string.hpp>
#include <realm/array_binary.hpp>
#include <realm/array_timestamp.hpp>
#include <realm/array_decimal128.hpp>
#include <realm/array_fixed_bytes.hpp>
#include <realm/array_mixed.hpp>
#include <realm/array_list.hpp>
#include <realm/array_bool.hpp>
#include <realm/array_backlink.hpp>
#include <realm/column_type_traits.hpp>
#include <realm/query_conditions.hpp>
#include <realm/table.hpp>
#include <realm/column_integer.hpp>
#include <realm/unicode.hpp>
#include <realm/util/serializer.hpp>
#include <realm/utilities.hpp>
#include <realm/index_string.hpp>

#include <map>
#include <unordered_set>

#if REALM_X86_OR_X64_TRUE && defined(_MSC_FULL_VER) && _MSC_FULL_VER >= 160040219
#include <immintrin.h>
#endif

namespace realm {

class IndexEvaluator;

class ParentNode {
    typedef ParentNode ThisType;

public:
    ParentNode() = default;
    virtual ~ParentNode() = default;

    virtual bool has_search_index() const
    {
        return false;
    }
    virtual const IndexEvaluator* index_based_keys()
    {
        return nullptr;
    }

    void gather_children(std::vector<ParentNode*>& v)
    {
        m_children.clear();
        size_t i = v.size();
        v.push_back(this);

        if (m_child)
            m_child->gather_children(v);

        m_children = v;
        m_children.erase(m_children.begin() + i);
        m_children.insert(m_children.begin(), this);
    }

    double cost() const
    {
        constexpr size_t bitwidth_time_unit = 64;
        // dt = 1/64 to 1. Match dist is 8 times more important than bitwidth
        return 8 * bitwidth_time_unit / m_dD + m_dT;
    }

    size_t find_first(size_t start, size_t end);

    bool match(const Obj& obj);

    virtual void init(bool will_query_ranges)
    {
        m_dD = 100.0;

        if (m_child)
            m_child->init(will_query_ranges);
    }

    void get_link_dependencies(std::vector<TableKey>& tables) const
    {
        collect_dependencies(tables);
        if (m_child)
            m_child->get_link_dependencies(tables);
    }

    void set_table(ConstTableRef table)
    {
        if (table == m_table)
            return;

        m_table = table;
        if (m_child)
            m_child->set_table(table);
        table_changed();
    }

    void set_cluster(const Cluster* cluster)
    {
        m_cluster = cluster;
        if (m_child)
            m_child->set_cluster(cluster);
        cluster_changed();
    }

    virtual void collect_dependencies(std::vector<TableKey>&) const {}

    virtual size_t find_first_local(size_t start, size_t end) = 0;
    virtual size_t find_all_local(size_t start, size_t end);

    virtual size_t aggregate_local(QueryStateBase* st, size_t start, size_t end, size_t local_limit,
                                   ArrayPayload* source_column);

    virtual std::string validate()
    {
        return m_child ? m_child->validate() : "";
    }

    ParentNode(const ParentNode& from);

    void add_child(std::unique_ptr<ParentNode> child)
    {
        if (m_child)
            m_child->add_child(std::move(child));
        else
            m_child = std::move(child);
    }

    virtual std::unique_ptr<ParentNode> clone() const = 0;

    virtual std::string describe(util::serializer::SerialisationState&) const
    {
        return "";
    }

    virtual std::string describe_condition() const
    {
        return "matches";
    }

    virtual std::string describe_expression(util::serializer::SerialisationState& state) const
    {
        std::string s;
        s = describe(state);
        if (m_child) {
            s = s + " and " + m_child->describe_expression(state);
        }
        return s;
    }

    bool consume_condition(ParentNode& other, bool ignore_indexes)
    {
        // We can only combine conditions if they're the same operator on the
        // same column and there's no additional conditions ANDed on
        if (m_condition_column_key != other.m_condition_column_key)
            return false;
        if (m_child || other.m_child)
            return false;
        if (typeid(*this) != typeid(other))
            return false;

        // If a search index is present, don't try to combine conditions since index search is most likely faster.
        // Assuming N elements to search and M conditions to check:
        // 1) search index present:                     O(log(N)*M)
        // 2) no search index, combine conditions:      O(N)
        // 3) no search index, conditions not combined: O(N*M)
        // In practice N is much larger than M, so if we have a search index, choose 1, otherwise if possible
        // choose 2. The exception is if we're inside a Not group or if the query is restricted to a view, as in those
        // cases end will always be start+1 and we'll have O(N*M) runtime even with a search index, so we want to
        // combine even with an index.
        if (has_search_index() && !ignore_indexes)
            return false;
        return do_consume_condition(other);
    }

    std::unique_ptr<ParentNode> m_child;
    std::vector<ParentNode*> m_children;
    mutable ColKey m_condition_column_key = ColKey(); // Column of search criteria

    double m_dD;       // Average row distance between each local match at current position
    double m_dT = 1.0; // Time overhead of testing index i + 1 if we have just tested index i. > 1 for linear scans, 0
    // for index/tableview

    size_t m_probes = 0;
    size_t m_matches = 0;

protected:
    ConstTableRef m_table = ConstTableRef();
    const Cluster* m_cluster = nullptr;
    QueryStateBase* m_state = nullptr;

    ColumnType get_real_column_type(ColKey key)
    {
        return m_table.unchecked_ptr()->get_real_column_type(key);
    }

private:
    virtual void table_changed() {}
    virtual void cluster_changed()
    {
        // TODO: Should eventually be pure
    }
    virtual bool do_consume_condition(ParentNode&)
    {
        return false;
    }
};


class ColumnNodeBase : public ParentNode {
protected:
    ColumnNodeBase(ColKey column_key)
    {
        m_condition_column_key = column_key;
    }

    ColumnNodeBase(const ColumnNodeBase& from)
        : ParentNode(from)
    {
    }
};

class IndexEvaluator {
public:
    void init(StringIndex* index, Mixed value);
    void init(std::vector<ObjKey>* storage);

    size_t do_search_index(const Cluster* cluster, size_t start, size_t end);

    size_t size() const
    {
        if (m_matching_keys) {
            return m_matching_keys->size();
        }
        return m_results_end - m_results_start;
    }
    ObjKey get(size_t ndx) const
    {
        return get_internal(ndx + m_results_start);
    }

private:
    ObjKey get_internal(size_t ndx) const
    {
        if (m_matching_keys) {
            return m_matching_keys->at(ndx);
        }
        if (m_index_matches) {
            return ObjKey(m_index_matches->get(ndx));
        }
        else if (m_results_end == 1) {
            REALM_ASSERT_EX(ndx == 0, ndx);
            return m_actual_key;
        }
        return ObjKey();
    }

    std::shared_ptr<IntegerColumn> m_index_matches;
    ObjKey m_actual_key;
    ObjKey m_last_start_key;
    size_t m_results_start = 0;
    size_t m_results_ndx = 0;
    size_t m_results_end = 0;

    std::vector<ObjKey>* m_matching_keys = nullptr;
};

template <class LeafType>
class IntegerNodeBase : public ColumnNodeBase {
public:
    using TConditionValue = typename LeafType::value_type;

protected:
    IntegerNodeBase(TConditionValue value, ColKey column_key)
        : ColumnNodeBase(column_key)
        , m_value(std::move(value))
    {
    }

    IntegerNodeBase(const IntegerNodeBase& from)
        : ColumnNodeBase(from)
        , m_value(from.m_value)
    {
    }

    void cluster_changed() override
    {
        m_leaf.emplace(m_table.unchecked_ptr()->get_alloc());
        m_cluster->init_leaf(this->m_condition_column_key, &*m_leaf);
    }

    void init(bool will_query_ranges) override
    {
        ColumnNodeBase::init(will_query_ranges);

        m_dT = .25;
    }

    template <class TConditionFunction>
    size_t find_all_local(size_t start, size_t end)
    {
        m_leaf->template find<TConditionFunction>(m_value, start, end, m_state);
        return end;
    }

    std::string describe(util::serializer::SerialisationState& state) const override
    {
        return state.describe_column(ParentNode::m_table, ColumnNodeBase::m_condition_column_key) + " " +
               describe_condition() + " " + util::serializer::print_value(this->m_value);
    }

    // Search value:
    TConditionValue m_value;

    // Leaf cache
    std::optional<LeafType> m_leaf;
};


template <class LeafType, class TConditionFunction>
class IntegerNode : public IntegerNodeBase<LeafType> {
    using BaseType = IntegerNodeBase<LeafType>;
    using ThisType = IntegerNode<LeafType, TConditionFunction>;

public:
    using TConditionValue = typename BaseType::TConditionValue;

    IntegerNode(TConditionValue value, ColKey column_key)
        : BaseType(value, column_key)
    {
    }
    IntegerNode(const IntegerNode& from)
        : BaseType(from)
    {
    }

    size_t find_first_local(size_t start, size_t end) override
    {
        return this->m_leaf->template find_first<TConditionFunction>(this->m_value, start, end);
    }

    size_t find_all_local(size_t start, size_t end) override
    {
        return BaseType::template find_all_local<TConditionFunction>(start, end);
    }

    std::string describe_condition() const override
    {
        return TConditionFunction::description();
    }

    std::unique_ptr<ParentNode> clone() const override
    {
        return std::unique_ptr<ParentNode>(new ThisType(*this));
    }
};

template <size_t linear_search_threshold, class LeafType, class NeedleContainer>
static size_t find_first_haystack(LeafType& leaf, NeedleContainer& needles, size_t start, size_t end)
{
    // for a small number of conditions, it is faster to do a linear search than to compute the hash
    // the exact thresholds were found experimentally
    if (needles.size() < linear_search_threshold) {
        for (size_t i = start; i < end; ++i) {
            auto element = leaf.get(i);
            if (std::find(needles.begin(), needles.end(), element) != needles.end())
                return i;
        }
    }
    else {
        for (size_t i = start; i < end; ++i) {
            auto element = leaf.get(i);
            if (needles.count(element))
                return i;
        }
    }
    return realm::npos;
}

template <class LeafType>
class IntegerNode<LeafType, Equal> : public IntegerNodeBase<LeafType> {
public:
    using BaseType = IntegerNodeBase<LeafType>;
    using TConditionValue = typename BaseType::TConditionValue;
    using ThisType = IntegerNode<LeafType, Equal>;

    IntegerNode(TConditionValue value, ColKey column_key)
        : BaseType(value, column_key)
    {
    }
<<<<<<< HEAD
    ~IntegerNode() {}
=======
>>>>>>> ccb19886

    void init(bool will_query_ranges) override
    {
        BaseType::init(will_query_ranges);
        m_nb_needles = m_needles.size();

        if (has_search_index() && m_nb_needles == 0) {
            StringIndex* index = ParentNode::m_table->get_search_index(ParentNode::m_condition_column_key);
            m_index_evaluator = IndexEvaluator();
            m_index_evaluator->init(index, BaseType::m_value);
            IntegerNodeBase<LeafType>::m_dT = 0;
        }
    }

    bool do_consume_condition(ParentNode& node) override
    {
        auto& other = static_cast<ThisType&>(node);
        REALM_ASSERT(this->m_condition_column_key == other.m_condition_column_key);
        REALM_ASSERT(other.m_needles.empty());
        if (m_needles.empty()) {
            m_needles.insert(this->m_value);
        }
        m_needles.insert(other.m_value);
        return true;
    }

    bool has_search_index() const override
    {
        return this->m_table->search_index_type(IntegerNodeBase<LeafType>::m_condition_column_key) ==
               IndexType::General;
    }

    const IndexEvaluator* index_based_keys() override
    {
        return m_index_evaluator ? &(*m_index_evaluator) : nullptr;
    }

    size_t find_first_local(size_t start, size_t end) override
    {
        REALM_ASSERT(this->m_table);
        size_t s = realm::npos;

        if (start < end) {
            if (m_nb_needles) {
                s = find_first_haystack<22>(*this->m_leaf, m_needles, start, end);
            }
            else if (m_index_evaluator) {
                return m_index_evaluator->do_search_index(BaseType::m_cluster, start, end);
            }
            else if (end - start == 1) {
                if (this->m_leaf->get(start) == this->m_value) {
                    s = start;
                }
            }
            else {
                s = this->m_leaf->template find_first<Equal>(this->m_value, start, end);
            }
        }

        return s;
    }

    size_t find_all_local(size_t start, size_t end) override
    {
        return BaseType::template find_all_local<Equal>(start, end);
    }

    std::string describe(util::serializer::SerialisationState& state) const override
    {
        REALM_ASSERT(this->m_condition_column_key);
        std::string col_descr = state.describe_column(this->m_table, this->m_condition_column_key);

        if (m_needles.empty()) {
            return col_descr + " " + Equal::description() + " " +
                   util::serializer::print_value(IntegerNodeBase<LeafType>::m_value);
        }

        std::string list_contents;
        bool is_first = true;
        for (auto it : m_needles) {
            list_contents +=
                util::format("%1%2", is_first ? "" : ", ", util::serializer::print_value(it)); // "it" may be null
            is_first = false;
        }
        std::string desc = util::format("%1 IN {%2}", col_descr, list_contents);
        return desc;
    }

    std::unique_ptr<ParentNode> clone() const override
    {
        return std::unique_ptr<ParentNode>(new ThisType(*this));
    }

private:
    std::unordered_set<TConditionValue> m_needles;
    size_t m_nb_needles = 0;
    std::optional<IndexEvaluator> m_index_evaluator;

protected:
    IntegerNode(const IntegerNode<LeafType, Equal>& from)
        : BaseType(from)
        , m_needles(from.m_needles)
    {
    }
};


// This node is currently used for floats and doubles only
template <class LeafType, class TConditionFunction>
class FloatDoubleNode : public ParentNode {
public:
    using TConditionValue = typename LeafType::value_type;
    static const bool special_null_node = false;

    FloatDoubleNode(TConditionValue v, ColKey column_key)
        : m_value(v)
    {
        m_condition_column_key = column_key;
        m_dT = 1.0;
    }
    FloatDoubleNode(null, ColKey column_key)
        : m_value(null::get_null_float<TConditionValue>())
    {
        m_condition_column_key = column_key;
        m_dT = 1.0;
    }

    void cluster_changed() override
    {
        m_leaf.emplace(m_table.unchecked_ptr()->get_alloc());
        m_cluster->init_leaf(this->m_condition_column_key, &*m_leaf);
    }

    size_t find_first_local(size_t start, size_t end) override
    {
        TConditionFunction cond;

        auto find = [&](bool nullability) {
            bool value_nan = nullability ? null::is_null_float(m_value) : false;
            for (size_t s = start; s < end; ++s) {
                TConditionValue v = m_leaf->get(s);
                REALM_ASSERT(!(null::is_null_float(v) && !nullability));
                if (cond(v, m_value, nullability ? null::is_null_float<TConditionValue>(v) : false, value_nan))
                    return s;
            }
            return not_found;
        };

        // This will inline the second case but no the first. Todo, use templated lambda when switching to c++14
        if (m_table->is_nullable(m_condition_column_key))
            return find(true);
        else
            return find(false);
    }

    std::string describe(util::serializer::SerialisationState& state) const override
    {
        REALM_ASSERT(m_condition_column_key);
        return state.describe_column(ParentNode::m_table, m_condition_column_key) + " " + describe_condition() + " " +
               util::serializer::print_value(FloatDoubleNode::m_value);
    }
    std::string describe_condition() const override
    {
        return TConditionFunction::description();
    }

    std::unique_ptr<ParentNode> clone() const override
    {
        return std::unique_ptr<ParentNode>(new FloatDoubleNode(*this));
    }

    FloatDoubleNode(const FloatDoubleNode& from)
        : ParentNode(from)
        , m_value(from.m_value)
    {
    }

protected:
    TConditionValue m_value;
    std::optional<LeafType> m_leaf;
};

template <class T, class TConditionFunction>
class SizeNode : public ParentNode {
public:
    SizeNode(int64_t v, ColKey column)
        : m_value(v)
    {
        m_condition_column_key = column;
        m_dT = 20.0;
    }

    void cluster_changed() override
    {
        m_leaf.emplace(m_table.unchecked_ptr()->get_alloc());
        m_cluster->init_leaf(m_condition_column_key, &*m_leaf);
    }

    size_t find_first_local(size_t start, size_t end) override
    {
        for (size_t s = start; s < end; ++s) {
            if (T v = m_leaf->get(s)) {
                int64_t sz = v.size();
                if (TConditionFunction()(sz, m_value))
                    return s;
            }
        }
        return not_found;
    }

    std::unique_ptr<ParentNode> clone() const override
    {
        return std::unique_ptr<ParentNode>(new SizeNode(*this));
    }

    SizeNode(const SizeNode& from)
        : ParentNode(from)
        , m_value(from.m_value)
    {
    }

private:
    using LeafType = typename ColumnTypeTraits<T>::cluster_leaf_type;
    std::optional<LeafType> m_leaf;
    int64_t m_value;
};

extern size_t size_of_list_from_ref(ref_type ref, Allocator& alloc, ColumnType col_type, bool nullable);

template <class TConditionFunction>
class SizeListNode : public ParentNode {
public:
    SizeListNode(int64_t v, ColKey column)
        : m_value(v)
    {
        m_condition_column_key = column;
        m_dT = 30.0;
    }

    void reset_cache()
    {
        m_cached_col_type = m_condition_column_key.get_type();
        m_cached_nullable = m_condition_column_key.is_nullable();
        REALM_ASSERT_DEBUG(m_condition_column_key.is_list());
    }

    void cluster_changed() override
    {
        m_leaf.emplace(m_table.unchecked_ptr()->get_alloc());
        m_cluster->init_leaf(m_condition_column_key, &*m_leaf);
        reset_cache();
    }

    void init(bool will_query_ranges) override
    {
        ParentNode::init(will_query_ranges);
        reset_cache();
    }

    size_t find_first_local(size_t start, size_t end) override
    {
        Allocator& alloc = m_table.unchecked_ptr()->get_alloc();
        for (size_t s = start; s < end; ++s) {
            if (ref_type ref = m_leaf->get(s)) {
                int64_t sz = size_of_list_from_ref(ref, alloc, m_cached_col_type, m_cached_nullable);
                if (TConditionFunction()(sz, m_value))
                    return s;
            }
        }
        return not_found;
    }

    std::unique_ptr<ParentNode> clone() const override
    {
        return std::unique_ptr<ParentNode>(new SizeListNode(*this));
    }

    SizeListNode(const SizeListNode& from)
        : ParentNode(from)
        , m_value(from.m_value)
    {
    }

private:
    std::optional<ArrayList> m_leaf;

    int64_t m_value;

    ColumnType m_cached_col_type;
    bool m_cached_nullable;
};


template <class TConditionFunction>
class BinaryNode : public ParentNode {
public:
    using TConditionValue = BinaryData;
    static const bool special_null_node = false;

    BinaryNode(BinaryData v, ColKey column)
        : m_value(v)
    {
        m_condition_column_key = column;
        m_dT = 100.0;
    }

    BinaryNode(null, ColKey column)
        : BinaryNode(BinaryData{}, column)
    {
    }

    void cluster_changed() override
    {
        m_leaf.emplace(m_table.unchecked_ptr()->get_alloc());
        m_cluster->init_leaf(m_condition_column_key, &*m_leaf);
    }

    size_t find_first_local(size_t start, size_t end) override
    {
        TConditionFunction condition;
        for (size_t s = start; s < end; ++s) {
            BinaryData value = m_leaf->get(s);
            if (condition(m_value.get(), value))
                return s;
        }
        return not_found;
    }

    std::string describe(util::serializer::SerialisationState& state) const override
    {
        REALM_ASSERT(m_condition_column_key);
        return state.describe_column(ParentNode::m_table, m_condition_column_key) + " " +
               TConditionFunction::description() + " " + util::serializer::print_value(BinaryNode::m_value.get());
    }

    std::unique_ptr<ParentNode> clone() const override
    {
        return std::unique_ptr<ParentNode>(new BinaryNode(*this));
    }

    BinaryNode(const BinaryNode& from)
        : ParentNode(from)
        , m_value(from.m_value)
    {
    }

private:
    OwnedBinaryData m_value;
    std::optional<ArrayBinary> m_leaf;
};

template <class TConditionFunction>
class BoolNode : public ParentNode {
public:
    using TConditionValue = bool;

    BoolNode(util::Optional<bool> v, ColKey column)
        : m_value(v)
    {
        m_condition_column_key = column;
    }

    BoolNode(const BoolNode& from)
        : ParentNode(from)
        , m_value(from.m_value)
        , m_index_evaluator(from.m_index_evaluator)
    {
    }

    void init(bool will_query_ranges) override
    {
        ParentNode::init(will_query_ranges);

        if constexpr (std::is_same_v<TConditionFunction, Equal>) {
            if (m_index_evaluator) {
                StringIndex* index = m_table->get_search_index(m_condition_column_key);
                m_index_evaluator->init(index, m_value);
                this->m_dT = 0;
            }
        }
    }

    void table_changed() override
    {
        if constexpr (std::is_same_v<TConditionFunction, Equal>) {
            const bool has_index = m_table->search_index_type(m_condition_column_key) == IndexType::General;
            m_index_evaluator = has_index ? std::make_optional(IndexEvaluator{}) : std::nullopt;
        }
    }

    const IndexEvaluator* index_based_keys() override
    {
        return m_index_evaluator ? &(*m_index_evaluator) : nullptr;
    }

    bool has_search_index() const override
    {
        return bool(m_index_evaluator);
    }

    void cluster_changed() override
    {
        m_leaf.emplace(m_table.unchecked_ptr()->get_alloc());
        m_cluster->init_leaf(m_condition_column_key, &*m_leaf);
    }

    size_t find_first_local(size_t start, size_t end) override
    {
        if constexpr (std::is_same_v<TConditionFunction, Equal>) {
            if (m_index_evaluator) {
                return m_index_evaluator->do_search_index(m_cluster, start, end);
            }
        }

        TConditionFunction condition;
        bool m_value_is_null = !m_value;
        for (size_t s = start; s < end; ++s) {
            auto value = m_leaf->get(s);
            if (condition(value, m_value, !value, m_value_is_null))
                return s;
        }
        return not_found;
    }

    std::string describe(util::serializer::SerialisationState& state) const override
    {
        return state.describe_column(ParentNode::m_table, m_condition_column_key) + " " +
               TConditionFunction::description() + " " + util::serializer::print_value(m_value);
    }

    std::unique_ptr<ParentNode> clone() const override
    {
        return std::unique_ptr<ParentNode>(new BoolNode(*this));
    }

private:
    std::optional<bool> m_value;
    std::optional<ArrayBoolNull> m_leaf;
    std::optional<IndexEvaluator> m_index_evaluator;
};

class TimestampNodeBase : public ParentNode {
public:
    using TConditionValue = Timestamp;
    static const bool special_null_node = false;

    TimestampNodeBase(Timestamp v, ColKey column)
        : m_value(v)
    {
        m_condition_column_key = column;
        m_dT = 2.0;
    }

    TimestampNodeBase(null, ColKey column)
        : TimestampNodeBase(Timestamp{}, column)
    {
    }

    void cluster_changed() override
    {
        m_leaf.emplace(m_table.unchecked_ptr()->get_alloc());
        m_cluster->init_leaf(m_condition_column_key, &*m_leaf);
    }

protected:
    TimestampNodeBase(const TimestampNodeBase& from)
        : ParentNode(from)
        , m_value(from.m_value)
    {
    }

    Timestamp m_value;
    std::optional<ArrayTimestamp> m_leaf;
};

template <class TConditionFunction>
class TimestampNode : public TimestampNodeBase {
public:
    using TimestampNodeBase::TimestampNodeBase;

    void init(bool will_query_ranges) override
    {
        TimestampNodeBase::init(will_query_ranges);

        if constexpr (std::is_same_v<TConditionFunction, Equal>) {
            if (m_index_evaluator) {
                StringIndex* index =
                    TimestampNodeBase::m_table->get_search_index(TimestampNodeBase::m_condition_column_key);
                m_index_evaluator->init(index, TimestampNodeBase::m_value);
                this->m_dT = 0;
            }
        }
    }

    void table_changed() override
    {
        if constexpr (std::is_same_v<TConditionFunction, Equal>) {
            const bool has_index =
                this->m_table->search_index_type(TimestampNodeBase::m_condition_column_key) == IndexType::General;
            m_index_evaluator = has_index ? std::make_optional(IndexEvaluator{}) : std::nullopt;
        }
    }

    const IndexEvaluator* index_based_keys() override
    {
        return m_index_evaluator ? &*m_index_evaluator : nullptr;
    }

    bool has_search_index() const override
    {
        return bool(m_index_evaluator);
    }

    size_t find_first_local(size_t start, size_t end) override
    {
        if constexpr (std::is_same_v<TConditionFunction, Equal>) {
            if (m_index_evaluator) {
                return m_index_evaluator->do_search_index(this->m_cluster, start, end);
            }
        }
        return m_leaf->find_first<TConditionFunction>(m_value, start, end);
    }

    std::string describe(util::serializer::SerialisationState& state) const override
    {
        REALM_ASSERT(m_condition_column_key);
        return state.describe_column(ParentNode::m_table, m_condition_column_key) + " " +
               TConditionFunction::description() + " " + util::serializer::print_value(TimestampNode::m_value);
    }

    std::unique_ptr<ParentNode> clone() const override
    {
        return std::unique_ptr<ParentNode>(new TimestampNode(*this));
    }

protected:
    std::optional<IndexEvaluator> m_index_evaluator;
};

class DecimalNodeBase : public ParentNode {
public:
    using TConditionValue = Decimal128;
    static const bool special_null_node = false;

    DecimalNodeBase(Decimal128 v, ColKey column)
        : m_value(v)
    {
        m_condition_column_key = column;
    }

    DecimalNodeBase(null, ColKey column)
        : DecimalNodeBase(Decimal128{null()}, column)
    {
    }

    void cluster_changed() override
    {
        m_leaf.emplace(m_table.unchecked_ptr()->get_alloc());
        m_cluster->init_leaf(m_condition_column_key, &*m_leaf);
    }

    void init(bool will_query_ranges) override
    {
        ParentNode::init(will_query_ranges);

        m_dD = 100.0;
    }

protected:
    DecimalNodeBase(const DecimalNodeBase& from)
        : ParentNode(from)
        , m_value(from.m_value)
    {
    }

    Decimal128 m_value;
    std::optional<ArrayDecimal128> m_leaf;
};

template <class TConditionFunction>
class DecimalNode : public DecimalNodeBase {
public:
    using DecimalNodeBase::DecimalNodeBase;

    size_t find_first_local(size_t start, size_t end) override
    {
        TConditionFunction cond;
        bool value_is_null = m_value.is_null();
        for (size_t i = start; i < end; i++) {
            Decimal128 val = m_leaf->get(i);
            if (cond(val, m_value, val.is_null(), value_is_null))
                return i;
        }
        return realm::npos;
    }

    std::string describe(util::serializer::SerialisationState& state) const override
    {
        REALM_ASSERT(m_condition_column_key);
        return state.describe_column(ParentNode::m_table, m_condition_column_key) + " " +
               TConditionFunction::description() + " " + util::serializer::print_value(DecimalNode::m_value);
    }

    std::unique_ptr<ParentNode> clone() const override
    {
        return std::unique_ptr<ParentNode>(new DecimalNode(*this));
    }
};

template <class ObjectType, class ArrayType>
class FixedBytesNodeBase : public ParentNode {
public:
    using TConditionValue = ObjectType;
    static const bool special_null_node = false;

    FixedBytesNodeBase(ObjectType v, ColKey column)
        : m_value(v)
    {
        m_condition_column_key = column;
    }

    FixedBytesNodeBase(null, ColKey column)
        : FixedBytesNodeBase(ObjectType{}, column)
    {
        m_value_is_null = true;
    }

    void cluster_changed() override
    {
        m_leaf.emplace(m_table.unchecked_ptr()->get_alloc());
        m_cluster->init_leaf(m_condition_column_key, &*m_leaf);
    }

    void init(bool will_query_ranges) override
    {
        ParentNode::init(will_query_ranges);

        m_dD = 100.0;
    }

protected:
    FixedBytesNodeBase(const FixedBytesNodeBase& from)
        : ParentNode(from)
        , m_value(from.m_value)
        , m_value_is_null(from.m_value_is_null)
    {
    }

    ObjectType m_value;
    std::optional<ArrayType> m_leaf;
    bool m_value_is_null = false;
};

template <class TConditionFunction, class ObjectType, class ArrayType>
class FixedBytesNode : public FixedBytesNodeBase<ObjectType, ArrayType> {
public:
    using FixedBytesNodeBase<ObjectType, ArrayType>::FixedBytesNodeBase;

    size_t find_first_local(size_t start, size_t end) override
    {
        TConditionFunction cond;
        for (size_t i = start; i < end; i++) {
            util::Optional<ObjectType> val = this->m_leaf->get(i);
            if (val) {
                if (cond(*val, this->m_value, false, this->m_value_is_null))
                    return i;
            }
            else {
                if (cond(ObjectType{}, this->m_value, true, this->m_value_is_null))
                    return i;
            }
        }
        return realm::npos;
    }

    std::string describe(util::serializer::SerialisationState& state) const override
    {
        REALM_ASSERT(this->m_condition_column_key);
        return state.describe_column(ParentNode::m_table, this->m_condition_column_key) + " " +
               TConditionFunction::description() + " " +
               (this->m_value_is_null ? util::serializer::print_value(realm::null())
                                      : util::serializer::print_value(this->m_value));
    }

    std::unique_ptr<ParentNode> clone() const override
    {
        return std::unique_ptr<ParentNode>(new FixedBytesNode(*this));
    }
};

template <class ObjectType, class ArrayType>
class FixedBytesNode<Equal, ObjectType, ArrayType> : public FixedBytesNodeBase<ObjectType, ArrayType> {
public:
    using FixedBytesNodeBase<ObjectType, ArrayType>::FixedBytesNodeBase;
    using BaseType = FixedBytesNodeBase<ObjectType, ArrayType>;

    void init(bool will_query_ranges) override
    {
        BaseType::init(will_query_ranges);

        if (!this->m_value_is_null) {
            m_optional_value = this->m_value;
        }

        if (m_index_evaluator) {
            StringIndex* index = BaseType::m_table->get_search_index(BaseType::m_condition_column_key);
            m_index_evaluator->init(index, m_optional_value);
            this->m_dT = 0;
        }
    }

    void table_changed() override
    {
        const bool has_index =
            this->m_table->search_index_type(BaseType::m_condition_column_key) == IndexType::General;
        m_index_evaluator = has_index ? std::make_optional(IndexEvaluator{}) : std::nullopt;
    }

    const IndexEvaluator* index_based_keys() override
    {
        return m_index_evaluator ? &(*m_index_evaluator) : nullptr;
    }

    bool has_search_index() const override
    {
        return bool(m_index_evaluator);
    }

    size_t find_first_local(size_t start, size_t end) override
    {
        REALM_ASSERT(this->m_table);
        size_t s = realm::npos;

        if (start < end) {
            if (m_index_evaluator) {
                return m_index_evaluator->do_search_index(this->m_cluster, start, end);
            }

            if (end - start == 1) {
                if (this->m_leaf->get(start) == m_optional_value) {
                    s = start;
                }
            }
            else {
                s = this->m_leaf->find_first(m_optional_value, start, end);
            }
        }

        return s;
    }

    std::string describe(util::serializer::SerialisationState& state) const override
    {
        REALM_ASSERT(this->m_condition_column_key);
        return state.describe_column(ParentNode::m_table, this->m_condition_column_key) + " " + Equal::description() +
               " " +
               (this->m_value_is_null ? util::serializer::print_value(realm::null())
                                      : util::serializer::print_value(this->m_value));
    }

    std::unique_ptr<ParentNode> clone() const override
    {
        return std::unique_ptr<ParentNode>(new FixedBytesNode(*this));
    }

protected:
    std::optional<ObjectType> m_optional_value;
    std::optional<IndexEvaluator> m_index_evaluator;
};


template <typename T>
using ObjectIdNode = FixedBytesNode<T, ObjectId, ArrayObjectIdNull>;
template <typename T>
using UUIDNode = FixedBytesNode<T, UUID, ArrayUUIDNull>;

class MixedNodeBase : public ParentNode {
public:
    using TConditionValue = Mixed;
    static const bool special_null_node = false;

    MixedNodeBase(Mixed v, ColKey column)
        : m_value(v)
        , m_value_is_null(v.is_null())
    {
        REALM_ASSERT(column.get_type() == col_type_Mixed);
        get_ownership();
        m_condition_column_key = column;
    }

    MixedNodeBase(null, ColKey column)
        : MixedNodeBase(Mixed{}, column)
    {
        m_value_is_null = true;
    }

    void cluster_changed() override
    {
        m_leaf.emplace(m_table.unchecked_ptr()->get_alloc());
        m_cluster->init_leaf(m_condition_column_key, &*m_leaf);
    }

    void init(bool will_query_ranges) override
    {
        ParentNode::init(will_query_ranges);

        m_dD = 100.0;
    }

    std::string describe(util::serializer::SerialisationState& state) const override
    {
        REALM_ASSERT(m_condition_column_key);
        std::string value;
        if (m_value.is_type(type_TypedLink)) {
            value = util::serializer::print_value(m_value.get<ObjLink>(), state.group);
        }
        else {
            value = util::serializer::print_value(m_value);
        }
        return state.describe_column(ParentNode::m_table, m_condition_column_key) + " " + this->describe_condition() +
               " " + value;
    }

protected:
    MixedNodeBase(const MixedNodeBase& from)
        : ParentNode(from)
        , m_value(from.m_value)
        , m_value_is_null(from.m_value_is_null)
    {
        get_ownership();
    }

    void get_ownership()
    {
        if (m_value.is_type(type_String, type_Binary)) {
            auto bin = m_value.get_binary();
            m_buffer = OwnedBinaryData(bin.data(), bin.size());
            auto tmp = m_buffer.get();
            if (m_value.is_type(type_String)) {
                m_value = Mixed(StringData(tmp.data(), tmp.size()));
            }
            else {
                m_value = Mixed(tmp);
            }
        }
    }

    QueryValue m_value;
    OwnedBinaryData m_buffer;
    std::optional<ArrayMixed> m_leaf;
    bool m_value_is_null = false;
};

template <class TConditionFunction>
class MixedNode : public MixedNodeBase {
public:
    using MixedNodeBase::MixedNodeBase;

    size_t find_first_local(size_t start, size_t end) override
    {
        TConditionFunction cond;
        for (size_t i = start; i < end; i++) {
            QueryValue val(m_leaf->get(i));
            if constexpr (realm::is_any_v<TConditionFunction, BeginsWith, BeginsWithIns, EndsWith, EndsWithIns, Like,
                                          LikeIns, NotEqualIns, Contains, ContainsIns>) {
                // For some strange reason the parameters are swapped for string conditions
                if (cond(m_value, val))
                    return i;
            }
            else {
                if (cond(val, m_value))
                    return i;
            }
        }
        return realm::npos;
    }

    std::string describe_condition() const override
    {
        return TConditionFunction::description();
    }

    std::unique_ptr<ParentNode> clone() const override
    {
        return std::unique_ptr<ParentNode>(new MixedNode(*this));
    }
};

template <>
class MixedNode<Equal> : public MixedNodeBase {
public:
    MixedNode(Mixed v, ColKey column)
        : MixedNodeBase(v, column)
    {
    }
    MixedNode(const MixedNode<Equal>& other)
        : MixedNodeBase(other)
        , m_index_evaluator(other.m_index_evaluator)
    {
    }
    void init(bool will_query_ranges) override;

    void cluster_changed() override
    {
        // If we use searchindex, we do not need further access to clusters
        if (!has_search_index()) {
            MixedNodeBase::cluster_changed();
        }
    }

    void table_changed() override
    {
        const bool has_index =
            m_table.unchecked_ptr()->search_index_type(m_condition_column_key) == IndexType::General;
        m_index_evaluator = has_index ? std::make_optional(IndexEvaluator{}) : std::nullopt;
    }

    bool has_search_index() const override
    {
        return bool(m_index_evaluator);
    }

    size_t find_first_local(size_t start, size_t end) override;

    std::string describe_condition() const override
    {
        return Equal::description();
    }

    std::unique_ptr<ParentNode> clone() const override
    {
        return std::unique_ptr<ParentNode>(new MixedNode<Equal>(*this));
    }

protected:
    std::optional<IndexEvaluator> m_index_evaluator;

    const IndexEvaluator* index_based_keys() override
    {
        return m_index_evaluator ? &(*m_index_evaluator) : nullptr;
    }
};

template <>
class MixedNode<EqualIns> : public MixedNodeBase {
public:
    MixedNode(Mixed v, ColKey column)
        : MixedNodeBase(v, column)
    {
    }
    MixedNode(const MixedNode<EqualIns>& other)
        : MixedNodeBase(other)
        , m_index_evaluator(other.m_index_evaluator)
    {
    }
    void init(bool will_query_ranges) override;

    size_t find_first_local(size_t start, size_t end) override;

    void cluster_changed() override
    {
        // If we use searchindex, we do not need further access to clusters
        if (!has_search_index()) {
            MixedNodeBase::cluster_changed();
        }
    }

    void table_changed() override
    {
        const bool has_index =
            m_table.unchecked_ptr()->search_index_type(m_condition_column_key) == IndexType::General;
        m_index_evaluator = has_index ? std::make_optional(IndexEvaluator{}) : std::nullopt;
    }

    bool has_search_index() const override
    {
        return bool(m_index_evaluator);
    }

    std::string describe_condition() const override
    {
        return EqualIns::description();
    }

    std::unique_ptr<ParentNode> clone() const override
    {
        return std::unique_ptr<ParentNode>(new MixedNode<EqualIns>(*this));
    }

protected:
    std::string m_ucase;
    std::string m_lcase;
    std::optional<IndexEvaluator> m_index_evaluator;
    std::vector<ObjKey> m_index_matches;

    const IndexEvaluator* index_based_keys() override
    {
        return m_index_evaluator ? &(*m_index_evaluator) : nullptr;
    }
};

class StringNodeBase : public ParentNode {
public:
    using TConditionValue = StringData;
    static const bool special_null_node = true;

    StringNodeBase(StringData v, ColKey column)
        : m_value(v.is_null() ? util::none : util::make_optional(std::string(v)))
        , m_string_value(m_value)
    {
        m_condition_column_key = column;
        m_dT = 10.0;
    }

    void table_changed() override
    {
        m_is_string_enum = m_table.unchecked_ptr()->is_enumerated(m_condition_column_key);
    }

    void cluster_changed() override
    {
        m_leaf.emplace(m_table.unchecked_ptr()->get_alloc());
        m_cluster->init_leaf(m_condition_column_key, &*m_leaf);
    }

    void init(bool will_query_ranges) override
    {
        ParentNode::init(will_query_ranges);

        m_probes = 0;
        m_matches = 0;
        m_end_s = 0;
        m_leaf_start = 0;
        m_leaf_end = 0;
    }

    virtual void clear_leaf_state()
    {
        m_leaf.reset();
    }

    StringNodeBase(const StringNodeBase& from)
        : ParentNode(from)
        , m_value(from.m_value)
        , m_string_value(m_value)
        , m_is_string_enum(from.m_is_string_enum)
    {
    }

    std::string describe(util::serializer::SerialisationState& state) const override
    {
        REALM_ASSERT(m_condition_column_key);
        return state.describe_column(ParentNode::m_table, m_condition_column_key) + " " + describe_condition() + " " +
               util::serializer::print_value(m_string_value);
    }

protected:
    std::optional<std::string> m_value;
    std::optional<ArrayString> m_leaf;
    StringData m_string_value;

    bool m_is_string_enum = false;

    size_t m_end_s = 0;
    size_t m_leaf_start = 0;
    size_t m_leaf_end = 0;

    StringData get_string(size_t s)
    {
        return m_leaf->get(s);
    }
};

// Conditions for enumerated strings. TODO: Optimizations
template <class TConditionFunction>
class EnumStringNode : public IntegerNode<ArrayInteger, TConditionFunction> {
public:
    using Base = IntegerNode<ArrayInteger, TConditionFunction>;
    EnumStringNode(const Table& table, StringData v, ColKey column)
        : Base(table.search_enum_string(column, v), column)
        , m_table(table)
    {
        auto upper = case_map(v, true);
        auto lower = case_map(v, false);
        if (!upper || !lower) {
            throw std::runtime_error(util::format("Malformed UTF-8: %1", v));
        }
        else {
            m_ucase = std::move(*upper);
            m_lcase = std::move(*lower);
        }
        m_storage = v; // we need to store the string locally as it may be deallocated
        if (v.is_null())
            m_value = {nullptr, 0};
        else
            m_value = m_storage;
    }

    EnumStringNode(const EnumStringNode& from)
        : Base(from)
        , m_ucase(from.m_ucase)
        , m_lcase(from.m_lcase)
        , m_storage(from.m_storage)
        , m_table(from.m_table)
    {
        if (from.m_value.is_null())
            m_value = {nullptr, 0};
        else
            m_value = m_storage;
    }

    void init(bool will_query_ranges) override
    {
        Base::init(will_query_ranges);
        // clear_leaf_state();
    }


    size_t find_first_local(size_t start, size_t end) override
    {
        TConditionFunction cond;
        for (size_t s = start; s < end; ++s) {
            StringData t = get_string(s);

            if (cond(StringData(m_value), m_ucase.c_str(), m_lcase.c_str(), t))
                return s;
        }
        return not_found;
    }
    StringData get_string(size_t index)
    {
        auto id = this->m_leaf_ptr->get(index);
        return m_table.get_enum_string(Base::m_condition_column_key, id);
    }
    size_t find_all_local(size_t start, size_t end) override
    {
        while (start < end) {
            start = find_first_local(start, end);
            if (start != not_found) {
                Mixed val;
                if (Base::m_source_column) {
                    val = Base::m_source_column->get_any(start);
                }
                bool cont = Base::m_state->match(start, val);
                if (!cont) {
                    return static_cast<size_t>(-1);
                }
                start++;
            }
        }
        return end;
    }
    virtual std::string describe_condition() const override
    {
        return TConditionFunction::description();
    }

    std::unique_ptr<ParentNode> clone() const override
    {
        // REALM_ASSERT(false);
        return std::unique_ptr<ParentNode>(new EnumStringNode<TConditionFunction>(*this));
    }

protected:
    std::string m_ucase;
    std::string m_lcase;
    std::string m_storage;
    StringData m_value;
    const Table& m_table;
};
template <>
class EnumStringNode<Equal> : public IntegerNode<ArrayInteger, Equal> {
public:
    using Base = IntegerNode<ArrayInteger, Equal>;
    EnumStringNode(const Table& table, StringData v, ColKey column)
        : Base(table.search_enum_string(column, v), column)
    {
    }

    EnumStringNode(const EnumStringNode& from)
        : Base(from)
    {
    }

    void init(bool will_query_ranges) override
    {
        Base::init(will_query_ranges);
    }

    virtual std::string describe_condition() const override
    {
        return Equal::description();
    }

    std::unique_ptr<ParentNode> clone() const override
    {
        // REALM_ASSERT(false);
        return std::unique_ptr<ParentNode>(new EnumStringNode<Equal>(*this));
    }
};

// Conditions for strings. Note that Equal is specialized later in this file!
template <class TConditionFunction>
class StringNode : public StringNodeBase {
public:
    constexpr static bool case_sensitive_comparison =
        is_any_v<TConditionFunction, Greater, GreaterEqual, Less, LessEqual>;
    StringNode(StringData v, ColKey column)
        : StringNodeBase(v, column)
    {
        if constexpr (case_sensitive_comparison) {
            return;
        }
        auto upper = case_map(v, true);
        auto lower = case_map(v, false);
        if (!upper || !lower) {
            throw InvalidArgument(util::format("Malformed UTF-8: %1", v));
        }
        else {
            m_ucase = std::move(*upper);
            m_lcase = std::move(*lower);
        }
    }

    void init(bool will_query_ranges) override
    {
        StringNodeBase::init(will_query_ranges);
        clear_leaf_state();
    }

    size_t find_first_local(size_t start, size_t end) override
    {
        TConditionFunction cond;

        for (size_t s = start; s < end; ++s) {
            StringData t = get_string(s);

            if constexpr (case_sensitive_comparison) {
                // case insensitive not implemented for: >, >=, <, <=
                if (cond(t, m_string_value))
                    return s;
            }
            else {
                if (cond(m_string_value, m_ucase.c_str(), m_lcase.c_str(), t))
                    return s;
            }
        }
        return not_found;
    }

    std::string describe_condition() const override
    {
        return TConditionFunction::description();
    }

    std::unique_ptr<ParentNode> clone() const override
    {
        return std::unique_ptr<ParentNode>(new StringNode<TConditionFunction>(*this));
    }

    StringNode(const StringNode& from)
        : StringNodeBase(from)
        , m_ucase(from.m_ucase)
        , m_lcase(from.m_lcase)
    {
    }

protected:
    std::string m_ucase;
    std::string m_lcase;
};

// Specialization for Contains condition on Strings - we specialize because we can utilize Boyer-Moore
template <>
class StringNode<Contains> : public StringNodeBase {
public:
    StringNode(StringData v, ColKey column)
        : StringNodeBase(v, column)
        , m_charmap()
    {
        if (v.size() == 0)
            return;

        // Build a dictionary of char-to-last distances in the search string
        // (zero indicates that the char is not in needle)
        size_t last_char_pos = v.size() - 1;
        for (size_t i = 0; i < last_char_pos; ++i) {
            // we never jump longer increments than 255 chars, even if needle is longer (to fit in one byte)
            uint8_t jump = last_char_pos - i < 255 ? static_cast<uint8_t>(last_char_pos - i) : 255;

            unsigned char c = v[i];
            m_charmap[c] = jump;
        }
        m_dT = 50.0;
    }

    void init(bool will_query_ranges) override
    {
        StringNodeBase::init(will_query_ranges);
        clear_leaf_state();
    }


    size_t find_first_local(size_t start, size_t end) override
    {
        Contains cond;

        for (size_t s = start; s < end; ++s) {
            StringData t = get_string(s);

            if (cond(m_string_value, m_charmap, t))
                return s;
        }
        return not_found;
    }

    std::string describe_condition() const override
    {
        return Contains::description();
    }


    std::unique_ptr<ParentNode> clone() const override
    {
        return std::unique_ptr<ParentNode>(new StringNode<Contains>(*this));
    }

    StringNode(const StringNode& from)
        : StringNodeBase(from)
        , m_charmap(from.m_charmap)
    {
    }

protected:
    std::array<uint8_t, 256> m_charmap;
};

// Specialization for ContainsIns condition on Strings - we specialize because we can utilize Boyer-Moore
template <>
class StringNode<ContainsIns> : public StringNodeBase {
public:
    StringNode(StringData v, ColKey column)
        : StringNodeBase(v, column)
        , m_charmap()
    {
        auto upper = case_map(v, true);
        auto lower = case_map(v, false);
        if (!upper || !lower) {
            throw query_parser::InvalidQueryError(util::format("Malformed UTF-8: %1", v));
        }
        else {
            m_ucase = std::move(*upper);
            m_lcase = std::move(*lower);
        }

        if (v.size() == 0)
            return;

        // Build a dictionary of char-to-last distances in the search string
        // (zero indicates that the char is not in needle)
        size_t last_char_pos = m_ucase.size() - 1;
        for (size_t i = 0; i < last_char_pos; ++i) {
            // we never jump longer increments than 255 chars, even if needle is longer (to fit in one byte)
            uint8_t jump = last_char_pos - i < 255 ? static_cast<uint8_t>(last_char_pos - i) : 255;

            unsigned char uc = m_ucase[i];
            unsigned char lc = m_lcase[i];
            m_charmap[uc] = jump;
            m_charmap[lc] = jump;
        }
        m_dT = 75.0;
    }

    void init(bool will_query_ranges) override
    {
        StringNodeBase::init(will_query_ranges);
        clear_leaf_state();
    }


    size_t find_first_local(size_t start, size_t end) override
    {
        ContainsIns cond;

        for (size_t s = start; s < end; ++s) {
            StringData t = get_string(s);
            // The current behaviour is to return all results when querying for a null string.
            // See comment above Query_NextGen_StringConditions on why every string including "" contains null.
            if (!bool(m_value)) {
                return s;
            }
            if (cond(m_string_value, m_ucase.c_str(), m_lcase.c_str(), m_charmap, t))
                return s;
        }
        return not_found;
    }

    std::string describe_condition() const override
    {
        return ContainsIns::description();
    }

    std::unique_ptr<ParentNode> clone() const override
    {
        return std::unique_ptr<ParentNode>(new StringNode<ContainsIns>(*this));
    }

    StringNode(const StringNode& from)
        : StringNodeBase(from)
        , m_charmap(from.m_charmap)
        , m_ucase(from.m_ucase)
        , m_lcase(from.m_lcase)
    {
    }

protected:
    std::array<uint8_t, 256> m_charmap;
    std::string m_ucase;
    std::string m_lcase;
};

class StringNodeEqualBase : public StringNodeBase {
public:
    StringNodeEqualBase(StringData v, ColKey column)
        : StringNodeBase(v, column)
    {
    }
    StringNodeEqualBase(const StringNodeEqualBase& from)
        : StringNodeBase(from)
        , m_index_evaluator(from.m_index_evaluator)
    {
    }

    void init(bool) override;

    void table_changed() override
    {
        StringNodeBase::table_changed();
        const bool has_index =
            m_table.unchecked_ptr()->search_index_type(m_condition_column_key) == IndexType::General;
        m_index_evaluator = has_index ? std::make_optional(IndexEvaluator{}) : std::nullopt;
    }

    bool has_search_index() const override
    {
        return bool(m_index_evaluator);
    }

    void cluster_changed() override
    {
        // If we use searchindex, we do not need further access to clusters
        if (!m_index_evaluator) {
            StringNodeBase::cluster_changed();
        }
    }

    size_t find_first_local(size_t start, size_t end) override;

    std::string describe_condition() const override
    {
        return Equal::description();
    }

    const IndexEvaluator* index_based_keys() override
    {
        return m_index_evaluator ? &(*m_index_evaluator) : nullptr;
    }

protected:
    std::optional<IndexEvaluator> m_index_evaluator;

    inline BinaryData str_to_bin(const StringData& s) noexcept
    {
        return BinaryData(s.data(), s.size());
    }

    virtual void _search_index_init() = 0;
    virtual size_t _find_first_local(size_t start, size_t end) = 0;
};

// Specialization for Equal condition on Strings - we specialize because we can utilize indexes (if they exist) for
// Equal. This specialisation also supports combining other StringNode<Equal> conditions into itself in order to
// optimise the non-indexed linear search that can be happen when many conditions are OR'd together in an "IN" query.
// Future optimization: make specialization for greater, notequal, etc
template <>
class StringNode<Equal> : public StringNodeEqualBase {
public:
    StringNode(StringData v, ColKey column)
        : StringNodeEqualBase(v, column)
    {
    }

    void _search_index_init() override;

    bool do_consume_condition(ParentNode& other) override;

    std::unique_ptr<ParentNode> clone() const override
    {
        return std::unique_ptr<ParentNode>(new StringNode<Equal>(*this));
    }

    std::string describe(util::serializer::SerialisationState& state) const override;

    StringNode(const StringNode& from)
        : StringNodeEqualBase(from)
    {
        for (auto& needle : from.m_needles) {
            if (needle.is_null()) {
                m_needles.emplace();
            }
            else {
                m_needle_storage.push_back(std::make_unique<char[]>(needle.size()));
                std::copy(needle.data(), needle.data() + needle.size(), m_needle_storage.back().get());
                m_needles.insert(StringData(m_needle_storage.back().get(), needle.size()));
            }
        }
    }

private:
    size_t _find_first_local(size_t start, size_t end) override;
    std::unordered_set<StringData> m_needles;
    std::vector<std::unique_ptr<char[]>> m_needle_storage;
};


// Specialization for EqualIns condition on Strings - we specialize because we can utilize indexes (if they exist) for
// EqualIns.
template <>
class StringNode<EqualIns> : public StringNodeEqualBase {
public:
    StringNode(StringData v, ColKey column)
        : StringNodeEqualBase(v, column)
    {
        auto upper = case_map(v, true);
        auto lower = case_map(v, false);
        if (!upper || !lower) {
            throw query_parser::InvalidQueryError(util::format("Malformed UTF-8: %1", v));
        }
        else {
            m_ucase = std::move(*upper);
            m_lcase = std::move(*lower);
        }
    }

    void _search_index_init() override;

    std::string describe_condition() const override
    {
        return EqualIns::description();
    }

    std::unique_ptr<ParentNode> clone() const override
    {
        return std::unique_ptr<ParentNode>(new StringNode(*this));
    }

    StringNode(const StringNode& from)
        : StringNodeEqualBase(from)
        , m_ucase(from.m_ucase)
        , m_lcase(from.m_lcase)
    {
    }

private:
    std::vector<ObjKey> m_index_matches;
    std::string m_ucase;
    std::string m_lcase;
    std::vector<ObjKey> storage;
    size_t _find_first_local(size_t start, size_t end) override;
};


class LinkMap;
class StringNodeFulltext : public StringNodeEqualBase {
public:
    StringNodeFulltext(StringData v, ColKey column, std::unique_ptr<LinkMap> lm = {});

    void table_changed() override;

    void _search_index_init() override;

    bool has_search_index() const override
    {
        return true; // it's a required precondition for fulltext queries
    }

    std::unique_ptr<ParentNode> clone() const override
    {
        return std::unique_ptr<ParentNode>(new StringNodeFulltext(*this));
    }

    std::string describe_condition() const override
    {
        return "FULLTEXT";
    }

private:
    std::vector<ObjKey> m_index_matches;
    std::unique_ptr<LinkMap> m_link_map;
    StringNodeFulltext(const StringNodeFulltext&);

    size_t _find_first_local(size_t, size_t) override
    {
        REALM_UNREACHABLE();
    }
};

// OR node contains at least two node pointers: Two or more conditions to OR
// together in m_conditions, and the next AND condition (if any) in m_child.
//
// For 'second.equal(23).begin_group().first.equal(111).Or().first.equal(222).end_group().third().equal(555)', this
// will first set m_conditions[0] = left-hand-side through constructor, and then later, when .first.equal(222) is
// invoked, invocation will set m_conditions[1] = right-hand-side through Query& Query::Or() (see query.cpp).
// In there, m_child is also set to next AND condition (if any exists) following the OR.
class OrNode : public ParentNode {
public:
    OrNode(std::unique_ptr<ParentNode> condition)
    {
        m_dT = 50.0;
        if (condition)
            m_conditions.emplace_back(std::move(condition));
    }

    OrNode(const OrNode& other)
        : ParentNode(other)
    {
        for (const auto& condition : other.m_conditions) {
            m_conditions.emplace_back(condition->clone());
        }
    }

    void table_changed() override
    {
        for (auto& condition : m_conditions) {
            condition->set_table(m_table);
        }
    }

    void cluster_changed() override
    {
        for (auto& condition : m_conditions) {
            condition->set_cluster(m_cluster);
        }

        m_start.clear();
        m_start.resize(m_conditions.size(), 0);

        m_last.clear();
        m_last.resize(m_conditions.size(), 0);

        m_was_match.clear();
        m_was_match.resize(m_conditions.size(), false);
    }

    std::string describe(util::serializer::SerialisationState& state) const override
    {
        std::string s;
        for (size_t i = 0; i < m_conditions.size(); ++i) {
            if (m_conditions[i]) {
                s += m_conditions[i]->describe_expression(state);
                if (i != m_conditions.size() - 1) {
                    s += " or ";
                }
            }
        }
        if (m_conditions.size() > 1) {
            s = "(" + s + ")";
        }
        return s;
    }

    void collect_dependencies(std::vector<TableKey>& versions) const override
    {
        for (const auto& cond : m_conditions) {
            cond->collect_dependencies(versions);
        }
    }

    void init(bool will_query_ranges) override
    {
        ParentNode::init(will_query_ranges);
        combine_conditions(!will_query_ranges);

        m_start.clear();
        m_start.resize(m_conditions.size(), 0);

        m_last.clear();
        m_last.resize(m_conditions.size(), 0);

        m_was_match.clear();
        m_was_match.resize(m_conditions.size(), false);

        std::vector<ParentNode*> v;
        for (auto& condition : m_conditions) {
            condition->init(will_query_ranges);
            v.clear();
            condition->gather_children(v);
        }
    }

    size_t find_first_local(size_t start, size_t end) override
    {
        if (start >= end)
            return not_found;

        size_t index = not_found;

        for (size_t c = 0; c < m_conditions.size(); ++c) {
            // out of order search; have to discard cached results
            if (start < m_start[c]) {
                m_last[c] = 0;
                m_was_match[c] = false;
            }
            // already searched this range and didn't match
            else if (m_last[c] >= end)
                continue;
            // already search this range and *did* match
            else if (m_was_match[c] && m_last[c] >= start) {
                if (index > m_last[c])
                    index = m_last[c];
                continue;
            }

            m_start[c] = start;
            size_t fmax = std::max(m_last[c], start);
            size_t f = m_conditions[c]->find_first(fmax, end);
            m_was_match[c] = f != not_found;
            m_last[c] = f == not_found ? end : f;
            if (f != not_found && index > m_last[c])
                index = m_last[c];
        }

        return index;
    }

    std::string validate() override
    {
        if (m_conditions.size() == 0)
            return "Missing both arguments of OR";
        if (m_conditions.size() == 1)
            return "Missing argument of OR";
        std::string s;
        if (m_child != 0)
            s = m_child->validate();
        if (s != "")
            return s;
        for (size_t i = 0; i < m_conditions.size(); ++i) {
            s = m_conditions[i]->validate();
            if (s != "")
                return s;
        }
        return "";
    }

    std::unique_ptr<ParentNode> clone() const override
    {
        return std::unique_ptr<ParentNode>(new OrNode(*this));
    }

    std::vector<std::unique_ptr<ParentNode>> m_conditions;

private:
    void combine_conditions(bool ignore_indexes)
    {
        std::sort(m_conditions.begin(), m_conditions.end(), [](auto& a, auto& b) {
            return a->m_condition_column_key < b->m_condition_column_key;
        });

        auto prev = m_conditions.begin()->get();
        auto cond = [&](auto& node) {
            if (prev->consume_condition(*node, ignore_indexes))
                return true;
            prev = &*node;
            return false;
        };
        m_conditions.erase(std::remove_if(m_conditions.begin() + 1, m_conditions.end(), cond), m_conditions.end());
    }

    // start index of the last find for each cond
    std::vector<size_t> m_start;
    // last looked at index of the lasft find for each cond
    // is a matching index if m_was_match is true
    std::vector<size_t> m_last;
    std::vector<bool> m_was_match;
};


class NotNode : public ParentNode {
public:
    NotNode(std::unique_ptr<ParentNode> condition)
        : m_condition(std::move(condition))
    {
        m_dT = 50.0;
        if (!m_condition) {
            throw query_parser::InvalidQueryError("Missing argument to Not");
        }
    }

    void table_changed() override
    {
        m_condition->set_table(m_table);
    }

    void cluster_changed() override
    {
        m_condition->set_cluster(m_cluster);
        // Heuristics bookkeeping:
        m_known_range_start = 0;
        m_known_range_end = 0;
        m_first_in_known_range = not_found;
    }

    void init(bool will_query_ranges) override
    {
        ParentNode::init(will_query_ranges);
        std::vector<ParentNode*> v;

        m_condition->init(false);
        v.clear();
        m_condition->gather_children(v);
    }

    size_t find_first_local(size_t start, size_t end) override;

    std::string describe(util::serializer::SerialisationState& state) const override
    {
        if (m_condition) {
            return "!(" + m_condition->describe_expression(state) + ")";
        }
        return "!()";
    }

    void collect_dependencies(std::vector<TableKey>& versions) const override
    {
        if (m_condition) {
            m_condition->collect_dependencies(versions);
        }
    }

    std::unique_ptr<ParentNode> clone() const override
    {
        return std::unique_ptr<ParentNode>(new NotNode(*this));
    }

    NotNode(const NotNode& from)
        : ParentNode(from)
        , m_condition(from.m_condition ? from.m_condition->clone() : nullptr)
        , m_known_range_start(from.m_known_range_start)
        , m_known_range_end(from.m_known_range_end)
        , m_first_in_known_range(from.m_first_in_known_range)
    {
    }

    std::unique_ptr<ParentNode> m_condition;

private:
    // FIXME This heuristic might as well be reused for all condition nodes.
    size_t m_known_range_start;
    size_t m_known_range_end;
    size_t m_first_in_known_range;

    bool evaluate_at(size_t rowndx);
    void update_known(size_t start, size_t end, size_t first);
    size_t find_first_loop(size_t start, size_t end);
    size_t find_first_covers_known(size_t start, size_t end);
    size_t find_first_covered_by_known(size_t start, size_t end);
    size_t find_first_overlap_lower(size_t start, size_t end);
    size_t find_first_overlap_upper(size_t start, size_t end);
    size_t find_first_no_overlap(size_t start, size_t end);
};

// Compare two columns with eachother row-by-row
class TwoColumnsNodeBase : public ParentNode {
public:
    TwoColumnsNodeBase(ColKey column1, ColKey column2)
    {
        m_dT = 100.0;
        m_condition_column_key1 = column1;
        m_condition_column_key2 = column2;
        if (m_condition_column_key1.is_collection() || m_condition_column_key2.is_collection()) {
            throw Exception(ErrorCodes::InvalidQuery,
                            util::format("queries comparing two properties are not yet supported for "
                                         "collections (list/set/dictionary) (%1 and %2)",
                                         ParentNode::m_table->get_column_name(m_condition_column_key1),
                                         ParentNode::m_table->get_column_name(m_condition_column_key2)));
        }
    }

    void table_changed() override
    {
        if (m_table) {
            ParentNode::m_table->check_column(m_condition_column_key1);
            ParentNode::m_table->check_column(m_condition_column_key2);
        }
    }

    static std::unique_ptr<ArrayPayload> update_cached_leaf_pointers_for_column(Allocator& alloc,
                                                                                const ColKey& col_key);
    void cluster_changed() override
    {
        if (!m_leaf1) {
            m_leaf1 =
                update_cached_leaf_pointers_for_column(m_table.unchecked_ptr()->get_alloc(), m_condition_column_key1);
        }
        if (!m_leaf2) {
            m_leaf2 =
                update_cached_leaf_pointers_for_column(m_table.unchecked_ptr()->get_alloc(), m_condition_column_key2);
        }
        m_cluster->init_leaf(m_condition_column_key1, m_leaf1.get());
        m_cluster->init_leaf(m_condition_column_key2, m_leaf2.get());
    }

    std::string describe(util::serializer::SerialisationState& state) const override
    {
        REALM_ASSERT(m_condition_column_key1 && m_condition_column_key2);
        return state.describe_column(ParentNode::m_table, m_condition_column_key1) + " " + describe_condition() +
               " " + state.describe_column(ParentNode::m_table, m_condition_column_key2);
    }

    TwoColumnsNodeBase(const TwoColumnsNodeBase& from)
        : ParentNode(from)
        , m_condition_column_key1(from.m_condition_column_key1)
        , m_condition_column_key2(from.m_condition_column_key2)
    {
    }

protected:
    ColKey m_condition_column_key1;
    ColKey m_condition_column_key2;
    std::unique_ptr<ArrayPayload> m_leaf1;
    std::unique_ptr<ArrayPayload> m_leaf2;
};


template <class TConditionFunction>
class TwoColumnsNode : public TwoColumnsNodeBase {
public:
    using TwoColumnsNodeBase::TwoColumnsNodeBase;
    size_t find_first_local(size_t start, size_t end) override
    {
        size_t s = start;
        while (s < end) {
            QueryValue v1(m_leaf1->get_any(s));
            QueryValue v2(m_leaf2->get_any(s));
            if (TConditionFunction()(v1, v2))
                return s;
            else
                s++;
        }
        return not_found;
    }

    std::string describe_condition() const override
    {
        return TConditionFunction::description();
    }

    std::unique_ptr<ParentNode> clone() const override
    {
        return std::unique_ptr<ParentNode>(new TwoColumnsNode<TConditionFunction>(*this));
    }
};


// For Next-Generation expressions like col1 / col2 + 123 > col4 * 100.
class ExpressionNode : public ParentNode {
public:
    ExpressionNode(std::unique_ptr<Expression>);

    void init(bool) override;
    size_t find_first_local(size_t start, size_t end) override;

    void table_changed() override;
    void cluster_changed() override;
    void collect_dependencies(std::vector<TableKey>&) const override;

    std::string describe(util::serializer::SerialisationState& state) const override;

    std::unique_ptr<ParentNode> clone() const override;

private:
    ExpressionNode(const ExpressionNode& from);

    std::unique_ptr<Expression> m_expression;
};


class LinksToNodeBase : public ParentNode {
public:
    LinksToNodeBase(ColKey origin_column_key, ObjKey target_key)
        : LinksToNodeBase(origin_column_key, std::vector<ObjKey>{target_key})
    {
    }

    LinksToNodeBase(ColKey origin_column_key, const std::vector<ObjKey>& target_keys)
        : m_target_keys(target_keys)
    {
        m_dT = 50.0;
        m_condition_column_key = origin_column_key;
        auto column_type = origin_column_key.get_type();
        REALM_ASSERT(column_type == col_type_Link || column_type == col_type_LinkList);
        REALM_ASSERT(!m_target_keys.empty());
    }

    void cluster_changed() override
    {
        if (m_condition_column_key.is_collection()) {
            m_linklist.emplace(m_table.unchecked_ptr()->get_alloc());
            m_leaf = &*m_linklist;
        }
        else {
            m_list.emplace(m_table.unchecked_ptr()->get_alloc());
            m_leaf = &*m_list;
        }
        m_cluster->init_leaf(this->m_condition_column_key, m_leaf);
    }

    std::string describe(util::serializer::SerialisationState& state) const override
    {
        REALM_ASSERT(m_condition_column_key);
        std::string links = m_target_keys.size() > 1 ? "{" : "";
        Group* g = m_table->get_parent_group();
        auto target_table_key = m_table->get_opposite_table(m_condition_column_key)->get_key();
        int cnt = 0;
        for (auto key : m_target_keys) {
            if (cnt++) {
                links += ",";
            }
            links += util::serializer::print_value(ObjLink(target_table_key, key), g);
        }
        if (m_target_keys.size() > 1) {
            links += "}";
        }
        return state.describe_column(ParentNode::m_table, m_condition_column_key) + " " + describe_condition() + " " +
               links;
    }

protected:
    std::vector<ObjKey> m_target_keys;
    std::optional<ArrayKey> m_list;
    std::optional<ArrayList> m_linklist;
    ArrayPayload* m_leaf = nullptr;

    LinksToNodeBase(const LinksToNodeBase& source)
        : ParentNode(source)
        , m_target_keys(source.m_target_keys)
    {
    }

    ref_type get_ref(size_t i)
    {
        if (m_list)
            return m_list->get_as_ref(i);
        return m_linklist->get(i);
    }
};

template <class TConditionFunction>
class LinksToNode : public LinksToNodeBase {
public:
    using LinksToNodeBase::LinksToNodeBase;

    std::string describe_condition() const override
    {
        return TConditionFunction::description();
    }

    std::unique_ptr<ParentNode> clone() const override
    {
        return std::unique_ptr<ParentNode>(new LinksToNode<TConditionFunction>(*this));
    }

    size_t find_first_local(size_t start, size_t end) override;
};

} // namespace realm

#endif // REALM_QUERY_ENGINE_HPP<|MERGE_RESOLUTION|>--- conflicted
+++ resolved
@@ -463,10 +463,6 @@
         : BaseType(value, column_key)
     {
     }
-<<<<<<< HEAD
-    ~IntegerNode() {}
-=======
->>>>>>> ccb19886
 
     void init(bool will_query_ranges) override
     {
