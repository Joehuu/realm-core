--- conflicted
+++ resolved
@@ -120,24 +120,6 @@
 
     void dump_objects(int64_t key_offset, std::string lead) const override;
 
-<<<<<<< HEAD
-    virtual ref_type typed_write(ref_type ref, _impl::ArrayWriterBase& out, const Table& table, bool deep,
-                                 bool only_modified, bool compress) const override
-    {
-        REALM_ASSERT(ref == get_mem().get_ref());
-        if (only_modified && m_alloc.is_read_only(ref)) {
-            return ref;
-        }
-        REALM_ASSERT(get_is_inner_bptree_node_from_header(get_header()));
-        REALM_ASSERT(!get_context_flag_from_header(get_header()));
-        REALM_ASSERT(has_refs());
-        Array written_node(Allocator::get_default());
-        written_node.create(type_InnerBptreeNode, false, size());
-        for (unsigned j = 0; j < size(); ++j) {
-            RefOrTagged rot = get_as_ref_or_tagged(j);
-            if (rot.is_ref() && rot.get_as_ref()) {
-                if (only_modified && m_alloc.is_read_only(rot.get_as_ref())) {
-=======
     virtual ref_type typed_write(ref_type ref, _impl::ArrayWriterBase& out) const override
     {
         REALM_ASSERT_DEBUG(ref == get_mem().get_ref());
@@ -152,7 +134,6 @@
             RefOrTagged rot = get_as_ref_or_tagged(j);
             if (rot.is_ref() && rot.get_as_ref()) {
                 if (out.only_modified && m_alloc.is_read_only(rot.get_as_ref())) {
->>>>>>> 549c7073
                     written_node.set(j, rot);
                     continue;
                 }
@@ -160,11 +141,7 @@
                     // keys (ArrayUnsigned, me thinks)
                     Array array_unsigned(m_alloc);
                     array_unsigned.init_from_ref(rot.get_as_ref());
-<<<<<<< HEAD
-                    written_node.set_as_ref(j, array_unsigned.write(out, deep, only_modified, false));
-=======
                     written_node.set_as_ref(j, array_unsigned.write(out, false, out.only_modified, false));
->>>>>>> 549c7073
                 }
                 else {
                     auto header = m_alloc.translate(rot.get_as_ref());
@@ -172,22 +149,12 @@
                     if (get_is_inner_bptree_node_from_header(header)) {
                         ClusterNodeInner inner_node(m_alloc, m_tree_top);
                         inner_node.init(m);
-<<<<<<< HEAD
-                        written_node.set_as_ref(
-                            j, inner_node.typed_write(rot.get_as_ref(), out, table, deep, only_modified, compress));
-=======
                         written_node.set_as_ref(j, inner_node.typed_write(rot.get_as_ref(), out));
->>>>>>> 549c7073
                     }
                     else {
                         Cluster cluster(j, m_alloc, m_tree_top);
                         cluster.init(m);
-<<<<<<< HEAD
-                        written_node.set_as_ref(
-                            j, cluster.typed_write(rot.get_as_ref(), out, table, deep, only_modified, compress));
-=======
                         written_node.set_as_ref(j, cluster.typed_write(rot.get_as_ref(), out));
->>>>>>> 549c7073
                     }
                 }
             }
@@ -195,19 +162,10 @@
                 written_node.set(j, rot);
             }
         }
-<<<<<<< HEAD
-        auto written_ref = written_node.write(out, false, false, false);
-        written_node.destroy();
-        return written_ref;
-    }
-
-    virtual void typed_print(std::string prefix, const Table& table) const override
-=======
         return written_node.write(out);
     }
 
     virtual void typed_print(std::string prefix) const override
->>>>>>> 549c7073
     {
         REALM_ASSERT(get_is_inner_bptree_node_from_header(get_header()));
         REALM_ASSERT(has_refs());
@@ -229,21 +187,13 @@
                         ClusterNodeInner a(m_alloc, m_tree_top);
                         a.init(m);
                         std::cout << pref;
-<<<<<<< HEAD
-                        a.typed_print(pref, table);
-=======
                         a.typed_print(pref);
->>>>>>> 549c7073
                     }
                     else {
                         Cluster a(j, m_alloc, m_tree_top);
                         a.init(m);
                         std::cout << pref;
-<<<<<<< HEAD
-                        a.typed_print(pref, table);
-=======
                         a.typed_print(pref);
->>>>>>> 549c7073
                     }
                 }
             }
