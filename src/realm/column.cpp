--- conflicted
+++ resolved
@@ -139,27 +139,17 @@
     const ref_type m_ref;
     Allocator& m_alloc;
     size_t m_size;
-<<<<<<< HEAD
-    GetSizeFromRef(ref_type r, Allocator& a) : m_ref(r), m_alloc(a), m_size(0) {}
-    template <class Col>
-=======
     GetSizeFromRef(ref_type r, Allocator& a): m_ref(r), m_alloc(a), m_size(0) {}
 
     template<class Col>
->>>>>>> dc042b12
     void call() noexcept
     {
         m_size = Col::get_size_from_ref(m_ref, m_alloc);
     }
 };
 
-<<<<<<< HEAD
-template <class Op>
-void col_type_deleg(Op& op, ColumnType type)
-=======
 template<class Op>
 void col_type_deleg(Op& op, ColumnType type, bool nullable)
->>>>>>> dc042b12
 {
     switch (type) {
         case col_type_Int:
@@ -210,14 +200,10 @@
 } // anonymous namespace
 
 
-<<<<<<< HEAD
-size_t ColumnBase::get_size_from_type_and_ref(ColumnType type, ref_type ref, Allocator& alloc) noexcept
-=======
 
 size_t ColumnBase::get_size_from_type_and_ref(ColumnType type, ref_type ref,
                                               Allocator& alloc,
                                               bool nullable) noexcept
->>>>>>> dc042b12
 {
     GetSizeFromRef op(ref, alloc);
     col_type_deleg(op, type, nullable);
