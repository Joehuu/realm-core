--- conflicted
+++ resolved
@@ -27,13 +27,7 @@
 template <class cond>
 bool ArrayInteger::find(value_type value, size_t start, size_t end, QueryStateBase* state) const
 {
-<<<<<<< HEAD
-    // TODO: handle compressed arrays, right now compressed arrays cannot be queried, this function is very likely
-    // going to crash
-    return ArrayWithFind(*this).find<cond, Callback>(value, start, end, 0, state, callback);
-=======
     return ArrayWithFind(*this).find<cond>(value, start, end, 0, state);
->>>>>>> e593a5f1
 }
 
 inline bool ArrayIntNull::find_impl(int cond, value_type value, size_t start, size_t end, QueryStateBase* state) const
