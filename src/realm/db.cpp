--- conflicted
+++ resolved
@@ -2262,17 +2262,7 @@
         // transaction with a call to Transaction::Rollback(), which in turn
         // must call Replication::abort_transact().
         new_version = repl->prepare_commit(current_version); // Throws
-<<<<<<< HEAD
-        try {
-            low_level_commit(new_version, transaction, commit_to_disk); // Throws
-        }
-        catch (...) {
-            repl->abort_transact();
-            throw;
-        }
-=======
-        low_level_commit(new_version, transaction);          // Throws
->>>>>>> a5765126
+        low_level_commit(new_version, transaction, commit_to_disk); // Throws
         repl->finalize_commit();
     }
     else {
@@ -3018,15 +3008,6 @@
     REALM_ASSERT(info->sync_agent_present);
     info->sync_agent_present = 0;
     m_is_sync_agent = false;
-<<<<<<< HEAD
-}
-
-// HACK: Somewhat misplaced, but we have no replication.cpp
-Replication::~Replication()
-{
-    if (m_db) {
-        m_db->set_replication(nullptr);
-    }
 }
 
 void Transaction::async_request_sync_to_storage(std::function<void()> when_synchronized)
@@ -3047,6 +3028,4 @@
         when_synchronized();
         m_async_stage = AsyncState::Idle;
     });
-=======
->>>>>>> a5765126
 }