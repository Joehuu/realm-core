/*************************************************************************
 *
 * Copyright 2016 Realm Inc.
 *
 * Licensed under the Apache License, Version 2.0 (the "License");
 * you may not use this file except in compliance with the License.
 * You may obtain a copy of the License at
 *
 * http://www.apache.org/licenses/LICENSE-2.0
 *
 * Unless required by applicable law or agreed to in writing, software
 * distributed under the License is distributed on an "AS IS" BASIS,
 * WITHOUT WARRANTIES OR CONDITIONS OF ANY KIND, either express or implied.
 * See the License for the specific language governing permissions and
 * limitations under the License.
 *
 **************************************************************************/

#ifndef REALM_STRING_INTERNER_HPP
#define REALM_STRING_INTERNER_HPP

#include <realm/utilities.hpp>
#include <realm/string_compressor.hpp>
#include <realm/keys.hpp>

#include <unordered_map>
#include <vector>
#include <mutex>

template <>
struct std::hash<CompressedString> {
    std::size_t operator()(const CompressedString& c) const noexcept
    {
        // Why this hash function? I dreamt it up! Feel free to find a better!
        auto seed = c.size();
        for (auto& x : c) {
            seed = (seed + 3) * (x + 7);
        }
        return seed;
    }
};


namespace realm {


using StringID = size_t;

class Array;
class ArrayUnsigned;
class Allocator;
struct CachedString {
    uint8_t m_weight = 0;
    std::unique_ptr<std::string> m_decompressed;
};

class StringInterner {
public:
    // To be used exclusively from Table
    StringInterner(Allocator& alloc, Array& parent, ColKey col_key, bool writable);
    void update_from_parent(bool writable);
    ~StringInterner();

    // To be used from Obj and for searching
    StringID intern(StringData);
    std::optional<StringID> lookup(StringData);
    int compare(StringID A, StringID B);
    int compare(StringData, StringID A);
    StringData get(StringID);

private:
    Array& m_parent; // need to be able to check if this is attached or not
    std::unique_ptr<Array> m_top;
    std::unique_ptr<Array> m_data;     // raw compressed data area
    std::unique_ptr<Array> m_hash_map; // mapping hash of uncompressed string to string id.
    std::unique_ptr<ArrayUnsigned> m_current_string_leaf;
    void rebuild_internal();

    ColKey m_col_key; // for validation
    std::unique_ptr<StringCompressor> m_compressor;
    std::vector<CompressedString> m_compressed_strings;
<<<<<<< HEAD
    bool null_seen = false;
    std::unordered_multimap<uint32_t, uint64_t> m_hash_to_id_map;
=======
>>>>>>> f82f958b
    // At the moment we need to keep decompressed strings around if they've been
    // returned to the caller, since we're handing
    // out StringData references to their storage. This is a temporary solution.
    std::vector<CachedString> m_decompressed_strings;
    // Mutual exclusion is needed for frozen transactions only. Live objects are
    // only used in single threaded contexts so don't need them. For now, just use always.
    std::mutex m_mutex;
};
} // namespace realm

#endif<|MERGE_RESOLUTION|>--- conflicted
+++ resolved
@@ -79,11 +79,7 @@
     ColKey m_col_key; // for validation
     std::unique_ptr<StringCompressor> m_compressor;
     std::vector<CompressedString> m_compressed_strings;
-<<<<<<< HEAD
     bool null_seen = false;
-    std::unordered_multimap<uint32_t, uint64_t> m_hash_to_id_map;
-=======
->>>>>>> f82f958b
     // At the moment we need to keep decompressed strings around if they've been
     // returned to the caller, since we're handing
     // out StringData references to their storage. This is a temporary solution.
