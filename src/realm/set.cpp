--- conflicted
+++ resolved
@@ -72,11 +72,7 @@
 template <class It1, class It2>
 bool SetBase::is_subset_of(It1 first, It2 last) const
 {
-<<<<<<< HEAD
-    return std::includes(first, last, begin(), end(), SetElementLessThan<Mixed>{});
-=======
     return std::includes(first, last, begin(), end());
->>>>>>> edf70641
 }
 
 bool SetBase::is_strict_subset_of(const CollectionBase& rhs) const
@@ -100,11 +96,7 @@
 template <class It1, class It2>
 bool SetBase::is_superset_of(It1 first, It2 last) const
 {
-<<<<<<< HEAD
-    return std::includes(begin(), end(), first, last, SetElementLessThan<Mixed>{});
-=======
     return std::includes(begin(), end(), first, last);
->>>>>>> edf70641
 }
 
 bool SetBase::is_strict_superset_of(const CollectionBase& rhs) const
@@ -128,22 +120,12 @@
 template <class It1, class It2>
 bool SetBase::intersects(It1 first, It2 last) const
 {
-<<<<<<< HEAD
-    SetElementLessThan<Mixed> less;
-    auto it = begin();
-    while (it != end() && first != last) {
-        if (less(*it, *first)) {
-            ++it;
-        }
-        else if (less(*first, *it)) {
-=======
     auto it = begin();
     while (it != end() && first != last) {
         if (*it < *first) {
             ++it;
         }
         else if (*first < *it) {
->>>>>>> edf70641
             ++first;
         }
         else {
@@ -178,11 +160,7 @@
 void SetBase::assign_union(It1 first, It2 last)
 {
     std::vector<Mixed> the_diff;
-<<<<<<< HEAD
-    std::set_difference(first, last, begin(), end(), std::back_inserter(the_diff), SetElementLessThan<Mixed>{});
-=======
     std::set_difference(first, last, begin(), end(), std::back_inserter(the_diff));
->>>>>>> edf70641
     // 'the_diff' now contains all the elements that are in foreign set, but not in 'this'
     // Now insert those elements
     for (auto&& value : the_diff) {
@@ -206,11 +184,7 @@
 void SetBase::assign_intersection(It1 first, It2 last)
 {
     std::vector<Mixed> intersection;
-<<<<<<< HEAD
-    std::set_intersection(first, last, begin(), end(), std::back_inserter(intersection), SetElementLessThan<Mixed>{});
-=======
     std::set_intersection(first, last, begin(), end(), std::back_inserter(intersection));
->>>>>>> edf70641
     clear();
     // Elements in intersection comes from foreign set, so ok to use here
     for (auto&& value : intersection) {
@@ -235,11 +209,7 @@
 void SetBase::assign_difference(It1 first, It2 last)
 {
     std::vector<Mixed> intersection;
-<<<<<<< HEAD
-    std::set_intersection(first, last, begin(), end(), std::back_inserter(intersection), SetElementLessThan<Mixed>{});
-=======
     std::set_intersection(first, last, begin(), end(), std::back_inserter(intersection));
->>>>>>> edf70641
     // 'intersection' now contains all the elements that are in both foreign set and 'this'.
     // Remove those elements. The elements comes from the foreign set, so ok to refer to.
     for (auto&& value : intersection) {
@@ -264,15 +234,9 @@
 void SetBase::assign_symmetric_difference(It1 first, It2 last)
 {
     std::vector<Mixed> difference;
-<<<<<<< HEAD
-    std::set_difference(first, last, begin(), end(), std::back_inserter(difference), SetElementLessThan<Mixed>{});
-    std::vector<Mixed> intersection;
-    std::set_intersection(first, last, begin(), end(), std::back_inserter(intersection), SetElementLessThan<Mixed>{});
-=======
     std::set_difference(first, last, begin(), end(), std::back_inserter(difference));
     std::vector<Mixed> intersection;
     std::set_intersection(first, last, begin(), end(), std::back_inserter(intersection));
->>>>>>> edf70641
     // Now remove the common elements and add the differences
     for (auto&& value : intersection) {
         erase_any(value);
@@ -298,45 +262,6 @@
         Mixed val = get_any(i);
         if (val.is_type(type_Link, type_TypedLink)) {
             fn(val);
-<<<<<<< HEAD
-        }
-        else {
-            val.to_json(out, output_mode);
-        }
-    }
-    out << "]";
-    if (output_mode == output_mode_xjson_plus) {
-        out << "}";
-    }
-}
-
-bool SetBase::do_init_from_parent(ref_type ref, bool allow_create) const
-{
-    try {
-        if (ref) {
-            m_tree->init_from_ref(ref);
-        }
-        else {
-            if (m_tree->init_from_parent()) {
-                // All is well
-                return true;
-            }
-            if (!allow_create) {
-                return false;
-            }
-            // The ref in the column was NULL, create the tree in place.
-            m_tree->create();
-            REALM_ASSERT(m_tree->is_attached());
-        }
-    }
-    catch (...) {
-        m_tree->detach();
-        throw;
-    }
-    return true;
-}
-
-=======
         }
         else {
             val.to_json(out, output_mode);
@@ -399,7 +324,6 @@
     }
 }
 
->>>>>>> edf70641
 /********************************* Set<Key> *********************************/
 
 template <>
@@ -545,35 +469,6 @@
     }
 }
 
-<<<<<<< HEAD
-template <class T>
-void Set<T>::do_resort(size_t start, size_t end)
-{
-    if (end > size()) {
-        end = size();
-    }
-    if (start >= end) {
-        return;
-    }
-    std::vector<size_t> indices;
-    indices.resize(end - start);
-    std::iota(indices.begin(), indices.end(), 0);
-    std::sort(indices.begin(), indices.end(), [&](auto a, auto b) {
-        return get(a + start) < get(b + start);
-    });
-    for (size_t i = 0; i < indices.size(); ++i) {
-        if (indices[i] != i) {
-            tree().swap(i + start, start + indices[i]);
-            auto it = std::find(indices.begin() + i, indices.end(), i);
-            REALM_ASSERT(it != indices.end());
-            *it = indices[i];
-            indices[i] = i;
-        }
-    }
-}
-
-=======
->>>>>>> edf70641
 template <>
 void Set<Mixed>::migration_resort()
 {
@@ -582,33 +477,21 @@
     auto last_binary = std::partition_point(first_string, end(), [](const Mixed& item) {
         return item.is_type(type_String, type_Binary);
     });
-<<<<<<< HEAD
-    do_resort(first_string.index(), last_binary.index());
-=======
     resort_range(first_string.index(), last_binary.index());
->>>>>>> edf70641
 }
 
 template <>
 void Set<StringData>::migration_resort()
 {
     // sort order of strings changed
-<<<<<<< HEAD
-    do_resort(0, size());
-=======
     resort_range(0, size());
->>>>>>> edf70641
 }
 
 template <>
 void Set<BinaryData>::migration_resort()
 {
     // sort order of binaries changed
-<<<<<<< HEAD
-    do_resort(0, size());
-=======
     resort_range(0, size());
->>>>>>> edf70641
 }
 
 void LnkSet::remove_target_row(size_t link_ndx)
@@ -641,10 +524,6 @@
     out << "]";
 }
 
-<<<<<<< HEAD
-
-=======
->>>>>>> edf70641
 void set_sorted_indices(size_t sz, std::vector<size_t>& indices, bool ascending)
 {
     indices.resize(sz);
