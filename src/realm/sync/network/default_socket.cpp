--- conflicted
+++ resolved
@@ -360,15 +360,9 @@
 
         if (response.status != HTTPStatus::Ok) {
             m_logger.error("Proxy server returned response '%1 %2'", response.status, response.reason); // Throws
-<<<<<<< HEAD
-            std::error_code ec2 =
-                websocket::Error::bad_response_unexpected_status_code; // FIXME: is this the right error?
-            m_observer.websocket_connect_error_handler(ec2);           // Throws
-=======
             constexpr bool was_clean = false;
             websocket_error_and_close_handler(was_clean,
                                               Status{ErrorCodes::ConnectionFailed, response.reason}); // Throws
->>>>>>> 7d68f3d5
             return;
         }
 
