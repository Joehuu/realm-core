#include <system_error>
#include <sstream>

#include <realm/util/assert.hpp>
#include <realm/util/safe_int_ops.hpp>
#include <realm/util/random.hpp>
#include <realm/util/memory_stream.hpp>
#include <realm/util/basic_system_errors.hpp>
#include <realm/util/scope_exit.hpp>
#include <realm/util/to_string.hpp>
#include <realm/util/uri.hpp>
#include <realm/util/platform_info.hpp>
#include <realm/sync/impl/clock.hpp>
#include <realm/impl/simulated_failure.hpp>
#include <realm/sync/network/http.hpp>
#include <realm/sync/network/websocket.hpp>
#include <realm/sync/noinst/client_history_impl.hpp>
#include <realm/sync/noinst/client_impl_base.hpp>
#include <realm/sync/noinst/compact_changesets.hpp>
#include <realm/sync/protocol.hpp>
#include <realm/version.hpp>
#include <realm/sync/changeset_parser.hpp>

#include <realm/sync/network/websocket.hpp> // Only for websocket::Error TODO remove

// NOTE: The protocol specification is in `/doc/protocol.md`

using namespace realm;
using namespace _impl;
using namespace realm::util;
using namespace realm::sync;
using namespace realm::sync::websocket;

// clang-format off
using Connection      = ClientImpl::Connection;
using Session         = ClientImpl::Session;
using UploadChangeset = ClientHistory::UploadChangeset;

// These are a work-around for a bug in MSVC. It cannot find in-class types
// mentioned in signature of out-of-line member function definitions.
using ConnectionTerminationReason = ClientImpl::ConnectionTerminationReason;
using OutputBuffer                = ClientImpl::OutputBuffer;
using ReceivedChangesets          = ClientProtocol::ReceivedChangesets;
// clang-format on

void ClientImpl::ReconnectInfo::reset() noexcept
{
    m_backoff_state.reset();
    scheduled_reset = false;
}


void ClientImpl::ReconnectInfo::update(ConnectionTerminationReason new_reason,
                                       std::optional<ResumptionDelayInfo> new_delay_info)
{
    m_backoff_state.update(new_reason, new_delay_info);
}


std::chrono::milliseconds ClientImpl::ReconnectInfo::delay_interval()
{
    if (scheduled_reset) {
        reset();
    }

    if (!m_backoff_state.triggering_error) {
        return std::chrono::milliseconds::zero();
    }

    switch (*m_backoff_state.triggering_error) {
        case ConnectionTerminationReason::closed_voluntarily:
            return std::chrono::milliseconds::zero();
        case ConnectionTerminationReason::server_said_do_not_reconnect:
            return std::chrono::milliseconds::max();
        default:
            if (m_reconnect_mode == ReconnectMode::testing) {
                return std::chrono::milliseconds::max();
            }

            REALM_ASSERT(m_reconnect_mode == ReconnectMode::normal);
            return m_backoff_state.delay_interval();
    }
}


bool ClientImpl::decompose_server_url(const std::string& url, ProtocolEnvelope& protocol, std::string& address,
                                      port_type& port, std::string& path) const
{
    util::Uri uri(url); // Throws
    uri.canonicalize(); // Throws
    std::string userinfo, address_2, port_2;
    bool realm_scheme = (uri.get_scheme() == "realm:" || uri.get_scheme() == "realms:");
    bool ws_scheme = (uri.get_scheme() == "ws:" || uri.get_scheme() == "wss:");
    bool good = ((realm_scheme || ws_scheme) && uri.get_auth(userinfo, address_2, port_2) && userinfo.empty() &&
                 !address_2.empty() && uri.get_query().empty() && uri.get_frag().empty()); // Throws
    if (REALM_UNLIKELY(!good))
        return false;
    ProtocolEnvelope protocol_2;
    port_type port_3;
    if (realm_scheme) {
        if (uri.get_scheme() == "realm:") {
            protocol_2 = ProtocolEnvelope::realm;
            port_3 = (m_enable_default_port_hack ? 80 : 7800);
        }
        else {
            protocol_2 = ProtocolEnvelope::realms;
            port_3 = (m_enable_default_port_hack ? 443 : 7801);
        }
    }
    else {
        REALM_ASSERT(ws_scheme);
        if (uri.get_scheme() == "ws:") {
            protocol_2 = ProtocolEnvelope::ws;
            port_3 = 80;
        }
        else {
            protocol_2 = ProtocolEnvelope::wss;
            port_3 = 443;
        }
    }
    if (!port_2.empty()) {
        std::istringstream in(port_2);    // Throws
        in.imbue(std::locale::classic()); // Throws
        in >> port_3;
        if (REALM_UNLIKELY(!in || !in.eof() || port_3 < 1))
            return false;
    }
    std::string path_2 = uri.get_path(); // Throws (copy)

    protocol = protocol_2;
    address = std::move(address_2);
    port = port_3;
    path = std::move(path_2);
    return true;
}


ClientImpl::ClientImpl(ClientConfig config)
    : logger_ptr{config.logger ? std::move(config.logger) : std::make_shared<util::StderrLogger>()}
    , logger{*logger_ptr}
    , m_reconnect_mode{config.reconnect_mode}
    , m_connect_timeout{config.connect_timeout}
    , m_connection_linger_time{config.one_connection_per_session ? 0 : config.connection_linger_time}
    , m_ping_keepalive_period{config.ping_keepalive_period}
    , m_pong_keepalive_timeout{config.pong_keepalive_timeout}
    , m_fast_reconnect_limit{config.fast_reconnect_limit}
    , m_reconnect_backoff_info{config.reconnect_backoff_info}
    , m_disable_upload_activation_delay{config.disable_upload_activation_delay}
    , m_dry_run{config.dry_run}
    , m_enable_default_port_hack{config.enable_default_port_hack}
    , m_disable_upload_compaction{config.disable_upload_compaction}
    , m_fix_up_object_ids{config.fix_up_object_ids}
    , m_roundtrip_time_handler{std::move(config.roundtrip_time_handler)}
    , m_socket_provider{std::move(config.socket_provider)}
    , m_client_protocol{} // Throws
    , m_one_connection_per_session{config.one_connection_per_session}
    , m_random{}
{
    // FIXME: Would be better if seeding was up to the application.
    util::seed_prng_nondeterministically(m_random); // Throws

    logger.info("Realm sync client (%1)", REALM_VER_CHUNK); // Throws
    logger.debug("Supported protocol versions: %1-%2", get_oldest_supported_protocol_version(),
                 get_current_protocol_version()); // Throws
    logger.info("Platform: %1", util::get_platform_info());
    const char* build_mode;
#if REALM_DEBUG
    build_mode = "Debug";
#else
    build_mode = "Release";
#endif
    logger.debug("Build mode: %1", build_mode);
    logger.debug("Config param: one_connection_per_session = %1",
                 config.one_connection_per_session); // Throws
    logger.debug("Config param: connect_timeout = %1 ms",
                 config.connect_timeout); // Throws
    logger.debug("Config param: connection_linger_time = %1 ms",
                 config.connection_linger_time); // Throws
    logger.debug("Config param: ping_keepalive_period = %1 ms",
                 config.ping_keepalive_period); // Throws
    logger.debug("Config param: pong_keepalive_timeout = %1 ms",
                 config.pong_keepalive_timeout); // Throws
    logger.debug("Config param: fast_reconnect_limit = %1 ms",
                 config.fast_reconnect_limit); // Throws
    logger.debug("Config param: disable_upload_compaction = %1",
                 config.disable_upload_compaction); // Throws
    logger.debug("Config param: disable_sync_to_disk = %1",
                 config.disable_sync_to_disk); // Throws
    logger.debug("Config param: reconnect backoff info: max_delay: %1 ms, initial_delay: %2 ms, multiplier: %3",
                 m_reconnect_backoff_info.max_resumption_delay_interval.count(),
                 m_reconnect_backoff_info.resumption_delay_interval.count(),
                 m_reconnect_backoff_info.resumption_delay_backoff_multiplier);

    if (config.reconnect_mode != ReconnectMode::normal) {
        logger.warn("Testing/debugging feature 'nonnormal reconnect mode' enabled - "
                    "never do this in production!");
    }

    if (config.dry_run) {
        logger.warn("Testing/debugging feature 'dry run' enabled - "
                    "never do this in production!");
    }

    REALM_ASSERT_EX(m_socket_provider, "Must provide socket provider in sync Client config");

    if (m_one_connection_per_session) {
        logger.warn("Testing/debugging feature 'one connection per session' enabled - "
                    "never do this in production");
    }

    if (config.disable_upload_activation_delay) {
        logger.warn("Testing/debugging feature 'disable_upload_activation_delay' enabled - "
                    "never do this in production");
    }

    if (config.disable_sync_to_disk) {
        logger.warn("Testing/debugging feature 'disable_sync_to_disk' enabled - "
                    "never do this in production");
    }

    m_actualize_and_finalize = create_trigger([this](Status status) {
        if (status == ErrorCodes::OperationAborted)
            return;
        else if (!status.is_ok())
            throw Exception(status);
        actualize_and_finalize_session_wrappers(); // Throws
    });
}


void ClientImpl::post(SyncSocketProvider::FunctionHandler&& handler)
{
    REALM_ASSERT(m_socket_provider);
    {
        std::lock_guard lock(m_drain_mutex);
        ++m_outstanding_posts;
        m_drained = false;
    }
    m_socket_provider->post([handler = std::move(handler), this](Status status) {
        auto decr_guard = util::make_scope_exit([&]() noexcept {
            std::lock_guard lock(m_drain_mutex);
            REALM_ASSERT(m_outstanding_posts);
            --m_outstanding_posts;
            m_drain_cv.notify_all();
        });
        handler(status);
    });
}


void ClientImpl::drain_connections()
{
    logger.debug("Draining connections during sync client shutdown");
    for (auto& server_slot_pair : m_server_slots) {
        auto& server_slot = server_slot_pair.second;

        if (server_slot.connection) {
            auto& conn = server_slot.connection;
            conn->force_close();
        }
        else {
            for (auto& conn_pair : server_slot.alt_connections) {
                conn_pair.second->force_close();
            }
        }
    }
}


SyncSocketProvider::SyncTimer ClientImpl::create_timer(std::chrono::milliseconds delay,
                                                       SyncSocketProvider::FunctionHandler&& handler)
{
    REALM_ASSERT(m_socket_provider);
    {
        std::lock_guard lock(m_drain_mutex);
        ++m_outstanding_posts;
        m_drained = false;
    }
    return m_socket_provider->create_timer(delay, [handler = std::move(handler), this](Status status) {
        handler(status);

        std::lock_guard lock(m_drain_mutex);
        REALM_ASSERT(m_outstanding_posts);
        --m_outstanding_posts;
        m_drain_cv.notify_all();
    });
}


ClientImpl::SyncTrigger ClientImpl::create_trigger(SyncSocketProvider::FunctionHandler&& handler)
{
    REALM_ASSERT(m_socket_provider);
    return std::make_unique<Trigger<ClientImpl>>(this, std::move(handler));
}

Connection::~Connection()
{
    if (m_websocket_sentinel) {
        m_websocket_sentinel->destroyed = true;
        m_websocket_sentinel.reset();
    }
}

void Connection::activate()
{
    REALM_ASSERT(m_on_idle);
    m_activated = true;
    if (m_num_active_sessions == 0)
        m_on_idle->trigger();
    // We cannot in general connect immediately, because a prior failure to
    // connect may require a delay before reconnecting (see `m_reconnect_info`).
    initiate_reconnect_wait(); // Throws
}


void Connection::activate_session(std::unique_ptr<Session> sess)
{
    REALM_ASSERT(sess);
    REALM_ASSERT(&sess->m_conn == this);
    REALM_ASSERT(!m_force_closed);
    Session& sess_2 = *sess;
    session_ident_type ident = sess->m_ident;
    auto p = m_sessions.emplace(ident, std::move(sess)); // Throws
    bool was_inserted = p.second;
    REALM_ASSERT(was_inserted);
    // Save the session ident to the historical list of session idents
    m_session_history.insert(ident);
    sess_2.activate(); // Throws
    if (m_state == ConnectionState::connected) {
        bool fast_reconnect = false;
        sess_2.connection_established(fast_reconnect); // Throws
    }
    ++m_num_active_sessions;
}


void Connection::initiate_session_deactivation(Session* sess)
{
    REALM_ASSERT(sess);
    REALM_ASSERT(&sess->m_conn == this);
    REALM_ASSERT(m_num_active_sessions);
    // Since the client may be waiting for m_num_active_sessions to reach 0
    // in stop_and_wait() (on a separate thread), deactivate Session before
    // decrementing the num active sessions value.
    sess->initiate_deactivation(); // Throws
    if (sess->m_state == Session::Deactivated) {
        finish_session_deactivation(sess);
    }
    if (REALM_UNLIKELY(--m_num_active_sessions == 0)) {
        if (m_activated && m_state == ConnectionState::disconnected)
            m_on_idle->trigger();
    }
}


void Connection::cancel_reconnect_delay()
{
    REALM_ASSERT(m_activated);

    if (m_reconnect_delay_in_progress) {
        if (m_nonzero_reconnect_delay)
            logger.detail("Canceling reconnect delay"); // Throws

        // Cancel the in-progress wait operation by destroying the timer
        // object. Destruction is needed in this case, because a new wait
        // operation might have to be initiated before the previous one
        // completes (its completion handler starts to execute), so the new wait
        // operation must be done on a new timer object.
        m_reconnect_disconnect_timer.reset();
        m_reconnect_delay_in_progress = false;
        m_reconnect_info.reset();
        initiate_reconnect_wait(); // Throws
        return;
    }

    // If we are not disconnected, then we need to make sure the next time we get disconnected
    // that we are allowed to re-connect as quickly as possible.
    //
    // Setting m_reconnect_info.scheduled_reset will cause initiate_reconnect_wait to reset the
    // backoff/delay state before calculating the next delay, unless a PONG message is received
    // for the urgent PING message we send below.
    //
    // If we get a PONG message for the urgent PING message sent below, then the connection is
    // healthy and we can calculate the next delay normally.
    if (m_state != ConnectionState::disconnected) {
        m_reconnect_info.scheduled_reset = true;
        m_ping_after_scheduled_reset_of_reconnect_info = false;

        schedule_urgent_ping(); // Throws
        return;
    }
    // Nothing to do in this case. The next reconnect attemp will be made as
    // soon as there are any sessions that are both active and unsuspended.
}

void ClientImpl::Connection::finish_session_deactivation(Session* sess)
{
    REALM_ASSERT(sess->m_state == Session::Deactivated);
    auto ident = sess->m_ident;
    m_sessions.erase(ident);
    m_session_history.erase(ident);
}

void Connection::force_close()
{
    if (m_force_closed) {
        return;
    }

    m_force_closed = true;

    if (m_state != ConnectionState::disconnected) {
        voluntary_disconnect();
    }

    REALM_ASSERT_EX(m_state == ConnectionState::disconnected, m_state);
    if (m_reconnect_delay_in_progress || m_disconnect_delay_in_progress) {
        m_reconnect_disconnect_timer.reset();
        m_reconnect_delay_in_progress = false;
        m_disconnect_delay_in_progress = false;
    }

    // We must copy any session pointers we want to close to a vector because force_closing
    // the session may remove it from m_sessions and invalidate the iterator uses to loop
    // through the map. By copying to a separate vector we ensure our iterators remain valid.
    std::vector<Session*> to_close;
    for (auto& session_pair : m_sessions) {
        if (session_pair.second->m_state == Session::State::Active) {
            to_close.push_back(session_pair.second.get());
        }
    }

    for (auto& sess : to_close) {
        sess->force_close();
    }

    logger.debug("Force closed idle connection");
}


void Connection::websocket_connected_handler(const std::string& protocol)
{
    if (!protocol.empty()) {
        std::string_view expected_prefix =
            is_flx_sync_connection() ? get_flx_websocket_protocol_prefix() : get_pbs_websocket_protocol_prefix();
        // FIXME: Use std::string_view::begins_with() in C++20.
        auto prefix_matches = [&](std::string_view other) {
            return protocol.size() >= other.size() && (protocol.substr(0, other.size()) == other);
        };
        if (prefix_matches(expected_prefix)) {
            util::MemoryInputStream in;
            in.set_buffer(protocol.data() + expected_prefix.size(), protocol.data() + protocol.size());
            in.imbue(std::locale::classic());
            in.unsetf(std::ios_base::skipws);
            int value_2 = 0;
            in >> value_2;
            if (in && in.eof() && value_2 >= 0) {
                bool good_version =
                    (value_2 >= get_oldest_supported_protocol_version() && value_2 <= get_current_protocol_version());
                if (good_version) {
                    logger.detail("Negotiated protocol version: %1", value_2);
                    // For now, grab the connection ID from the websocket if it supports it. In the future, the server
                    // will provide the appservices connection ID via a log message.
                    // TODO: Remove once the server starts sending the connection ID
                    receive_appservices_request_id(m_websocket->get_appservices_request_id());
                    m_negotiated_protocol_version = value_2;
                    handle_connection_established(); // Throws
                    return;
                }
            }
        }
        close_due_to_client_side_error({ErrorCodes::SyncProtocolNegotiationFailed,
                                        util::format("Bad protocol info from server: '%1'", protocol)},
                                       IsFatal{true}, ConnectionTerminationReason::bad_headers_in_http_response);
    }
    else {
        close_due_to_client_side_error(
            {ErrorCodes::SyncProtocolNegotiationFailed, "Missing protocol info from server"}, IsFatal{true},
            ConnectionTerminationReason::bad_headers_in_http_response);
    }
}


bool Connection::websocket_binary_message_received(util::Span<const char> data)
{
    if (m_force_closed) {
        logger.debug("Received binary message after connection was force closed");
        return false;
    }

    using sf = SimulatedFailure;
    if (sf::check_trigger(sf::sync_client__read_head)) {
        close_due_to_client_side_error(
            {ErrorCodes::RuntimeError, "Simulated failure during sync client websocket read"}, IsFatal{false},
            ConnectionTerminationReason::read_or_write_error);
        return bool(m_websocket);
    }

    handle_message_received(data);
    return bool(m_websocket);
}


void Connection::websocket_error_handler()
{
    m_websocket_error_received = true;
}

bool Connection::websocket_closed_handler(bool was_clean, WebSocketError error_code, std::string_view msg)
{
    if (m_force_closed) {
        logger.debug("Received websocket close message after connection was force closed");
        return false;
    }
    logger.info("Closing the websocket with error code=%1, message='%2', was_clean=%3", error_code, msg, was_clean);

    switch (error_code) {
        case WebSocketError::websocket_ok:
            break;
        case WebSocketError::websocket_resolve_failed:
            [[fallthrough]];
        case WebSocketError::websocket_connection_failed: {
            SessionErrorInfo error_info(
                {ErrorCodes::SyncConnectFailed, util::format("Failed to connect to sync: %1", msg)}, IsFatal{false});
            involuntary_disconnect(std::move(error_info), ConnectionTerminationReason::connect_operation_failed);
            break;
        }
        case WebSocketError::websocket_read_error:
            [[fallthrough]];
        case WebSocketError::websocket_write_error: {
            close_due_to_transient_error({ErrorCodes::ConnectionClosed, msg},
                                         ConnectionTerminationReason::read_or_write_error);
            break;
        }
        case WebSocketError::websocket_going_away:
            [[fallthrough]];
        case WebSocketError::websocket_protocol_error:
            [[fallthrough]];
        case WebSocketError::websocket_unsupported_data:
            [[fallthrough]];
        case WebSocketError::websocket_invalid_payload_data:
            [[fallthrough]];
        case WebSocketError::websocket_policy_violation:
            [[fallthrough]];
        case WebSocketError::websocket_reserved:
            [[fallthrough]];
        case WebSocketError::websocket_no_status_received:
            [[fallthrough]];
        case WebSocketError::websocket_invalid_extension: {
            close_due_to_client_side_error({ErrorCodes::SyncProtocolInvariantFailed, msg}, IsFatal{false},
                                           ConnectionTerminationReason::websocket_protocol_violation); // Throws
            break;
        }
        case WebSocketError::websocket_message_too_big: {
            auto message = util::format(
                "Sync websocket closed because the server received a message that was too large: %1", msg);
            SessionErrorInfo error_info(Status(ErrorCodes::LimitExceeded, std::move(message)), IsFatal{false});
            error_info.server_requests_action = ProtocolErrorInfo::Action::ClientReset;
            involuntary_disconnect(std::move(error_info),
                                   ConnectionTerminationReason::websocket_protocol_violation); // Throws
            break;
        }
        case WebSocketError::websocket_tls_handshake_failed: {
            close_due_to_client_side_error(Status(ErrorCodes::TlsHandshakeFailed, msg), IsFatal{false},
                                           ConnectionTerminationReason::ssl_certificate_rejected); // Throws
            break;
        }
        case WebSocketError::websocket_client_too_old:
            [[fallthrough]];
        case WebSocketError::websocket_client_too_new:
            [[fallthrough]];
        case WebSocketError::websocket_protocol_mismatch: {
            close_due_to_client_side_error({ErrorCodes::SyncProtocolNegotiationFailed, msg}, IsFatal{true},
                                           ConnectionTerminationReason::http_response_says_fatal_error); // Throws
            break;
        }
        case WebSocketError::websocket_fatal_error: {
            involuntary_disconnect(SessionErrorInfo({ErrorCodes::ConnectionClosed, msg}, IsFatal{true}),
                                   ConnectionTerminationReason::http_response_says_fatal_error);
            break;
        }
        case WebSocketError::websocket_forbidden: {
            SessionErrorInfo error_info({ErrorCodes::AuthError, msg}, IsFatal{true});
            error_info.server_requests_action = ProtocolErrorInfo::Action::LogOutUser;
            involuntary_disconnect(std::move(error_info),
                                   ConnectionTerminationReason::http_response_says_fatal_error);
            break;
        }
        case WebSocketError::websocket_unauthorized: {
            SessionErrorInfo error_info(
                {ErrorCodes::AuthError,
                 util::format("Websocket was closed because of an authentication issue: %1", msg)},
                IsFatal{false});
            error_info.server_requests_action = ProtocolErrorInfo::Action::RefreshUser;
            involuntary_disconnect(std::move(error_info),
                                   ConnectionTerminationReason::http_response_says_nonfatal_error);
            break;
        }
        case WebSocketError::websocket_moved_permanently: {
            SessionErrorInfo error_info({ErrorCodes::ConnectionClosed, msg}, IsFatal{false});
            error_info.server_requests_action = ProtocolErrorInfo::Action::RefreshLocation;
            involuntary_disconnect(std::move(error_info),
                                   ConnectionTerminationReason::http_response_says_nonfatal_error);
            break;
        }
        case WebSocketError::websocket_abnormal_closure: {
            SessionErrorInfo error_info({ErrorCodes::ConnectionClosed, msg}, IsFatal{false});
            error_info.server_requests_action = ProtocolErrorInfo::Action::RefreshUser;
            involuntary_disconnect(std::move(error_info),
                                   ConnectionTerminationReason::http_response_says_nonfatal_error);
            break;
        }
        case WebSocketError::websocket_internal_server_error:
            [[fallthrough]];
        case WebSocketError::websocket_retry_error: {
            involuntary_disconnect(SessionErrorInfo({ErrorCodes::ConnectionClosed, msg}, IsFatal{false}),
                                   ConnectionTerminationReason::http_response_says_nonfatal_error);
            break;
        }
    }

    return bool(m_websocket);
}

// Guarantees that handle_reconnect_wait() is never called from within the
// execution of initiate_reconnect_wait() (no callback reentrance).
void Connection::initiate_reconnect_wait()
{
    REALM_ASSERT(m_activated);
    REALM_ASSERT(!m_reconnect_delay_in_progress);
    REALM_ASSERT(!m_disconnect_delay_in_progress);

    // If we've been force closed then we don't need/want to reconnect. Just return early here.
    if (m_force_closed) {
        return;
    }

    m_reconnect_delay_in_progress = true;
    auto delay = m_reconnect_info.delay_interval();
    if (delay == std::chrono::milliseconds::max()) {
        logger.detail("Reconnection delayed indefinitely"); // Throws
        // Not actually starting a timer corresponds to an infinite wait
        m_nonzero_reconnect_delay = true;
        return;
    }

    if (delay == std::chrono::milliseconds::zero()) {
        m_nonzero_reconnect_delay = false;
    }
    else {
        logger.detail("Allowing reconnection in %1 milliseconds", delay.count()); // Throws
        m_nonzero_reconnect_delay = true;
    }

    // We create a timer for the reconnect_disconnect timer even if the delay is zero because
    // we need it to be cancelable in case the connection is terminated before the timer
    // callback is run.
    m_reconnect_disconnect_timer = m_client.create_timer(delay, [this](Status status) {
        // If the operation is aborted, the connection object may have been
        // destroyed.
        if (status != ErrorCodes::OperationAborted)
            handle_reconnect_wait(status); // Throws
    });                                    // Throws
}


void Connection::handle_reconnect_wait(Status status)
{
    if (!status.is_ok()) {
        REALM_ASSERT(status != ErrorCodes::OperationAborted);
        throw Exception(status);
    }

    REALM_ASSERT(m_reconnect_delay_in_progress);
    m_reconnect_delay_in_progress = false;

    if (m_num_active_unsuspended_sessions > 0)
        initiate_reconnect(); // Throws
}

struct Connection::WebSocketObserverShim : public sync::WebSocketObserver {
    explicit WebSocketObserverShim(Connection* conn)
        : conn(conn)
        , sentinel(conn->m_websocket_sentinel)
    {
    }

    Connection* conn;
    util::bind_ptr<LifecycleSentinel> sentinel;

    void websocket_connected_handler(const std::string& protocol) override
    {
        if (sentinel->destroyed) {
            return;
        }

        return conn->websocket_connected_handler(protocol);
    }

    void websocket_error_handler() override
    {
        if (sentinel->destroyed) {
            return;
        }

        conn->websocket_error_handler();
    }

    bool websocket_binary_message_received(util::Span<const char> data) override
    {
        if (sentinel->destroyed) {
            return false;
        }

        return conn->websocket_binary_message_received(data);
    }

    bool websocket_closed_handler(bool was_clean, WebSocketError error_code, std::string_view msg) override
    {
        if (sentinel->destroyed) {
            return true;
        }

        return conn->websocket_closed_handler(was_clean, error_code, msg);
    }
};

void Connection::initiate_reconnect()
{
    REALM_ASSERT(m_activated);

    m_state = ConnectionState::connecting;
    report_connection_state_change(ConnectionState::connecting); // Throws
    if (m_websocket_sentinel) {
        m_websocket_sentinel->destroyed = true;
    }
    m_websocket_sentinel = util::make_bind<LifecycleSentinel>();
    m_websocket.reset();

    // Watchdog
    initiate_connect_wait(); // Throws

    std::vector<std::string> sec_websocket_protocol;
    {
        auto protocol_prefix =
            is_flx_sync_connection() ? get_flx_websocket_protocol_prefix() : get_pbs_websocket_protocol_prefix();
        int min = get_oldest_supported_protocol_version();
        int max = get_current_protocol_version();
        REALM_ASSERT_3(min, <=, max);
        // List protocol version in descending order to ensure that the server
        // selects the highest possible version.
        for (int version = max; version >= min; --version) {
            sec_websocket_protocol.push_back(util::format("%1%2", protocol_prefix, version)); // Throws
        }
    }

    logger.info("Connecting to '%1%2:%3%4'", to_string(m_server_endpoint.envelope), m_server_endpoint.address,
                m_server_endpoint.port, m_http_request_path_prefix);

    m_websocket_error_received = false;
    m_websocket =
        m_client.m_socket_provider->connect(std::make_unique<WebSocketObserverShim>(this),
                                            WebSocketEndpoint{
                                                m_server_endpoint.address,
                                                m_server_endpoint.port,
                                                get_http_request_path(),
                                                std::move(sec_websocket_protocol),
                                                is_ssl(m_server_endpoint.envelope),
                                                /// DEPRECATED - The following will be removed in a future release
                                                {m_custom_http_headers.begin(), m_custom_http_headers.end()},
                                                m_verify_servers_ssl_certificate,
                                                m_ssl_trust_certificate_path,
                                                m_ssl_verify_callback,
                                                m_proxy_config,
                                            });
}


void Connection::initiate_connect_wait()
{
    // Deploy a watchdog to enforce an upper bound on the time it can take to
    // fully establish the connection (including SSL and WebSocket
    // handshakes). Without such a watchdog, connect operations could take very
    // long, or even indefinite time.
    milliseconds_type time = m_client.m_connect_timeout;

    m_connect_timer = m_client.create_timer(std::chrono::milliseconds(time), [this](Status status) {
        // If the operation is aborted, the connection object may have been
        // destroyed.
        if (status != ErrorCodes::OperationAborted)
            handle_connect_wait(status); // Throws
    });                                  // Throws
}


void Connection::handle_connect_wait(Status status)
{
    if (!status.is_ok()) {
        REALM_ASSERT(status != ErrorCodes::OperationAborted);
        throw Exception(status);
    }

    REALM_ASSERT_EX(m_state == ConnectionState::connecting, m_state);
    logger.info("Connect timeout"); // Throws
    involuntary_disconnect(SessionErrorInfo{Status{ErrorCodes::SyncConnectFailed, status.reason()}, IsFatal{false}},
                           ConnectionTerminationReason::sync_connect_timeout); // Throws
}


void Connection::handle_connection_established()
{
    // Cancel connect timeout watchdog
    m_connect_timer.reset();

    m_state = ConnectionState::connected;

    milliseconds_type now = monotonic_clock_now();
    m_pong_wait_started_at = now; // Initially, no time was spent waiting for a PONG message
    initiate_ping_delay(now);     // Throws

    bool fast_reconnect = false;
    if (m_disconnect_has_occurred) {
        milliseconds_type time = now - m_disconnect_time;
        if (time <= m_client.m_fast_reconnect_limit)
            fast_reconnect = true;
    }

    for (auto& p : m_sessions) {
        Session& sess = *p.second;
        sess.connection_established(fast_reconnect); // Throws
    }

    report_connection_state_change(ConnectionState::connected); // Throws
}


void Connection::schedule_urgent_ping()
{
    REALM_ASSERT_EX(m_state != ConnectionState::disconnected, m_state);
    if (m_ping_delay_in_progress) {
        m_heartbeat_timer.reset();
        m_ping_delay_in_progress = false;
        m_minimize_next_ping_delay = true;
        milliseconds_type now = monotonic_clock_now();
        initiate_ping_delay(now); // Throws
        return;
    }
    REALM_ASSERT_EX(m_state == ConnectionState::connecting || m_waiting_for_pong, m_state);
    if (!m_send_ping)
        m_minimize_next_ping_delay = true;
}


void Connection::initiate_ping_delay(milliseconds_type now)
{
    REALM_ASSERT(!m_ping_delay_in_progress);
    REALM_ASSERT(!m_waiting_for_pong);
    REALM_ASSERT(!m_send_ping);

    milliseconds_type delay = 0;
    if (!m_minimize_next_ping_delay) {
        delay = m_client.m_ping_keepalive_period;
        // Make a randomized deduction of up to 10%, or up to 100% if this is
        // the first PING message to be sent since the connection was
        // established. The purpose of this randomized deduction is to reduce
        // the risk of many connections sending PING messages simultaneously to
        // the server.
        milliseconds_type max_deduction = (m_ping_sent ? delay / 10 : delay);
        auto distr = std::uniform_int_distribution<milliseconds_type>(0, max_deduction);
        milliseconds_type randomized_deduction = distr(m_client.get_random());
        delay -= randomized_deduction;
        // Deduct the time spent waiting for PONG
        REALM_ASSERT_3(now, >=, m_pong_wait_started_at);
        milliseconds_type spent_time = now - m_pong_wait_started_at;
        if (spent_time < delay) {
            delay -= spent_time;
        }
        else {
            delay = 0;
        }
    }
    else {
        m_minimize_next_ping_delay = false;
    }


    m_ping_delay_in_progress = true;

    m_heartbeat_timer = m_client.create_timer(std::chrono::milliseconds(delay), [this](Status status) {
        if (status == ErrorCodes::OperationAborted)
            return;
        else if (!status.is_ok())
            throw Exception(status);

        handle_ping_delay();                                    // Throws
    });                                                         // Throws
    logger.debug("Will emit a ping in %1 milliseconds", delay); // Throws
}


void Connection::handle_ping_delay()
{
    REALM_ASSERT(m_ping_delay_in_progress);
    m_ping_delay_in_progress = false;
    m_send_ping = true;

    initiate_pong_timeout(); // Throws

    if (m_state == ConnectionState::connected && !m_sending)
        send_next_message(); // Throws
}


void Connection::initiate_pong_timeout()
{
    REALM_ASSERT(!m_ping_delay_in_progress);
    REALM_ASSERT(!m_waiting_for_pong);
    REALM_ASSERT(m_send_ping);

    m_waiting_for_pong = true;
    m_pong_wait_started_at = monotonic_clock_now();

    milliseconds_type time = m_client.m_pong_keepalive_timeout;
    m_heartbeat_timer = m_client.create_timer(std::chrono::milliseconds(time), [this](Status status) {
        if (status == ErrorCodes::OperationAborted)
            return;
        else if (!status.is_ok())
            throw Exception(status);

        handle_pong_timeout(); // Throws
    });                        // Throws
}


void Connection::handle_pong_timeout()
{
    REALM_ASSERT(m_waiting_for_pong);
    logger.debug("Timeout on reception of PONG message"); // Throws
    close_due_to_transient_error({ErrorCodes::ConnectionClosed, "Timed out waiting for PONG response from server"},
                                 ConnectionTerminationReason::pong_timeout);
}


void Connection::initiate_write_message(const OutputBuffer& out, Session* sess)
{
    // Stop sending messages if an websocket error was received.
    if (m_websocket_error_received)
        return;

    m_websocket->async_write_binary(out.as_span(), [this, sentinel = m_websocket_sentinel](Status status) {
        if (sentinel->destroyed) {
            return;
        }
        if (status == ErrorCodes::OperationAborted)
            return;
        else if (!status.is_ok())
            throw Exception(status);

        handle_write_message(); // Throws
    });                         // Throws
    m_sending_session = sess;
    m_sending = true;
}


void Connection::handle_write_message()
{
    m_sending_session->message_sent(); // Throws
    if (m_sending_session->m_state == Session::Deactivated) {
        finish_session_deactivation(m_sending_session);
    }
    m_sending_session = nullptr;
    m_sending = false;
    send_next_message(); // Throws
}


void Connection::send_next_message()
{
    REALM_ASSERT_EX(m_state == ConnectionState::connected, m_state);
    REALM_ASSERT(!m_sending_session);
    REALM_ASSERT(!m_sending);
    if (m_send_ping) {
        send_ping(); // Throws
        return;
    }
    while (!m_sessions_enlisted_to_send.empty()) {
        // The state of being connected is not supposed to be able to change
        // across this loop thanks to the "no callback reentrance" guarantee
        // provided by Websocket::async_write_text(), and friends.
        REALM_ASSERT_EX(m_state == ConnectionState::connected, m_state);

        Session& sess = *m_sessions_enlisted_to_send.front();
        m_sessions_enlisted_to_send.pop_front();
        sess.send_message(); // Throws

        if (sess.m_state == Session::Deactivated) {
            finish_session_deactivation(&sess);
        }

        // An enlisted session may choose to not send a message. In that case,
        // we should pass the opportunity to the next enlisted session.
        if (m_sending)
            break;
    }
}


void Connection::send_ping()
{
    REALM_ASSERT(!m_ping_delay_in_progress);
    REALM_ASSERT(m_waiting_for_pong);
    REALM_ASSERT(m_send_ping);

    m_send_ping = false;
    if (m_reconnect_info.scheduled_reset)
        m_ping_after_scheduled_reset_of_reconnect_info = true;

    m_last_ping_sent_at = monotonic_clock_now();
    logger.debug("Sending: PING(timestamp=%1, rtt=%2)", m_last_ping_sent_at,
                 m_previous_ping_rtt); // Throws

    ClientProtocol& protocol = get_client_protocol();
    OutputBuffer& out = get_output_buffer();
    protocol.make_ping(out, m_last_ping_sent_at, m_previous_ping_rtt); // Throws
    initiate_write_ping(out);                                          // Throws
    m_ping_sent = true;
}


void Connection::initiate_write_ping(const OutputBuffer& out)
{
    m_websocket->async_write_binary(out.as_span(), [this, sentinel = m_websocket_sentinel](Status status) {
        if (sentinel->destroyed) {
            return;
        }
        if (status == ErrorCodes::OperationAborted)
            return;
        else if (!status.is_ok())
            throw Exception(status);

        handle_write_ping(); // Throws
    });                      // Throws
    m_sending = true;
}


void Connection::handle_write_ping()
{
    REALM_ASSERT(m_sending);
    REALM_ASSERT(!m_sending_session);
    m_sending = false;
    send_next_message(); // Throws
}


void Connection::handle_message_received(util::Span<const char> data)
{
    // parse_message_received() parses the message and calls the proper handler
    // on the Connection object (this).
    get_client_protocol().parse_message_received<Connection>(*this, std::string_view(data.data(), data.size()));
}


void Connection::initiate_disconnect_wait()
{
    REALM_ASSERT(!m_reconnect_delay_in_progress);

    if (m_disconnect_delay_in_progress) {
        m_reconnect_disconnect_timer.reset();
        m_disconnect_delay_in_progress = false;
    }

    milliseconds_type time = m_client.m_connection_linger_time;

    m_reconnect_disconnect_timer = m_client.create_timer(std::chrono::milliseconds(time), [this](Status status) {
        // If the operation is aborted, the connection object may have been
        // destroyed.
        if (status != ErrorCodes::OperationAborted)
            handle_disconnect_wait(status); // Throws
    });                                     // Throws
    m_disconnect_delay_in_progress = true;
}


void Connection::handle_disconnect_wait(Status status)
{
    if (!status.is_ok()) {
        REALM_ASSERT(status != ErrorCodes::OperationAborted);
        throw Exception(status);
    }

    m_disconnect_delay_in_progress = false;

    REALM_ASSERT_EX(m_state != ConnectionState::disconnected, m_state);
    if (m_num_active_unsuspended_sessions == 0) {
        if (m_client.m_connection_linger_time > 0)
            logger.detail("Linger time expired"); // Throws
        voluntary_disconnect();                   // Throws
        logger.info("Disconnected");              // Throws
    }
}


void Connection::close_due_to_protocol_error(Status status)
{
    SessionErrorInfo error_info(std::move(status), IsFatal{true});
    error_info.server_requests_action = ProtocolErrorInfo::Action::ProtocolViolation;
    involuntary_disconnect(std::move(error_info),
                           ConnectionTerminationReason::sync_protocol_violation); // Throws
}


void Connection::close_due_to_client_side_error(Status status, IsFatal is_fatal, ConnectionTerminationReason reason)
{
    logger.info("Connection closed due to error: %1", status); // Throws

    involuntary_disconnect(SessionErrorInfo{std::move(status), is_fatal}, reason); // Throw
}


void Connection::close_due_to_transient_error(Status status, ConnectionTerminationReason reason)
{
    logger.info("Connection closed due to transient error: %1", status); // Throws
    SessionErrorInfo error_info{std::move(status), IsFatal{false}};
    error_info.server_requests_action = ProtocolErrorInfo::Action::Transient;

    involuntary_disconnect(std::move(error_info), reason); // Throw
}


// Close connection due to error discovered on the server-side, and then
// reported to the client by way of a connection-level ERROR message.
void Connection::close_due_to_server_side_error(ProtocolError error_code, const ProtocolErrorInfo& info)
{
    logger.info("Connection closed due to error reported by server: %1 (%2)", info.message,
                int(error_code)); // Throws

    const auto reason = info.is_fatal ? ConnectionTerminationReason::server_said_do_not_reconnect
                                      : ConnectionTerminationReason::server_said_try_again_later;
    involuntary_disconnect(SessionErrorInfo{info, protocol_error_to_status(error_code, info.message)},
                           reason); // Throws
}


void Connection::disconnect(const SessionErrorInfo& info)
{
    // Cancel connect timeout watchdog
    m_connect_timer.reset();

    if (m_state == ConnectionState::connected) {
        m_disconnect_time = monotonic_clock_now();
        m_disconnect_has_occurred = true;

        // Sessions that are in the Deactivating state at this time can be
        // immediately discarded, in part because they are no longer enlisted to
        // send. Such sessions will be taken to the Deactivated state by
        // Session::connection_lost(), and then they will be removed from
        // `m_sessions`.
        auto i = m_sessions.begin(), end = m_sessions.end();
        while (i != end) {
            // Prevent invalidation of the main iterator when erasing elements
            auto j = i++;
            Session& sess = *j->second;
            sess.connection_lost(); // Throws
            if (sess.m_state == Session::Unactivated || sess.m_state == Session::Deactivated)
                m_sessions.erase(j);
        }
    }

    change_state_to_disconnected();

    m_ping_delay_in_progress = false;
    m_waiting_for_pong = false;
    m_send_ping = false;
    m_minimize_next_ping_delay = false;
    m_ping_after_scheduled_reset_of_reconnect_info = false;
    m_ping_sent = false;
    m_heartbeat_timer.reset();
    m_previous_ping_rtt = 0;

    m_websocket_sentinel->destroyed = true;
    m_websocket_sentinel.reset();
    m_websocket.reset();
    m_input_body_buffer.reset();
    m_sending_session = nullptr;
    m_sessions_enlisted_to_send.clear();
    m_sending = false;

    report_connection_state_change(ConnectionState::disconnected, info); // Throws
    initiate_reconnect_wait();                                           // Throws
}

bool Connection::is_flx_sync_connection() const noexcept
{
    return m_server_endpoint.server_mode != SyncServerMode::PBS;
}

void Connection::receive_pong(milliseconds_type timestamp)
{
    logger.debug("Received: PONG(timestamp=%1)", timestamp);

    bool legal_at_this_time = (m_waiting_for_pong && !m_send_ping);
    if (REALM_UNLIKELY(!legal_at_this_time)) {
        close_due_to_protocol_error(
            {ErrorCodes::SyncProtocolInvariantFailed, "Received PONG message when it was not valid"}); // Throws
        return;
    }

    if (REALM_UNLIKELY(timestamp != m_last_ping_sent_at)) {
        close_due_to_protocol_error(
            {ErrorCodes::SyncProtocolInvariantFailed,
             util::format("Received PONG message with an invalid timestamp (expected %1, received %2)",
                          m_last_ping_sent_at, timestamp)}); // Throws
        return;
    }

    milliseconds_type now = monotonic_clock_now();
    milliseconds_type round_trip_time = now - timestamp;
    logger.debug("Round trip time was %1 milliseconds", round_trip_time);
    m_previous_ping_rtt = round_trip_time;

    // If this PONG message is a response to a PING mesage that was sent after
    // the last invocation of cancel_reconnect_delay(), then the connection is
    // still good, and we do not have to skip the next reconnect delay.
    if (m_ping_after_scheduled_reset_of_reconnect_info) {
        REALM_ASSERT(m_reconnect_info.scheduled_reset);
        m_ping_after_scheduled_reset_of_reconnect_info = false;
        m_reconnect_info.scheduled_reset = false;
    }

    m_heartbeat_timer.reset();
    m_waiting_for_pong = false;

    initiate_ping_delay(now); // Throws

    if (m_client.m_roundtrip_time_handler)
        m_client.m_roundtrip_time_handler(m_previous_ping_rtt); // Throws
}

Session* Connection::find_and_validate_session(session_ident_type session_ident, std::string_view message) noexcept
{
    if (session_ident == 0) {
        return nullptr;
    }

    auto* sess = get_session(session_ident);
    if (REALM_LIKELY(sess)) {
        return sess;
    }
    // Check the history to see if the message received was for a previous session
    if (auto it = m_session_history.find(session_ident); it == m_session_history.end()) {
        logger.error("Bad session identifier in %1 message, session_ident = %2", message, session_ident);
        close_due_to_protocol_error(
            {ErrorCodes::SyncProtocolInvariantFailed,
             util::format("Received message %1 for session iden %2 when that session never existed", message,
                          session_ident)});
    }
    else {
        logger.error("Received %1 message for closed session, session_ident = %2", message,
                     session_ident); // Throws
    }
    return nullptr;
}

void Connection::receive_error_message(const ProtocolErrorInfo& info, session_ident_type session_ident)
{
    Session* sess = nullptr;
    if (session_ident != 0) {
        sess = find_and_validate_session(session_ident, "ERROR");
        if (REALM_UNLIKELY(!sess)) {
            return;
        }
        if (auto status = sess->receive_error_message(info); !status.is_ok()) {
            close_due_to_protocol_error(std::move(status)); // Throws
            return;
        }

        if (sess->m_state == Session::Deactivated) {
            finish_session_deactivation(sess);
        }
        return;
    }

    logger.info("Received: ERROR \"%1\" (error_code=%2, is_fatal=%3, session_ident=%4, error_action=%5)",
                info.message, info.raw_error_code, info.is_fatal, session_ident,
                info.server_requests_action); // Throws

    bool known_error_code = bool(get_protocol_error_message(info.raw_error_code));
    if (REALM_LIKELY(known_error_code)) {
        ProtocolError error_code = ProtocolError(info.raw_error_code);
        if (REALM_LIKELY(!is_session_level_error(error_code))) {
            close_due_to_server_side_error(error_code, info); // Throws
            return;
        }
        close_due_to_protocol_error(
            {ErrorCodes::SyncProtocolInvariantFailed,
             util::format("Received ERROR message with a non-connection-level error code %1 without a session ident",
                          info.raw_error_code)});
    }
    else {
        close_due_to_protocol_error(
            {ErrorCodes::SyncProtocolInvariantFailed,
             util::format("Received ERROR message with unknown error code %1", info.raw_error_code)});
    }
}


void Connection::receive_query_error_message(int raw_error_code, std::string_view message, int64_t query_version,
                                             session_ident_type session_ident)
{
    if (session_ident == 0) {
        return close_due_to_protocol_error(
            {ErrorCodes::SyncProtocolInvariantFailed, "Received query error message for session ident 0"});
    }

    if (!is_flx_sync_connection()) {
        return close_due_to_protocol_error({ErrorCodes::SyncProtocolInvariantFailed,
                                            "Received a FLX query error message on a non-FLX sync connection"});
    }

    Session* sess = find_and_validate_session(session_ident, "QUERY_ERROR");
    if (REALM_UNLIKELY(!sess)) {
        return;
    }

    if (auto status = sess->receive_query_error_message(raw_error_code, message, query_version); !status.is_ok()) {
        close_due_to_protocol_error(std::move(status));
    }
}


void Connection::receive_ident_message(session_ident_type session_ident, SaltedFileIdent client_file_ident)
{
    Session* sess = find_and_validate_session(session_ident, "IDENT");
    if (REALM_UNLIKELY(!sess)) {
        return;
    }

    if (auto status = sess->receive_ident_message(client_file_ident); !status.is_ok())
        close_due_to_protocol_error(std::move(status)); // Throws
}

void Connection::receive_download_message(session_ident_type session_ident, const SyncProgress& progress,
                                          std::uint_fast64_t downloadable_bytes, int64_t query_version,
                                          DownloadBatchState batch_state,
                                          const ReceivedChangesets& received_changesets)
{
    Session* sess = find_and_validate_session(session_ident, "DOWNLOAD");
    if (REALM_UNLIKELY(!sess)) {
        return;
    }

    if (auto status = sess->receive_download_message(progress, downloadable_bytes, batch_state, query_version,
                                                     received_changesets);
        !status.is_ok()) {
        close_due_to_protocol_error(std::move(status));
    }
}

void Connection::receive_mark_message(session_ident_type session_ident, request_ident_type request_ident)
{
    Session* sess = find_and_validate_session(session_ident, "MARK");
    if (REALM_UNLIKELY(!sess)) {
        return;
    }

    if (auto status = sess->receive_mark_message(request_ident); !status.is_ok())
        close_due_to_protocol_error(std::move(status)); // Throws
}


void Connection::receive_unbound_message(session_ident_type session_ident)
{
    Session* sess = find_and_validate_session(session_ident, "UNBOUND");
    if (REALM_UNLIKELY(!sess)) {
        return;
    }

    if (auto status = sess->receive_unbound_message(); !status.is_ok()) {
        close_due_to_protocol_error(std::move(status)); // Throws
        return;
    }

    if (sess->m_state == Session::Deactivated) {
        finish_session_deactivation(sess);
    }
}


void Connection::receive_test_command_response(session_ident_type session_ident, request_ident_type request_ident,
                                               std::string_view body)
{
    Session* sess = find_and_validate_session(session_ident, "TEST_COMMAND");
    if (REALM_UNLIKELY(!sess)) {
        return;
    }

    if (auto status = sess->receive_test_command_response(request_ident, body); !status.is_ok()) {
        close_due_to_protocol_error(std::move(status));
    }
}


void Connection::receive_server_log_message(session_ident_type session_ident, util::Logger::Level level,
                                            std::string_view message)
{
    std::string prefix;
    if (REALM_LIKELY(!m_appservices_coid.empty())) {
        prefix = util::format("Server[%1]", m_appservices_coid);
    }
    else {
        prefix = "Server";
    }

    if (session_ident != 0) {
        if (auto sess = get_session(session_ident)) {
            sess->logger.log(level, "%1 log: %2", prefix, message);
            return;
        }

        logger.log(level, "%1 log for unknown session %2: %3", prefix, session_ident, message);
        return;
    }

    logger.log(level, "%1 log: %2", prefix, message);
}


void Connection::receive_appservices_request_id(std::string_view coid)
{
    // Only set once per connection
    if (!coid.empty() && m_appservices_coid.empty()) {
        m_appservices_coid = coid;
        logger.info("Connected to app services with request id: \"%1\"", m_appservices_coid);
    }
}


void Connection::handle_protocol_error(Status status)
{
    close_due_to_protocol_error(std::move(status));
}


// Sessions are guaranteed to be granted the opportunity to send a message in
// the order that they enlist. Note that this is important to ensure
// nonoverlapping communication with the server for consecutive sessions
// associated with the same Realm file.
//
// CAUTION: The specified session may get destroyed before this function
// returns, but only if its Session::send_message() puts it into the Deactivated
// state.
void Connection::enlist_to_send(Session* sess)
{
    REALM_ASSERT_EX(m_state == ConnectionState::connected, m_state);
    m_sessions_enlisted_to_send.push_back(sess); // Throws
    if (!m_sending)
        send_next_message(); // Throws
}


std::string Connection::get_active_appservices_connection_id()
{
    return m_appservices_coid;
}

void Session::cancel_resumption_delay()
{
    REALM_ASSERT_EX(m_state == Active, m_state);

    if (!m_suspended)
        return;

    m_suspended = false;

    logger.debug("Resumed"); // Throws

    if (unbind_process_complete())
        initiate_rebind(); // Throws

    m_conn.one_more_active_unsuspended_session(); // Throws

    on_resumed(); // Throws
}


void Session::gather_pending_compensating_writes(util::Span<Changeset> changesets,
                                                 std::vector<ProtocolErrorInfo>* out)
{
    if (m_pending_compensating_write_errors.empty() || changesets.empty()) {
        return;
    }

#ifdef REALM_DEBUG
    REALM_ASSERT_DEBUG(
        std::is_sorted(m_pending_compensating_write_errors.begin(), m_pending_compensating_write_errors.end(),
                       [](const ProtocolErrorInfo& lhs, const ProtocolErrorInfo& rhs) {
                           return lhs.compensating_write_server_version < rhs.compensating_write_server_version;
                       }));
#endif

    while (!m_pending_compensating_write_errors.empty() &&
           m_pending_compensating_write_errors.front().compensating_write_server_version <=
               changesets.back().version) {
        auto& cur_error = m_pending_compensating_write_errors.front();
        REALM_ASSERT_3(cur_error.compensating_write_server_version, >=, changesets.front().version);
        out->push_back(std::move(cur_error));
        m_pending_compensating_write_errors.pop_front();
    }
}


void Session::integrate_changesets(ClientReplication& repl, const SyncProgress& progress,
                                   std::uint_fast64_t downloadable_bytes,
                                   const ReceivedChangesets& received_changesets, VersionInfo& version_info,
                                   DownloadBatchState download_batch_state)
{
    auto& history = repl.get_history();
    if (received_changesets.empty()) {
        if (download_batch_state == DownloadBatchState::MoreToCome) {
            throw IntegrationException(ErrorCodes::SyncProtocolInvariantFailed,
                                       "received empty download message that was not the last in batch",
                                       ProtocolError::bad_progress);
        }
        history.set_sync_progress(progress, &downloadable_bytes, version_info); // Throws
        return;
    }

    std::vector<ProtocolErrorInfo> pending_compensating_write_errors;
    auto transact = get_db()->start_read();
    history.integrate_server_changesets(
        progress, &downloadable_bytes, received_changesets, version_info, download_batch_state, logger, transact,
        [&](const TransactionRef&, util::Span<Changeset> changesets) {
            gather_pending_compensating_writes(changesets, &pending_compensating_write_errors);
        },
        get_transact_reporter()); // Throws
    if (received_changesets.size() == 1) {
        logger.debug("1 remote changeset integrated, producing client version %1",
                     version_info.sync_version.version); // Throws
    }
    else {
        logger.debug("%2 remote changesets integrated, producing client version %1",
                     version_info.sync_version.version, received_changesets.size()); // Throws
    }

    for (const auto& pending_error : pending_compensating_write_errors) {
        logger.info("Reporting compensating write for client version %1 in server version %2: %3",
                    pending_error.compensating_write_rejected_client_version,
                    pending_error.compensating_write_server_version, pending_error.message);
        try {
            on_connection_state_changed(
                m_conn.get_state(),
                SessionErrorInfo{pending_error,
                                 protocol_error_to_status(static_cast<ProtocolError>(pending_error.raw_error_code),
                                                          pending_error.message)});
        }
        catch (...) {
            logger.error("Exception thrown while reporting compensating write: %1", exception_to_status());
        }
    }
}


void Session::on_integration_failure(const IntegrationException& error)
{
    REALM_ASSERT_EX(m_state == Active, m_state);
    REALM_ASSERT(!m_client_error && !m_error_to_send);
    logger.error("Failed to integrate downloaded changesets: %1", error.to_status());

    m_client_error = util::make_optional<IntegrationException>(error);
    m_error_to_send = true;

    // Surface the error to the user otherwise is lost.
    on_connection_state_changed(m_conn.get_state(), SessionErrorInfo{error.to_status(), IsFatal{false}});

    // Since the deactivation process has not been initiated, the UNBIND
    // message cannot have been sent unless an ERROR message was received.
    REALM_ASSERT(m_suspended || m_error_message_received || !m_unbind_message_sent);
    if (m_ident_message_sent && !m_error_message_received && !m_suspended) {
        ensure_enlisted_to_send(); // Throws
    }
}

void Session::on_changesets_integrated(version_type client_version, const SyncProgress& progress)
{
    REALM_ASSERT_EX(m_state == Active, m_state);
    REALM_ASSERT_3(progress.download.server_version, >=, m_download_progress.server_version);
    m_download_progress = progress.download;
    bool upload_progressed = (progress.upload.client_version > m_progress.upload.client_version);
    m_progress = progress;
    if (upload_progressed) {
        if (progress.upload.client_version > m_last_version_selected_for_upload) {
            if (progress.upload.client_version > m_upload_progress.client_version)
                m_upload_progress = progress.upload;
            m_last_version_selected_for_upload = progress.upload.client_version;
        }

        check_for_upload_completion();
    }

    do_recognize_sync_version(client_version); // Allows upload process to resume
    check_for_download_completion();           // Throws

    // If the client migrated from PBS to FLX, create subscriptions when new tables are received from server.
    if (auto migration_store = get_migration_store(); migration_store && m_is_flx_sync_session) {
        auto& flx_subscription_store = *get_flx_subscription_store();
        get_migration_store()->create_subscriptions(flx_subscription_store);
    }

    // Since the deactivation process has not been initiated, the UNBIND
    // message cannot have been sent unless an ERROR message was received.
    REALM_ASSERT(m_suspended || m_error_message_received || !m_unbind_message_sent);
    if (m_ident_message_sent && !m_error_message_received && !m_suspended) {
        ensure_enlisted_to_send(); // Throws
    }
}


Session::~Session()
{
    //    REALM_ASSERT_EX(m_state == Unactivated || m_state == Deactivated, m_state);
}


std::string Session::make_logger_prefix(session_ident_type ident)
{
    std::ostringstream out;
    out.imbue(std::locale::classic());
    out << "Session[" << ident << "]: "; // Throws
    return out.str();                    // Throws
}


void Session::activate()
{
    REALM_ASSERT_EX(m_state == Unactivated, m_state);

    logger.debug("Activating"); // Throws

    bool has_pending_client_reset = false;
    if (REALM_LIKELY(!get_client().is_dry_run())) {
        // The reason we need a mutable reference from get_client_reset_config() is because we
        // don't want the session to keep a strong reference to the client_reset_config->fresh_copy
        // DB. If it did, then the fresh DB would stay alive for the duration of this sync session
        // and we want to clean it up once the reset is finished. Additionally, the fresh copy will
        // be set to a new copy on every reset so there is no reason to keep a reference to it.
        // The modification to the client reset config happens via std::move(client_reset_config->fresh_copy).
        // If the client reset config were a `const &` then this std::move would create another strong
        // reference which we don't want to happen.
        util::Optional<ClientReset>& client_reset_config = get_client_reset_config();

        bool file_exists = util::File::exists(get_realm_path());

        logger.info("client_reset_config = %1, Realm exists = %2, "
                    "client reset = %3",
                    client_reset_config ? "true" : "false", file_exists ? "true" : "false",
                    (client_reset_config && file_exists) ? "true" : "false"); // Throws
        if (client_reset_config && !m_client_reset_operation) {
            m_client_reset_operation = std::make_unique<_impl::ClientResetOperation>(
                logger, get_db(), std::move(client_reset_config->fresh_copy), client_reset_config->mode,
                std::move(client_reset_config->notify_before_client_reset),
                std::move(client_reset_config->notify_after_client_reset),
                client_reset_config->recovery_is_allowed); // Throws
        }

        if (!m_client_reset_operation) {
            const ClientReplication& repl = access_realm(); // Throws
            repl.get_history().get_status(m_last_version_available, m_client_file_ident, m_progress,
                                          &has_pending_client_reset); // Throws
        }
    }
    logger.debug("client_file_ident = %1, client_file_ident_salt = %2", m_client_file_ident.ident,
                 m_client_file_ident.salt); // Throws
    m_upload_target_version = m_last_version_available;
    m_upload_progress = m_progress.upload;
    m_last_version_selected_for_upload = m_upload_progress.client_version;
    m_download_progress = m_progress.download;
    REALM_ASSERT_3(m_last_version_available, >=, m_progress.upload.client_version);

    logger.debug("last_version_available  = %1", m_last_version_available);           // Throws
    logger.debug("progress_server_version = %1", m_progress.download.server_version); // Throws
    logger.debug("progress_client_version = %1",
                 m_progress.download.last_integrated_client_version); // Throws

    reset_protocol_state();
    m_state = Active;

    REALM_ASSERT(!m_suspended);
    m_conn.one_more_active_unsuspended_session(); // Throws

    try {
        process_pending_flx_bootstrap();
    }
    catch (const IntegrationException& error) {
        logger.error("Error integrating bootstrap changesets: %1", error.what());
        m_suspended = true;
        m_conn.one_less_active_unsuspended_session(); // Throws
        on_suspended(SessionErrorInfo{Status{error.code(), error.what()}, IsFatal{true}});
    }

    if (has_pending_client_reset) {
        handle_pending_client_reset_acknowledgement();
    }
}


// The caller (Connection) must discard the session if the session has become
// deactivated upon return.
void Session::initiate_deactivation()
{
    REALM_ASSERT_EX(m_state == Active, m_state);

    logger.debug("Initiating deactivation"); // Throws

    m_state = Deactivating;

    if (!m_suspended)
        m_conn.one_less_active_unsuspended_session(); // Throws

    if (m_enlisted_to_send) {
        REALM_ASSERT(!unbind_process_complete());
        return;
    }

    // Deactivate immediately if the BIND message has not yet been sent and the
    // session is not enlisted to send, or if the unbinding process has already
    // completed.
    if (!m_bind_message_sent || unbind_process_complete()) {
        complete_deactivation(); // Throws
        // Life cycle state is now Deactivated
        return;
    }

    // Ready to send the UNBIND message, if it has not already been sent
    if (!m_unbind_message_sent) {
        enlist_to_send(); // Throws
        return;
    }
}


void Session::complete_deactivation()
{
    REALM_ASSERT_EX(m_state == Deactivating, m_state);
    m_state = Deactivated;

    logger.debug("Deactivation completed"); // Throws
}


// Called by the associated Connection object when this session is granted an
// opportunity to send a message.
//
// The caller (Connection) must discard the session if the session has become
// deactivated upon return.
void Session::send_message()
{
    REALM_ASSERT_EX(m_state == Active || m_state == Deactivating, m_state);
    REALM_ASSERT(m_enlisted_to_send);
    m_enlisted_to_send = false;
    if (m_state == Deactivating || m_error_message_received || m_suspended) {
        // Deactivation has been initiated. If the UNBIND message has not been
        // sent yet, there is no point in sending it. Instead, we can let the
        // deactivation process complete.
        if (!m_bind_message_sent) {
            return complete_deactivation(); // Throws
            // Life cycle state is now Deactivated
        }

        // Session life cycle state is Deactivating or the unbinding process has
        // been initiated by a session specific ERROR message
        if (!m_unbind_message_sent)
            send_unbind_message(); // Throws
        return;
    }

    // Session life cycle state is Active and the unbinding process has
    // not been initiated
    REALM_ASSERT(!m_unbind_message_sent);

    if (!m_bind_message_sent)
        return send_bind_message(); // Throws

    if (!m_ident_message_sent) {
        if (have_client_file_ident())
            send_ident_message(); // Throws
        return;
    }

    const auto has_pending_test_command = std::any_of(m_pending_test_commands.begin(), m_pending_test_commands.end(),
                                                      [](const PendingTestCommand& command) {
                                                          return command.pending;
                                                      });
    if (has_pending_test_command) {
        return send_test_command_message();
    }

    if (m_error_to_send)
        return send_json_error_message(); // Throws

    // Stop sending upload, mark and query messages when the client detects an error.
    if (m_client_error) {
        return;
    }

    if (m_target_download_mark > m_last_download_mark_sent)
        return send_mark_message(); // Throws

    auto is_upload_allowed = [&]() -> bool {
        if (!m_is_flx_sync_session) {
            return true;
        }

        auto migration_store = get_migration_store();
        if (!migration_store) {
            return true;
        }

        auto sentinel_query_version = migration_store->get_sentinel_subscription_set_version();
        if (!sentinel_query_version) {
            return true;
        }

        // Do not allow upload if the last query sent is the sentinel one used by the migration store.
        return m_last_sent_flx_query_version != *sentinel_query_version;
    };

    if (!is_upload_allowed()) {
        return;
    }

    auto check_pending_flx_version = [&]() -> bool {
        if (!m_is_flx_sync_session) {
            return false;
        }

        if (!m_allow_upload) {
            return false;
        }

        m_pending_flx_sub_set = get_flx_subscription_store()->get_next_pending_version(
            m_last_sent_flx_query_version, m_upload_progress.client_version);

        if (!m_pending_flx_sub_set) {
            return false;
        }

        return m_upload_progress.client_version >= m_pending_flx_sub_set->snapshot_version;
    };

    if (check_pending_flx_version()) {
        return send_query_change_message(); // throws
    }

    REALM_ASSERT_3(m_upload_progress.client_version, <=, m_upload_target_version);
    REALM_ASSERT_3(m_upload_target_version, <=, m_last_version_available);
    if (m_allow_upload && (m_upload_target_version > m_upload_progress.client_version)) {
        return send_upload_message(); // Throws
    }
}


void Session::send_bind_message()
{
    REALM_ASSERT_EX(m_state == Active, m_state);

    session_ident_type session_ident = m_ident;
    bool need_client_file_ident = !have_client_file_ident();
    const bool is_subserver = false;


    ClientProtocol& protocol = m_conn.get_client_protocol();
    int protocol_version = m_conn.get_negotiated_protocol_version();
    OutputBuffer& out = m_conn.get_output_buffer();
    // Discard the token since it's ignored by the server.
    std::string empty_access_token;
    if (m_is_flx_sync_session) {
        nlohmann::json bind_json_data;
        if (auto migrated_partition = get_migration_store()->get_migrated_partition()) {
            bind_json_data["migratedPartition"] = *migrated_partition;
        }
<<<<<<< HEAD
        bind_json_data["schema_version"] = get_schema_version();
=======
        bind_json_data["sessionReason"] = static_cast<uint64_t>(get_session_reason());
>>>>>>> ea7c5d5e
        if (logger.would_log(util::Logger::Level::debug)) {
            std::string json_data_dump;
            if (!bind_json_data.empty()) {
                json_data_dump = bind_json_data.dump();
            }
            logger.debug(
                "Sending: BIND(session_ident=%1, need_client_file_ident=%2, is_subserver=%3, json_data=\"%4\")",
                session_ident, need_client_file_ident, is_subserver, json_data_dump);
        }
        protocol.make_flx_bind_message(protocol_version, out, session_ident, bind_json_data, empty_access_token,
                                       need_client_file_ident, is_subserver); // Throws
    }
    else {
        std::string server_path = get_virt_path();
        logger.debug("Sending: BIND(session_ident=%1, need_client_file_ident=%2, is_subserver=%3, server_path=%4)",
                     session_ident, need_client_file_ident, is_subserver, server_path);
        protocol.make_pbs_bind_message(protocol_version, out, session_ident, server_path, empty_access_token,
                                       need_client_file_ident, is_subserver); // Throws
    }
    m_conn.initiate_write_message(out, this); // Throws

    m_bind_message_sent = true;

    // Ready to send the IDENT message if the file identifier pair is already
    // available.
    if (!need_client_file_ident)
        enlist_to_send(); // Throws
}


void Session::send_ident_message()
{
    REALM_ASSERT_EX(m_state == Active, m_state);
    REALM_ASSERT(m_bind_message_sent);
    REALM_ASSERT(!m_unbind_message_sent);
    REALM_ASSERT(have_client_file_ident());


    ClientProtocol& protocol = m_conn.get_client_protocol();
    OutputBuffer& out = m_conn.get_output_buffer();
    session_ident_type session_ident = m_ident;

    if (m_is_flx_sync_session) {
        const auto active_query_set = get_flx_subscription_store()->get_active();
        const auto active_query_body = active_query_set.to_ext_json();
        logger.debug("Sending: IDENT(client_file_ident=%1, client_file_ident_salt=%2, "
                     "scan_server_version=%3, scan_client_version=%4, latest_server_version=%5, "
                     "latest_server_version_salt=%6, query_version=%7, query_size=%8, query=\"%9\")",
                     m_client_file_ident.ident, m_client_file_ident.salt, m_progress.download.server_version,
                     m_progress.download.last_integrated_client_version, m_progress.latest_server_version.version,
                     m_progress.latest_server_version.salt, active_query_set.version(), active_query_body.size(),
                     active_query_body); // Throws
        protocol.make_flx_ident_message(out, session_ident, m_client_file_ident, m_progress,
                                        active_query_set.version(), active_query_body); // Throws
        m_last_sent_flx_query_version = active_query_set.version();
    }
    else {
        logger.debug("Sending: IDENT(client_file_ident=%1, client_file_ident_salt=%2, "
                     "scan_server_version=%3, scan_client_version=%4, latest_server_version=%5, "
                     "latest_server_version_salt=%6)",
                     m_client_file_ident.ident, m_client_file_ident.salt, m_progress.download.server_version,
                     m_progress.download.last_integrated_client_version, m_progress.latest_server_version.version,
                     m_progress.latest_server_version.salt);                                  // Throws
        protocol.make_pbs_ident_message(out, session_ident, m_client_file_ident, m_progress); // Throws
    }
    m_conn.initiate_write_message(out, this); // Throws

    m_ident_message_sent = true;

    // Other messages may be waiting to be sent
    enlist_to_send(); // Throws
}

void Session::send_query_change_message()
{
    REALM_ASSERT_EX(m_state == Active, m_state);
    REALM_ASSERT(m_ident_message_sent);
    REALM_ASSERT(!m_unbind_message_sent);
    REALM_ASSERT(m_pending_flx_sub_set);
    REALM_ASSERT_3(m_pending_flx_sub_set->query_version, >, m_last_sent_flx_query_version);

    if (REALM_UNLIKELY(get_client().is_dry_run())) {
        return;
    }

    auto sub_store = get_flx_subscription_store();
    auto latest_sub_set = sub_store->get_by_version(m_pending_flx_sub_set->query_version);
    auto latest_queries = latest_sub_set.to_ext_json();
    logger.debug("Sending: QUERY(query_version=%1, query_size=%2, query=\"%3\", snapshot_version=%4)",
                 latest_sub_set.version(), latest_queries.size(), latest_queries, latest_sub_set.snapshot_version());

    OutputBuffer& out = m_conn.get_output_buffer();
    session_ident_type session_ident = get_ident();
    ClientProtocol& protocol = m_conn.get_client_protocol();
    protocol.make_query_change_message(out, session_ident, latest_sub_set.version(), latest_queries);
    m_conn.initiate_write_message(out, this);

    m_last_sent_flx_query_version = latest_sub_set.version();

    request_download_completion_notification();
}

void Session::send_upload_message()
{
    REALM_ASSERT_EX(m_state == Active, m_state);
    REALM_ASSERT(m_ident_message_sent);
    REALM_ASSERT(!m_unbind_message_sent);
    REALM_ASSERT_3(m_upload_target_version, >, m_upload_progress.client_version);

    if (REALM_UNLIKELY(get_client().is_dry_run()))
        return;

    auto target_upload_version = m_upload_target_version;
    if (m_is_flx_sync_session) {
        if (!m_pending_flx_sub_set || m_pending_flx_sub_set->snapshot_version < m_upload_progress.client_version) {
            m_pending_flx_sub_set = get_flx_subscription_store()->get_next_pending_version(
                m_last_sent_flx_query_version, m_upload_progress.client_version);
        }
        if (m_pending_flx_sub_set && m_pending_flx_sub_set->snapshot_version < m_upload_target_version) {
            logger.trace("Limiting UPLOAD message up to version %1 to send QUERY version %2",
                         m_pending_flx_sub_set->snapshot_version, m_pending_flx_sub_set->query_version);
            target_upload_version = m_pending_flx_sub_set->snapshot_version;
        }
    }

    const ClientReplication& repl = access_realm(); // Throws

    std::vector<UploadChangeset> uploadable_changesets;
    version_type locked_server_version = 0;
    repl.get_history().find_uploadable_changesets(m_upload_progress, target_upload_version, uploadable_changesets,
                                                  locked_server_version); // Throws

    if (uploadable_changesets.empty()) {
        // Nothing more to upload right now
        check_for_upload_completion(); // Throws
    }
    else {
        m_last_version_selected_for_upload = uploadable_changesets.back().progress.client_version;
    }

    version_type progress_client_version = m_upload_progress.client_version;
    version_type progress_server_version = m_upload_progress.last_integrated_server_version;

    logger.debug("Sending: UPLOAD(progress_client_version=%1, progress_server_version=%2, "
                 "locked_server_version=%3, num_changesets=%4)",
                 progress_client_version, progress_server_version, locked_server_version,
                 uploadable_changesets.size()); // Throws

    ClientProtocol& protocol = m_conn.get_client_protocol();
    ClientProtocol::UploadMessageBuilder upload_message_builder = protocol.make_upload_message_builder(); // Throws

    for (const UploadChangeset& uc : uploadable_changesets) {
        logger.debug("Fetching changeset for upload (client_version=%1, server_version=%2, "
                     "changeset_size=%3, origin_timestamp=%4, origin_file_ident=%5)",
                     uc.progress.client_version, uc.progress.last_integrated_server_version, uc.changeset.size(),
                     uc.origin_timestamp, uc.origin_file_ident); // Throws
        if (logger.would_log(util::Logger::Level::trace)) {
            BinaryData changeset_data = uc.changeset.get_first_chunk();
            if (changeset_data.size() < 1024) {
                logger.trace("Changeset: %1",
                             _impl::clamped_hex_dump(changeset_data)); // Throws
            }
            else {
                logger.trace("Changeset(comp): %1 %2", changeset_data.size(),
                             protocol.compressed_hex_dump(changeset_data));
            }

#if REALM_DEBUG
            ChunkedBinaryInputStream in{changeset_data};
            Changeset log;
            try {
                parse_changeset(in, log);
                std::stringstream ss;
                log.print(ss);
                logger.trace("Changeset (parsed):\n%1", ss.str());
            }
            catch (const BadChangesetError& err) {
                logger.error("Unable to parse changeset: %1", err.what());
            }
#endif
        }

#if 0 // Upload log compaction is currently not implemented
        if (!get_client().m_disable_upload_compaction) {
            ChangesetEncoder::Buffer encode_buffer;

            {
                // Upload compaction only takes place within single changesets to
                // avoid another client seeing inconsistent snapshots.
                ChunkedBinaryInputStream stream{uc.changeset};
                Changeset changeset;
                parse_changeset(stream, changeset); // Throws
                // FIXME: What is the point of setting these? How can compaction care about them?
                changeset.version = uc.progress.client_version;
                changeset.last_integrated_remote_version = uc.progress.last_integrated_server_version;
                changeset.origin_timestamp = uc.origin_timestamp;
                changeset.origin_file_ident = uc.origin_file_ident;

                compact_changesets(&changeset, 1);
                encode_changeset(changeset, encode_buffer);

                logger.debug("Upload compaction: original size = %1, compacted size = %2", uc.changeset.size(),
                             encode_buffer.size()); // Throws
            }

            upload_message_builder.add_changeset(
                uc.progress.client_version, uc.progress.last_integrated_server_version, uc.origin_timestamp,
                uc.origin_file_ident, BinaryData{encode_buffer.data(), encode_buffer.size()}); // Throws
        }
        else
#endif
        {
            upload_message_builder.add_changeset(uc.progress.client_version,
                                                 uc.progress.last_integrated_server_version, uc.origin_timestamp,
                                                 uc.origin_file_ident,
                                                 uc.changeset); // Throws
        }
    }

    int protocol_version = m_conn.get_negotiated_protocol_version();
    OutputBuffer& out = m_conn.get_output_buffer();
    session_ident_type session_ident = get_ident();
    upload_message_builder.make_upload_message(protocol_version, out, session_ident, progress_client_version,
                                               progress_server_version,
                                               locked_server_version); // Throws
    m_conn.initiate_write_message(out, this);                          // Throws

    // Other messages may be waiting to be sent
    enlist_to_send(); // Throws
}


void Session::send_mark_message()
{
    REALM_ASSERT_EX(m_state == Active, m_state);
    REALM_ASSERT(m_ident_message_sent);
    REALM_ASSERT(!m_unbind_message_sent);
    REALM_ASSERT_3(m_target_download_mark, >, m_last_download_mark_sent);

    request_ident_type request_ident = m_target_download_mark;
    logger.debug("Sending: MARK(request_ident=%1)", request_ident); // Throws

    ClientProtocol& protocol = m_conn.get_client_protocol();
    OutputBuffer& out = m_conn.get_output_buffer();
    session_ident_type session_ident = get_ident();
    protocol.make_mark_message(out, session_ident, request_ident); // Throws
    m_conn.initiate_write_message(out, this);                      // Throws

    m_last_download_mark_sent = request_ident;

    // Other messages may be waiting to be sent
    enlist_to_send(); // Throws
}


void Session::send_unbind_message()
{
    REALM_ASSERT_EX(m_state == Deactivating || m_error_message_received || m_suspended, m_state);
    REALM_ASSERT(m_bind_message_sent);
    REALM_ASSERT(!m_unbind_message_sent);

    logger.debug("Sending: UNBIND"); // Throws

    ClientProtocol& protocol = m_conn.get_client_protocol();
    OutputBuffer& out = m_conn.get_output_buffer();
    session_ident_type session_ident = get_ident();
    protocol.make_unbind_message(out, session_ident); // Throws
    m_conn.initiate_write_message(out, this);         // Throws

    m_unbind_message_sent = true;
}


void Session::send_json_error_message()
{
    REALM_ASSERT_EX(m_state == Active, m_state);
    REALM_ASSERT(m_ident_message_sent);
    REALM_ASSERT(!m_unbind_message_sent);
    REALM_ASSERT(m_error_to_send);
    REALM_ASSERT(m_client_error);

    ClientProtocol& protocol = m_conn.get_client_protocol();
    OutputBuffer& out = m_conn.get_output_buffer();
    session_ident_type session_ident = get_ident();
    auto protocol_error = m_client_error->error_for_server;

    auto message = util::format("%1", m_client_error->to_status());
    logger.info("Sending: ERROR \"%1\" (error_code=%2, session_ident=%3)", message, static_cast<int>(protocol_error),
                session_ident); // Throws

    nlohmann::json error_body_json;
    error_body_json["message"] = std::move(message);
    protocol.make_json_error_message(out, session_ident, static_cast<int>(protocol_error),
                                     error_body_json.dump()); // Throws
    m_conn.initiate_write_message(out, this);                 // Throws

    m_error_to_send = false;
    enlist_to_send(); // Throws
}


void Session::send_test_command_message()
{
    REALM_ASSERT_EX(m_state == Active, m_state);

    auto it = std::find_if(m_pending_test_commands.begin(), m_pending_test_commands.end(),
                           [](const PendingTestCommand& command) {
                               return command.pending;
                           });
    REALM_ASSERT(it != m_pending_test_commands.end());

    ClientProtocol& protocol = m_conn.get_client_protocol();
    OutputBuffer& out = m_conn.get_output_buffer();
    auto session_ident = get_ident();

    logger.info("Sending: TEST_COMMAND \"%1\" (session_ident=%2, request_ident=%3)", it->body, session_ident, it->id);
    protocol.make_test_command_message(out, session_ident, it->id, it->body);

    m_conn.initiate_write_message(out, this); // Throws;
    it->pending = false;

    enlist_to_send();
}


Status Session::receive_ident_message(SaltedFileIdent client_file_ident)
{
    logger.debug("Received: IDENT(client_file_ident=%1, client_file_ident_salt=%2)", client_file_ident.ident,
                 client_file_ident.salt); // Throws

    // Ignore the message if the deactivation process has been initiated,
    // because in that case, the associated Realm and SessionWrapper must
    // not be accessed any longer.
    if (m_state != Active)
        return Status::OK(); // Success

    bool legal_at_this_time = (m_bind_message_sent && !have_client_file_ident() && !m_error_message_received &&
                               !m_unbound_message_received);
    if (REALM_UNLIKELY(!legal_at_this_time)) {
        return {ErrorCodes::SyncProtocolInvariantFailed, "Received IDENT message when it was not legal"};
    }
    if (REALM_UNLIKELY(client_file_ident.ident < 1)) {
        return {ErrorCodes::SyncProtocolInvariantFailed, "Bad client file identifier in IDENT message"};
    }
    if (REALM_UNLIKELY(client_file_ident.salt == 0)) {
        return {ErrorCodes::SyncProtocolInvariantFailed, "Bad client file identifier salt in IDENT message"};
    }

    m_client_file_ident = client_file_ident;

    if (REALM_UNLIKELY(get_client().is_dry_run())) {
        // Ready to send the IDENT message
        ensure_enlisted_to_send(); // Throws
        return Status::OK();       // Success
    }

    // access before the client reset (if applicable) because
    // the reset can take a while and the sync session might have died
    // by the time the reset finishes.
    ClientReplication& repl = access_realm(); // Throws

    auto client_reset_if_needed = [&]() -> bool {
        if (!m_client_reset_operation) {
            return false;
        }

        // ClientResetOperation::finalize() will return true only if the operation actually did
        // a client reset. It may choose not to do a reset if the local Realm does not exist
        // at this point (in that case there is nothing to reset). But in any case, we must
        // clean up m_client_reset_operation at this point as sync should be able to continue from
        // this point forward.
        auto client_reset_operation = std::move(m_client_reset_operation);
        util::UniqueFunction<void(int64_t)> on_flx_subscription_complete = [this](int64_t version) {
            this->on_flx_sync_version_complete(version);
        };
        if (!client_reset_operation->finalize(client_file_ident, get_flx_subscription_store(),
                                              std::move(on_flx_subscription_complete))) {
            return false;
        }
        realm::VersionID client_reset_old_version = client_reset_operation->get_client_reset_old_version();
        realm::VersionID client_reset_new_version = client_reset_operation->get_client_reset_new_version();

        // The fresh Realm has been used to reset the state
        logger.debug("Client reset is completed, path=%1", get_realm_path()); // Throws

        SaltedFileIdent client_file_ident;
        bool has_pending_client_reset = false;
        repl.get_history().get_status(m_last_version_available, client_file_ident, m_progress,
                                      &has_pending_client_reset); // Throws
        REALM_ASSERT_3(m_client_file_ident.ident, ==, client_file_ident.ident);
        REALM_ASSERT_3(m_client_file_ident.salt, ==, client_file_ident.salt);
        REALM_ASSERT_EX(m_progress.download.last_integrated_client_version == 0,
                        m_progress.download.last_integrated_client_version);
        REALM_ASSERT_EX(m_progress.upload.client_version == 0, m_progress.upload.client_version);
        REALM_ASSERT_EX(m_progress.upload.last_integrated_server_version == 0,
                        m_progress.upload.last_integrated_server_version);
        logger.trace("last_version_available  = %1", m_last_version_available); // Throws

        m_upload_target_version = m_last_version_available;
        m_upload_progress = m_progress.upload;
        m_download_progress = m_progress.download;
        // In recovery mode, there may be new changesets to upload and nothing left to download.
        // In FLX DiscardLocal mode, there may be new commits due to subscription handling.
        // For both, we want to allow uploads again without needing external changes to download first.
        m_allow_upload = true;
        REALM_ASSERT_EX(m_last_version_selected_for_upload == 0, m_last_version_selected_for_upload);

        get_transact_reporter()->report_sync_transact(client_reset_old_version, client_reset_new_version);

        if (has_pending_client_reset) {
            handle_pending_client_reset_acknowledgement();
        }

        // If a migration or rollback is in progress, mark it complete when client reset is completed.
        if (auto migration_store = get_migration_store()) {
            migration_store->complete_migration_or_rollback();
        }

        return true;
    };
    // if a client reset happens, it will take care of setting the file ident
    // and if not, we do it here
    bool did_client_reset = false;
    try {
        did_client_reset = client_reset_if_needed();
    }
    catch (const std::exception& e) {
        auto err_msg = util::format("A fatal error occurred during client reset: '%1'", e.what());
        logger.error(err_msg.c_str());
        SessionErrorInfo err_info(Status{ErrorCodes::AutoClientResetFailed, err_msg}, IsFatal{true});
        suspend(err_info);
        return Status::OK();
    }
    if (!did_client_reset) {
        repl.get_history().set_client_file_ident(client_file_ident,
                                                 m_fix_up_object_ids); // Throws
        m_progress.download.last_integrated_client_version = 0;
        m_progress.upload.client_version = 0;
        m_last_version_selected_for_upload = 0;
    }

    // Ready to send the IDENT message
    ensure_enlisted_to_send(); // Throws
    return Status::OK();       // Success
}

Status Session::receive_download_message(const SyncProgress& progress, std::uint_fast64_t downloadable_bytes,
                                         DownloadBatchState batch_state, int64_t query_version,
                                         const ReceivedChangesets& received_changesets)
{
    // Ignore the message if the deactivation process has been initiated,
    // because in that case, the associated Realm and SessionWrapper must
    // not be accessed any longer.
    if (m_state != Active)
        return Status::OK();

    if (is_steady_state_download_message(batch_state, query_version)) {
        batch_state = DownloadBatchState::SteadyState;
    }

    logger.debug("Received: DOWNLOAD(download_server_version=%1, download_client_version=%2, "
                 "latest_server_version=%3, latest_server_version_salt=%4, "
                 "upload_client_version=%5, upload_server_version=%6, downloadable_bytes=%7, "
                 "last_in_batch=%8, query_version=%9, num_changesets=%10, ...)",
                 progress.download.server_version, progress.download.last_integrated_client_version,
                 progress.latest_server_version.version, progress.latest_server_version.salt,
                 progress.upload.client_version, progress.upload.last_integrated_server_version, downloadable_bytes,
                 batch_state != DownloadBatchState::MoreToCome, query_version, received_changesets.size()); // Throws

    // Ignore download messages when the client detects an error. This is to prevent transforming the same bad
    // changeset over and over again.
    if (m_client_error) {
        logger.debug("Ignoring download message because the client detected an integration error");
        return Status::OK();
    }

    bool legal_at_this_time = (m_ident_message_sent && !m_error_message_received && !m_unbound_message_received);
    if (REALM_UNLIKELY(!legal_at_this_time)) {
        return {ErrorCodes::SyncProtocolInvariantFailed, "Received DOWNLOAD message when it was not legal"};
    }
    if (auto status = check_received_sync_progress(progress); REALM_UNLIKELY(!status.is_ok())) {
        logger.error("Bad sync progress received (%1)", status);
        return status;
    }

    version_type server_version = m_progress.download.server_version;
    version_type last_integrated_client_version = m_progress.download.last_integrated_client_version;
    for (const Transformer::RemoteChangeset& changeset : received_changesets) {
        // Check that per-changeset server version is strictly increasing, except in FLX sync where the server
        // version must be increasing, but can stay the same during bootstraps.
        bool good_server_version = m_is_flx_sync_session ? (changeset.remote_version >= server_version)
                                                         : (changeset.remote_version > server_version);
        // Each server version cannot be greater than the one in the header of the download message.
        good_server_version = good_server_version && (changeset.remote_version <= progress.download.server_version);
        if (!good_server_version) {
            return {ErrorCodes::SyncProtocolInvariantFailed,
                    util::format("Bad server version in changeset header (DOWNLOAD) (%1, %2, %3)",
                                 changeset.remote_version, server_version, progress.download.server_version)};
        }
        server_version = changeset.remote_version;
        // Check that per-changeset last integrated client version is "weakly"
        // increasing.
        bool good_client_version =
            (changeset.last_integrated_local_version >= last_integrated_client_version &&
             changeset.last_integrated_local_version <= progress.download.last_integrated_client_version);
        if (!good_client_version) {
            return {ErrorCodes::SyncProtocolInvariantFailed,
                    util::format("Bad last integrated client version in changeset header (DOWNLOAD) "
                                 "(%1, %2, %3)",
                                 changeset.last_integrated_local_version, last_integrated_client_version,
                                 progress.download.last_integrated_client_version)};
        }
        last_integrated_client_version = changeset.last_integrated_local_version;
        // Server shouldn't send our own changes, and zero is not a valid client
        // file identifier.
        bool good_file_ident =
            (changeset.origin_file_ident > 0 && changeset.origin_file_ident != m_client_file_ident.ident);
        if (!good_file_ident) {
            return {ErrorCodes::SyncProtocolInvariantFailed,
                    util::format("Bad origin file identifier in changeset header (DOWNLOAD)",
                                 changeset.origin_file_ident)};
        }
    }

    auto hook_action = call_debug_hook(SyncClientHookEvent::DownloadMessageReceived, progress, query_version,
                                       batch_state, received_changesets.size());
    if (hook_action == SyncClientHookAction::EarlyReturn) {
        return Status::OK();
    }
    REALM_ASSERT_EX(hook_action == SyncClientHookAction::NoAction, hook_action);

    if (process_flx_bootstrap_message(progress, batch_state, query_version, received_changesets)) {
        clear_resumption_delay_state();
        return Status::OK();
    }

    initiate_integrate_changesets(downloadable_bytes, batch_state, progress, received_changesets); // Throws

    hook_action = call_debug_hook(SyncClientHookEvent::DownloadMessageIntegrated, progress, query_version,
                                  batch_state, received_changesets.size());
    if (hook_action == SyncClientHookAction::EarlyReturn) {
        return Status::OK();
    }
    REALM_ASSERT_EX(hook_action == SyncClientHookAction::NoAction, hook_action);

    // When we receive a DOWNLOAD message successfully, we can clear the backoff timer value used to reconnect
    // after a retryable session error.
    clear_resumption_delay_state();
    return Status::OK();
}

Status Session::receive_mark_message(request_ident_type request_ident)
{
    logger.debug("Received: MARK(request_ident=%1)", request_ident); // Throws

    // Ignore the message if the deactivation process has been initiated,
    // because in that case, the associated Realm and SessionWrapper must
    // not be accessed any longer.
    if (m_state != Active)
        return Status::OK(); // Success

    bool legal_at_this_time = (m_ident_message_sent && !m_error_message_received && !m_unbound_message_received);
    if (REALM_UNLIKELY(!legal_at_this_time)) {
        return {ErrorCodes::SyncProtocolInvariantFailed, "Received MARK message when it was not legal"};
    }
    bool good_request_ident =
        (request_ident <= m_last_download_mark_sent && request_ident > m_last_download_mark_received);
    if (REALM_UNLIKELY(!good_request_ident)) {
        return {
            ErrorCodes::SyncProtocolInvariantFailed,
            util::format(
                "Received MARK message with invalid request identifer (last mark sent: %1 last mark received: %2)",
                m_last_download_mark_sent, m_last_download_mark_received)};
    }

    m_server_version_at_last_download_mark = m_progress.download.server_version;
    m_last_download_mark_received = request_ident;
    check_for_download_completion(); // Throws

    return Status::OK(); // Success
}


// The caller (Connection) must discard the session if the session has become
// deactivated upon return.
Status Session::receive_unbound_message()
{
    logger.debug("Received: UNBOUND");

    bool legal_at_this_time = (m_unbind_message_sent && !m_error_message_received && !m_unbound_message_received);
    if (REALM_UNLIKELY(!legal_at_this_time)) {
        return {ErrorCodes::SyncProtocolInvariantFailed, "Received UNBOUND message when it was not legal"};
    }

    // The fact that the UNBIND message has been sent, but an ERROR message has
    // not been received, implies that the deactivation process must have been
    // initiated, so this session must be in the Deactivating state or the session
    // has been suspended because of a client side error.
    REALM_ASSERT_EX(m_state == Deactivating || m_suspended, m_state);

    m_unbound_message_received = true;

    // Detect completion of the unbinding process
    if (m_unbind_message_send_complete && m_state == Deactivating) {
        // The deactivation process completes when the unbinding process
        // completes.
        complete_deactivation(); // Throws
        // Life cycle state is now Deactivated
    }

    return Status::OK(); // Success
}


Status Session::receive_query_error_message(int error_code, std::string_view message, int64_t query_version)
{
    logger.info("Received QUERY_ERROR \"%1\" (error_code=%2, query_version=%3)", message, error_code, query_version);
    // Ignore the message if the deactivation process has been initiated,
    // because in that case, the associated Realm and SessionWrapper must
    // not be accessed any longer.
    if (m_state == Active) {
        on_flx_sync_error(query_version, std::string_view(message.data(), message.size())); // throws
    }
    return Status::OK();
}

// The caller (Connection) must discard the session if the session has become
// deactivated upon return.
Status Session::receive_error_message(const ProtocolErrorInfo& info)
{
    logger.info("Received: ERROR \"%1\" (error_code=%2, is_fatal=%3, error_action=%4)", info.message,
                info.raw_error_code, info.is_fatal, info.server_requests_action); // Throws

    bool legal_at_this_time = (m_bind_message_sent && !m_error_message_received && !m_unbound_message_received);
    if (REALM_UNLIKELY(!legal_at_this_time)) {
        return {ErrorCodes::SyncProtocolInvariantFailed, "Received ERROR message when it was not legal"};
    }

    auto protocol_error = static_cast<ProtocolError>(info.raw_error_code);
    auto status = protocol_error_to_status(protocol_error, info.message);
    if (status != ErrorCodes::UnknownError && REALM_UNLIKELY(!is_session_level_error(protocol_error))) {
        return {ErrorCodes::SyncProtocolInvariantFailed,
                util::format("Received ERROR message for session with non-session-level error code %1",
                             info.raw_error_code)};
    }

    // Can't process debug hook actions once the Session is undergoing deactivation, since
    // the SessionWrapper may not be available
    if (m_state == Active) {
        auto debug_action = call_debug_hook(SyncClientHookEvent::ErrorMessageReceived, info);
        if (debug_action == SyncClientHookAction::EarlyReturn) {
            return Status::OK();
        }
    }

    // For compensating write errors, we need to defer raising them to the SDK until after the server version
    // containing the compensating write has appeared in a download message.
    if (status == ErrorCodes::SyncCompensatingWrite) {
        // If the client is not active, the compensating writes will not be processed now, but will be
        // sent again the next time the client connects
        if (m_state == Active) {
            m_pending_compensating_write_errors.push_back(info);
        }
        return Status::OK();
    }

    m_error_message_received = true;
    suspend(SessionErrorInfo{info, std::move(status)});
    return Status::OK();
}

void Session::suspend(const SessionErrorInfo& info)
{
    REALM_ASSERT(!m_suspended);
    REALM_ASSERT_EX(m_state == Active || m_state == Deactivating, m_state);
    logger.debug("Suspended"); // Throws

    m_suspended = true;

    // Detect completion of the unbinding process
    if (m_unbind_message_send_complete && m_error_message_received) {
        // The fact that the UNBIND message has been sent, but we are not being suspended because
        // we received an ERROR message implies that the deactivation process must
        // have been initiated, so this session must be in the Deactivating state.
        REALM_ASSERT_EX(m_state == Deactivating, m_state);

        // The deactivation process completes when the unbinding process
        // completes.
        complete_deactivation(); // Throws
        // Life cycle state is now Deactivated
    }

    // Notify the application of the suspension of the session if the session is
    // still in the Active state
    if (m_state == Active) {
        m_conn.one_less_active_unsuspended_session(); // Throws
        on_suspended(info);                           // Throws
    }

    if (!info.is_fatal) {
        begin_resumption_delay(info);
    }

    // Ready to send the UNBIND message, if it has not been sent already
    if (!m_unbind_message_sent)
        ensure_enlisted_to_send(); // Throws
}

Status Session::receive_test_command_response(request_ident_type ident, std::string_view body)
{
    logger.info("Received: TEST_COMMAND \"%1\" (session_ident=%2, request_ident=%3)", body, m_ident, ident);
    auto it = std::find_if(m_pending_test_commands.begin(), m_pending_test_commands.end(),
                           [&](const PendingTestCommand& command) {
                               return command.id == ident;
                           });
    if (it == m_pending_test_commands.end()) {
        return {ErrorCodes::SyncProtocolInvariantFailed,
                util::format("Received test command response for a non-existent ident %1", ident)};
    }

    it->promise.emplace_value(std::string{body});
    m_pending_test_commands.erase(it);

    return Status::OK();
}

void Session::begin_resumption_delay(const ProtocolErrorInfo& error_info)
{
    REALM_ASSERT(!m_try_again_activation_timer);

    m_try_again_delay_info.update(static_cast<sync::ProtocolError>(error_info.raw_error_code),
                                  error_info.resumption_delay_interval);
    auto try_again_interval = m_try_again_delay_info.delay_interval();
    if (ProtocolError(error_info.raw_error_code) == ProtocolError::session_closed) {
        // FIXME With compensating writes the server sends this error after completing a bootstrap. Doing the
        // normal backoff behavior would result in waiting up to 5 minutes in between each query change which is
        // not acceptable latency. So for this error code alone, we hard-code a 1 second retry interval.
        try_again_interval = std::chrono::milliseconds{1000};
    }
    logger.debug("Will attempt to resume session after %1 milliseconds", try_again_interval.count());
    m_try_again_activation_timer = get_client().create_timer(try_again_interval, [this](Status status) {
        if (status == ErrorCodes::OperationAborted)
            return;
        else if (!status.is_ok())
            throw Exception(status);

        m_try_again_activation_timer.reset();
        cancel_resumption_delay();
    });
}

void Session::clear_resumption_delay_state()
{
    if (m_try_again_activation_timer) {
        logger.debug("Clearing resumption delay state after successful download");
        m_try_again_delay_info.reset();
    }
}

Status ClientImpl::Session::check_received_sync_progress(const SyncProgress& progress) noexcept
{
    const SyncProgress& a = m_progress;
    const SyncProgress& b = progress;
    std::string message;
    if (b.latest_server_version.version < a.latest_server_version.version) {
        message = util::format("Latest server version in download messages must be weakly increasing throughout a "
                               "session (current: %1, received: %2)",
                               a.latest_server_version.version, b.latest_server_version.version);
    }
    if (b.upload.client_version < a.upload.client_version) {
        message = util::format("Last integrated client version in download messages must be weakly increasing "
                               "throughout a session (current: %1, received: %2)",
                               a.upload.client_version, b.upload.client_version);
    }
    if (b.upload.client_version > m_last_version_available) {
        message = util::format("Last integrated client version on server cannot be greater than the latest client "
                               "version in existence (current: %1, received: %2)",
                               m_last_version_available, b.upload.client_version);
    }
    if (b.download.server_version < a.download.server_version) {
        message =
            util::format("Download cursor must be weakly increasing throughout a session (current: %1, received: %2)",
                         a.download.server_version, b.download.server_version);
    }
    if (b.download.server_version > b.latest_server_version.version) {
        message = util::format(
            "Download cursor cannot be greater than the latest server version in existence (cursor: %1, latest: %2)",
            b.download.server_version, b.latest_server_version.version);
    }
    if (b.download.last_integrated_client_version < a.download.last_integrated_client_version) {
        message = util::format(
            "Last integrated client version on the server at the position in the server's history of the download "
            "cursor must be weakly increasing throughout a session (current: %1, received: %2)",
            a.download.last_integrated_client_version, b.download.last_integrated_client_version);
    }
    if (b.download.last_integrated_client_version > b.upload.client_version) {
        message = util::format("Last integrated client version on the server in the position at the server's history "
                               "of the download cursor cannot be greater than the latest client version integrated "
                               "on the server (download: %1, upload: %2)",
                               b.download.last_integrated_client_version, b.upload.client_version);
    }

    if (message.empty()) {
        return Status::OK();
    }
    return {ErrorCodes::SyncProtocolInvariantFailed, std::move(message)};
}


void Session::check_for_upload_completion()
{
    REALM_ASSERT_EX(m_state == Active, m_state);
    if (!m_upload_completion_notification_requested) {
        return;
    }

    // during an ongoing client reset operation, we never upload anything
    if (m_client_reset_operation)
        return;

    // Upload process must have reached end of history
    REALM_ASSERT_3(m_upload_progress.client_version, <=, m_last_version_available);
    bool scan_complete = (m_upload_progress.client_version == m_last_version_available);
    if (!scan_complete)
        return;

    // All uploaded changesets must have been acknowledged by the server
    REALM_ASSERT_3(m_progress.upload.client_version, <=, m_last_version_selected_for_upload);
    bool all_uploads_accepted = (m_progress.upload.client_version == m_last_version_selected_for_upload);
    if (!all_uploads_accepted)
        return;

    m_upload_completion_notification_requested = false;
    on_upload_completion(); // Throws
}


void Session::check_for_download_completion()
{
    REALM_ASSERT_3(m_target_download_mark, >=, m_last_download_mark_received);
    REALM_ASSERT_3(m_last_download_mark_received, >=, m_last_triggering_download_mark);
    if (m_last_download_mark_received == m_last_triggering_download_mark)
        return;
    if (m_last_download_mark_received < m_target_download_mark)
        return;
    if (m_download_progress.server_version < m_server_version_at_last_download_mark)
        return;
    m_last_triggering_download_mark = m_target_download_mark;
    if (REALM_UNLIKELY(!m_allow_upload)) {
        // Activate the upload process now, and enable immediate reactivation
        // after a subsequent fast reconnect.
        m_allow_upload = true;
        ensure_enlisted_to_send(); // Throws
    }
    on_download_completion(); // Throws
}<|MERGE_RESOLUTION|>--- conflicted
+++ resolved
@@ -1880,11 +1880,8 @@
         if (auto migrated_partition = get_migration_store()->get_migrated_partition()) {
             bind_json_data["migratedPartition"] = *migrated_partition;
         }
-<<<<<<< HEAD
         bind_json_data["schema_version"] = get_schema_version();
-=======
         bind_json_data["sessionReason"] = static_cast<uint64_t>(get_session_reason());
->>>>>>> ea7c5d5e
         if (logger.would_log(util::Logger::Level::debug)) {
             std::string json_data_dump;
             if (!bind_json_data.empty()) {
