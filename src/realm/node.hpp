--- conflicted
+++ resolved
@@ -117,11 +117,7 @@
     {
     }
 
-<<<<<<< HEAD
-    virtual ~Node() noexcept = default;
-=======
     virtual ~Node() = default;
->>>>>>> 06091b82
 
     /**************************** Initializers *******************************/
 
@@ -130,11 +126,7 @@
     char* init_from_mem(MemRef mem) noexcept
     {
         char* header = mem.get_addr();
-<<<<<<< HEAD
-        REALM_ASSERT(!wtype_is_extended(header));
-=======
         REALM_ASSERT_DEBUG(!wtype_is_extended(header));
->>>>>>> 06091b82
         m_ref = mem.get_ref();
         m_data = get_data_from_header(header);
         m_size = get_size_from_header(header);
@@ -342,13 +334,9 @@
     // Includes array header. Not necessarily 8-byte aligned.
     virtual size_t calc_byte_len(size_t num_items, size_t width) const;
     virtual size_t calc_item_count(size_t bytes, size_t width) const noexcept;
-<<<<<<< HEAD
-    // static void init_header(char* header, bool is_inner_bptree_node, bool has_refs, bool context_flag,
-    //                        WidthType width_type, int width, size_t size, size_t capacity) noexcept;
-=======
->>>>>>> 06091b82
 
 private:
+    friend class NodeTree;
     ArrayParent* m_parent = nullptr;
     size_t m_ndx_in_parent = 0; // Ignored if m_parent is null.
     bool m_missing_parent_update = false;
