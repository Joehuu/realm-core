--- conflicted
+++ resolved
@@ -174,7 +174,6 @@
     {
     }
 
-<<<<<<< HEAD
     Mixed(ref_type ref, CollectionType collection_type) noexcept
         : m_type(int(collection_type) + 1)
         , int_val(int64_t(ref))
@@ -182,10 +181,6 @@
     }
     ref_type get_ref() const noexcept;
 
-    ~Mixed() noexcept {}
-
-=======
->>>>>>> 096d9ba1
     DataType get_type() const noexcept
     {
         REALM_ASSERT(m_type);
