--- conflicted
+++ resolved
@@ -2305,8 +2305,8 @@
 
     // fill new positions with a blocked entry
     while (idx >= m_colkey2ndx.size()) {
-        //auto tmp = max_num_columns;
-        //m_colkey2ndx.push_back(tmp);
+        // auto tmp = max_num_columns;
+        // m_colkey2ndx.push_back(tmp);
         m_colkey2ndx.push_back(max_num_columns);
     }
     // store tag of key along with ndx
@@ -2355,27 +2355,6 @@
     return ColKey((upper << 16) | lower);
 }
 
-<<<<<<< HEAD
-size_t Table::colkey2ndx(ColKey key) const
-{
-    uint16_t idx = uint16_t(key.value);
-    if (idx >= m_colkey2ndx.size())
-        throw InvalidKey("Nonexisting column key");
-    // FIXME: Optimization! There are many scenarios where this test may be avoided.
-    size_t ndx = m_colkey2ndx[idx];
-    if (ndx == max_num_columns || ndx2colkey(ndx) != key)
-        throw LogicError(LogicError::column_does_not_exist);
-    return ndx;
-}
-
-ColKey Table::ndx2colkey(size_t ndx) const
-{
-    REALM_ASSERT(ndx < m_ndx2colkey.size());
-    return m_ndx2colkey[ndx];
-}
-
-=======
->>>>>>> 8b7ec0ee
 ColumnAttrMask Table::get_column_attr(ColKey column_key) const noexcept
 {
     size_t ndx = colkey2ndx(column_key);
