--- conflicted
+++ resolved
@@ -924,16 +924,11 @@
     if (m_index_accessors[column_ndx] != nullptr)
         return;
 
-<<<<<<< HEAD
-    if (!StringIndex::type_supported(DataType(col_key.get_type())) || col_key.is_collection()) {
-        throw IllegalOperation(util::format("Index not supported for this property: %1", get_column_name(col_key)));
-=======
     if (!StringIndex::type_supported(DataType(col_key.get_type())) || col_key.is_collection() ||
         (type == IndexType::Fulltext && col_key.get_type() != col_type_String)) {
         // Not ideal, but this is what we used to throw, so keep throwing that for compatibility reasons, even though
         // it should probably be a type mismatch exception instead.
-        throw LogicError(LogicError::illegal_combination);
->>>>>>> 997272a4
+        throw IllegalOperation(util::format("Index not supported for this property: %1", get_column_name(col_key)));
     }
 
     // m_index_accessors always has the same number of pointers as the number of columns. Columns without search
