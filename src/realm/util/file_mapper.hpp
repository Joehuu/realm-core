--- conflicted
+++ resolved
@@ -108,11 +108,7 @@
                               size_t new_size);
 void remove_encrypted_mapping(void* addr, size_t size);
 void do_encryption_read_barrier(const void* addr, size_t size, HeaderToSize header_to_size,
-<<<<<<< HEAD
                                 EncryptedFileMapping* mapping, bool to_modify);
-=======
-                                EncryptedFileMapping* mapping, bool allow_missing);
->>>>>>> f24f476d
 
 void do_encryption_write_barrier(const void* addr, size_t size, EncryptedFileMapping* mapping);
 
@@ -120,17 +116,13 @@
                                     HeaderToSize header_to_size = nullptr, bool to_modify = false)
 {
     if (REALM_UNLIKELY(mapping))
-<<<<<<< HEAD
         do_encryption_read_barrier(addr, size, header_to_size, mapping, to_modify);
-=======
-        do_encryption_read_barrier(addr, size, header_to_size, mapping, true);
 }
 
 void inline encryption_read_barrier_for_write(const void* addr, size_t size, EncryptedFileMapping* mapping)
 {
     if (REALM_UNLIKELY(mapping))
         do_encryption_read_barrier(addr, size, nullptr, mapping, true);
->>>>>>> f24f476d
 }
 
 void inline encryption_write_barrier(const void* addr, size_t size, EncryptedFileMapping* mapping)
@@ -149,17 +141,10 @@
 }
 
 inline void do_encryption_read_barrier(const void* addr, size_t size, HeaderToSize header_to_size,
-<<<<<<< HEAD
                                        EncryptedFileMapping* mapping, bool to_modify)
 {
     UniqueLock lock(mapping_mutex);
     mapping->read_barrier(addr, size, header_to_size, to_modify);
-=======
-                                       EncryptedFileMapping* mapping, bool allow_missing)
-{
-    UniqueLock lock(mapping_mutex);
-    mapping->read_barrier(addr, size, header_to_size, allow_missing);
->>>>>>> f24f476d
 }
 
 inline void do_encryption_write_barrier(const void* addr, size_t size, EncryptedFileMapping* mapping)
@@ -188,17 +173,12 @@
 
 // helpers for encrypted Maps
 template <typename T>
-void encryption_read_barrier(const File::Map<T>& map, size_t index, size_t num_elements = 1, bool to_modify = false)
+void encryption_read_barrier(const File::Map<T>& map, size_t index, size_t num_elements = 1)
 {
-<<<<<<< HEAD
-    T* addr = map.get_addr();
-    encryption_read_barrier(addr + index, sizeof(T) * num_elements, map.get_encrypted_mapping(), nullptr, to_modify);
-=======
     if (auto mapping = map.get_encrypted_mapping(); REALM_UNLIKELY(mapping)) {
         do_encryption_read_barrier(map.get_addr() + index, sizeof(T) * num_elements, nullptr, mapping,
                                    map.is_writeable());
     }
->>>>>>> f24f476d
 }
 
 template <typename T>
