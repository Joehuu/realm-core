--- conflicted
+++ resolved
@@ -64,8 +64,8 @@
     }
     template <class cond>
     bool find(value_type value, size_t start, size_t end, QueryStateBase* state) const;
-
-<<<<<<< HEAD
+    size_t find_first_in_range(int64_t from, int64_t to, size_t start, size_t end) const;
+
     template <class T>
     static ref_type typed_write(ref_type ref, T& out, Allocator& alloc)
     {
@@ -73,9 +73,6 @@
         arr.init_from_ref(ref);
         return arr.write(out, false, out.only_modified, out.compress);
     }
-=======
-    size_t find_first_in_range(int64_t from, int64_t to, size_t start, size_t end) const;
->>>>>>> 058ecce7
 };
 
 class ArrayIntNull : public Array, public ArrayPayload {
