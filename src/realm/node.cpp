--- conflicted
+++ resolved
@@ -34,11 +34,7 @@
     MemRef mem = alloc.alloc(byte_size); // Throws
     const auto header = mem.get_addr();
     REALM_ASSERT_DEBUG(width_type != WidthType::wtype_Extend);
-<<<<<<< HEAD
-    Encoding encoding{int(width_type)};
-=======
     Encoding encoding{static_cast<int>(width_type)};
->>>>>>> 5fc44a3f
 
     uint8_t flags = 0;
     if (type == type_InnerBptreeNode)
