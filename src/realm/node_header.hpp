/*************************************************************************
 *
 * Copyright 2018 Realm Inc.
 *
 * Licensed under the Apache License, Version 2.0 (the "License");
 * you may not use this file except in compliance with the License.
 * You may obtain a copy of the License at
 *
 * http://www.apache.org/licenses/LICENSE-2.0
 *
 * Unless required by applicable law or agreed to in writing, software
 * distributed under the License is distributed on an "AS IS" BASIS,
 * WITHOUT WARRANTIES OR CONDITIONS OF ANY KIND, either express or implied.
 * See the License for the specific language governing permissions and
 * limitations under the License.
 *
 **************************************************************************/

#ifndef REALM_NODE_HEADER_HPP
#define REALM_NODE_HEADER_HPP

#include <realm/util/assert.hpp>
#include <realm/utilities.hpp>

#ifdef REALM_DEBUG
#include <iostream>
#endif

namespace realm {

// The header holds metadata for all allocations. It is 8 bytes.
// byte 3 indicates the type of the allocation.
//
// Up to and including Core v 13, byte 3 would always hold a value of 0x41 'A'
// when stored in the file. This value now indicates that the chunk of memory
// must be interpreted according to the methods in NodeHeader.
//
// If byte 3 has a value different from 0x41, it describes not just
// its low level encoding, but the exact C++ type used to access it.
// This allows us to create an accessor of the correct type to
// access any chunk of memory.

const size_t max_array_size = 0x00ffffffL;            // Maximum number of elements in an array
const size_t max_array_payload_aligned = 0x07ffffc0L; // Maximum number of bytes that the payload of an array can be
// Even though the encoding supports arrays with size up to max_array_payload_aligned,
// the maximum allocation size is smaller as it must fit within a memory section
// (a contiguous virtual address range). This limitation is enforced in SlabAlloc::do_alloc().


class NodeHeader {
public:
    enum Type {
        type_Normal,

        /// This array is the main array of an innner node of a B+-tree as used
        /// in table columns.
        type_InnerBptreeNode,

        /// This array may contain refs to subarrays. An element whose least
        /// significant bit is zero, is a ref pointing to a subarray. An element
        /// whose least significant bit is one, is just a value. It is the
        /// responsibility of the application to ensure that non-ref values have
        /// their least significant bit set. This will generally be done by
        /// shifting the desired vlue to the left by one bit position, and then
        /// setting the vacated bit to one.
        type_HasRefs
    };

    enum WidthType {
        // The first 3 encodings where the only one used as far as Core v13.
        wtype_Bits = 0,     // width indicates how many bits every element occupies
        wtype_Multiply = 1, // width indicates how many bytes every element occupies
        wtype_Ignore = 2,   // each element is 1 byte
        wtype_Dynamic = 3,  // layout is determined by descendant of Node.
        // ^ this layout requires knowing the runtime type to compute size and storage
        // requirement. Getting size or wtype from the methods in this class will assert!
    };
    // Accessing flags.
    enum class Flags { // bit positions in flags "byte", used for masking
        Context = 1,
        HasRefs = 2,
        InnerBPTree = 4,
        // additional flags can be supported by new layouts, but old layout (kind=='A') is full
    };

    static const int header_size = 8; // Number of bytes used by header

    // The encryption layer relies on headers always fitting within a single page.
    static_assert(header_size == 8, "Header must always fit in entirely on a page");

    static char* get_data_from_header(char* header) noexcept
    {
        return header + header_size;
    }

    static char* get_header_from_data(char* data) noexcept
    {
        return data - header_size;
    }

    static const char* get_data_from_header(const char* header) noexcept
    {
        return get_data_from_header(const_cast<char*>(header));
    }

    // Helpers for NodeHeader::Type
    // handles all header formats
    static bool get_is_inner_bptree_node_from_header(const char* header) noexcept
    {
        return get_flags((char*)header) & (int)Flags::InnerBPTree;

        //        REALM_ASSERT(get_kind((char*)header) == 'A');
        //        typedef unsigned char uchar;
        //        const uchar* h = reinterpret_cast<const uchar*>(header);
        //        return (int(h[4]) & 0x80) != 0;
    }

    static bool get_hasrefs_from_header(const char* header) noexcept
    {
        return get_flags((char*)header) & (int)Flags::HasRefs;

        // REALM_ASSERT(get_kind((char*)header) == 'A');
        // typedef unsigned char uchar;
        // const uchar* h = reinterpret_cast<const uchar*>(header);
        // return (int(h[4]) & 0x40) != 0;
    }

    static Type get_type_from_header(const char* header) noexcept
    {
        REALM_ASSERT(get_kind((char*)header) == 'A');
        if (get_is_inner_bptree_node_from_header(header))
            return type_InnerBptreeNode;
        if (get_hasrefs_from_header(header))
            return type_HasRefs;
        return type_Normal;
    }

    static bool get_context_flag_from_header(const char* header) noexcept
    {
<<<<<<< HEAD
        REALM_ASSERT_RELEASE(get_wtype_from_header(header) != wtype_Dynamic);
        typedef unsigned char uchar;
        const uchar* h = reinterpret_cast<const uchar*>(header);
        return uint_least8_t((1 << (int(h[4]) & 0x07)) >> 1);
    }
=======
        return get_flags((char*)header) & (int)Flags::Context;
>>>>>>> ccb19886

        // REALM_ASSERT(get_kind((char*)header) == 'A');
        // typedef unsigned char uchar;
        // const uchar* h = reinterpret_cast<const uchar*>(header);
        // return (int(h[4]) & 0x20) != 0;
    }
    static void set_is_inner_bptree_node_in_header(bool value, char* header) noexcept
    {
<<<<<<< HEAD
        REALM_ASSERT_RELEASE(get_wtype_from_header(header) != wtype_Dynamic);
        typedef unsigned char uchar;
        const uchar* h = reinterpret_cast<const uchar*>(header);
        return (size_t(h[5]) << 16) + (size_t(h[6]) << 8) + h[7];
=======
        char* h = header;
        set_flags(h, (get_flags(h) & ~(int)Flags::InnerBPTree) | (value ? (int)Flags::InnerBPTree : 0));

        // REALM_ASSERT(get_kind((uint64_t*)header) == 'A');
        // typedef unsigned char uchar;
        // uchar* h = reinterpret_cast<uchar*>(header);
        // h[4] = uchar((int(h[4]) & ~0x80) | int(value) << 7);
>>>>>>> ccb19886
    }

    static void set_hasrefs_in_header(bool value, char* header) noexcept
    {
        char* h = header;
        set_flags(h, (get_flags(h) & ~(int)Flags::HasRefs) | (value ? (int)Flags::HasRefs : 0));

        // REALM_ASSERT(get_kind((char*)header) == 'A');
        // typedef unsigned char uchar;
        // uchar* h = reinterpret_cast<uchar*>(header);
        // h[4] = uchar((int(h[4]) & ~0x40) | int(value) << 6);
    }

    static void set_context_flag_in_header(bool value, char* header) noexcept
    {
        char* h = header;
        set_flags(h, (get_flags(h) & ~(int)Flags::Context) | (value ? (int)Flags::Context : 0));

        // REALM_ASSERT(get_kind((char*)header) == 'A');
        // typedef unsigned char uchar;
        // uchar* h = reinterpret_cast<uchar*>(header);
        // h[4] = uchar((int(h[4]) & ~0x20) | int(value) << 5);
    }

    // Helpers for NodeHeader::WidthType:
    // handles all header formats
    static WidthType get_wtype_from_header(const char* header) noexcept
    {
        // During copy on write the header is not initialised.
        REALM_ASSERT(get_kind((char*)header) != 'B');
        typedef unsigned char uchar;
        const uchar* h = reinterpret_cast<const uchar*>(header);
        int h4 = h[4];
        return WidthType((h4 & 0x18) >> 3);
    }

    static void set_wtype_in_header(WidthType value, char* header) noexcept
    {
        REALM_ASSERT(get_kind((char*)header) == 'A');
        typedef unsigned char uchar;
        uchar* h = reinterpret_cast<uchar*>(header);
        auto h4 = h[4];
        h4 = (h4 & ~0x18) | int(value) << 3;
        h[4] = h4;
    }

    static size_t unsigned_to_num_bits(uint64_t value)
    {
        return 1 + log2(static_cast<size_t>(value));
    }

    static size_t signed_to_num_bits(int64_t value)
    {
<<<<<<< HEAD
        // Indicates how to calculate size in bytes based on width
        // 0: bits      (width/8) * size
        // 1: multiply  width * size
        // 2: ignore    1 * size
        // 3: dynamic   requirec knowledge of specific type
        typedef unsigned char uchar;
        uchar* h = reinterpret_cast<uchar*>(header);
        h[4] = uchar((int(h[4]) & ~0x18) | int(value) << 3);
=======
        if (value >= 0)
            return 1 + unsigned_to_num_bits(value);
        else
            return 1 + unsigned_to_num_bits(~value); // <-- is this correct????
>>>>>>> ccb19886
    }


    // Helper functions for old layouts only:
    // Handling width and sizes:
    static uint_least8_t get_width_from_header(const char* header) noexcept;

    static size_t get_size_from_header(const char* header) noexcept;

    static void set_width_in_header(size_t value, char* header) noexcept
    {
<<<<<<< HEAD
        REALM_ASSERT_RELEASE(get_wtype_from_header(header) != wtype_Dynamic);
=======
        REALM_ASSERT(get_kind(header) == 'A');
>>>>>>> ccb19886
        // Pack width in 3 bits (log2)
        int w = 0;
        while (value) {
            ++w;
            value >>= 1;
        }
        REALM_ASSERT_3(w, <, 8);

        typedef unsigned char uchar;
        uchar* h = reinterpret_cast<uchar*>(header);
        h[4] = uchar((int(h[4]) & ~0x7) | w);
    }

    static void set_size_in_header(size_t value, char* header) noexcept
    {
        REALM_ASSERT(get_kind(header) == 'A');
        REALM_ASSERT_3(value, <=, max_array_size);
        REALM_ASSERT_RELEASE(get_wtype_from_header(header) != wtype_Dynamic);
        typedef unsigned char uchar;
        uchar* h = reinterpret_cast<uchar*>(header);
        h[5] = uchar((value >> 16) & 0x000000FF);
        h[6] = uchar((value >> 8) & 0x000000FF);
        h[7] = uchar(value & 0x000000FF);
    }


    static size_t get_capacity_from_header(const char* header) noexcept
    {
        if (get_kind(header) == 'A') {
            typedef unsigned char uchar;
            const uchar* h = reinterpret_cast<const uchar*>(header);
            return (size_t(h[0]) << 19) + (size_t(h[1]) << 11) + (h[2] << 3);
        }
        else {
            /*I don't see this set while debugging*/
            // NOTE this is set inside array_flex::setup_header_in_flex_format for B arrays
            return ((uint16_t*)header)[0] << 3;
        }
    }

    // Note: There is a (no longer a correct) copy of this function is test_alloc.cpp
    static void set_capacity_in_header(size_t value, char* header) noexcept
    {
        if (get_kind(header) == 'A') {
            REALM_ASSERT_3(value, <=, (0xffffff << 3));
            typedef unsigned char uchar;
            uchar* h = reinterpret_cast<uchar*>(header);
            h[0] = uchar((value >> 19) & 0x000000FF);
            h[1] = uchar((value >> 11) & 0x000000FF);
            h[2] = uchar(value >> 3 & 0x000000FF);
        }
        else {
            REALM_ASSERT(value < (65536 << 3));
            REALM_ASSERT((value & 0x7) == 0);
            // this could be a problem, it assumes that the last 3 less significant bits are 0.
            // For flex arrays this could not be true if we were to set capacity lower than 128
            ((uint16_t*)header)[0] = static_cast<uint16_t>(value >> 3);
        }
    }

    // helper converting a number of bits into bytes and aligning to 8 byte boundary
    static inline size_t align_bits_to8(size_t n)
    {
        n = (n + 7) >> 3;
        return (n + 7) & ~size_t(7);
    }


    static size_t get_byte_size_from_header(const char* header) noexcept;

    static size_t calc_byte_size(WidthType wtype, size_t size, uint_least8_t width) noexcept
    {
        // the width need to be adjusted to nearest power of two:
        if (width > 8) {
            if (width > 32)
                width = 64;
            else if (width > 16)
                width = 32;
            else
                width = 16;
        }
        else { // width <= 8
            if (width > 4)
                width = 8;
            else if (width > 2)
                width = 4;
            // else width is already a power of 2
        }
        size_t num_bytes = 0;
        switch (wtype) {
            case wtype_Bits: {
                // Current assumption is that size is at most 2^24 and that width is at most 64.
                // In that case the following will never overflow. (Assuming that size_t is at least 32 bits)
                REALM_ASSERT_3(size, <, 0x1000000);
                size_t num_bits = size * width;
                num_bytes = (num_bits + 7) >> 3;
                break;
            }
            case wtype_Multiply: {
                num_bytes = size * width;
                break;
            }
            case wtype_Ignore: {
                num_bytes = size;
                break;
<<<<<<< HEAD
            }
            case wtype_Dynamic: {
                REALM_ASSERT_RELEASE(wtype != wtype_Dynamic);
=======
            default: {
                REALM_ASSERT(false);
                break;
>>>>>>> ccb19886
            }
        }
        num_bytes += header_size;
        // Ensure 8-byte alignment
        num_bytes = (num_bytes + 7) & ~size_t(7);
        return num_bytes;
    }

    // The 'kind' field provides runtime type information.
    // it allows us to select the proper class for handling the block.
    // For example, this could be the Array class.
    // A class may use one or multiple different encodings, depending
    // on the data it stores.
    // A value of 0x41 ('A') represents the "old" (core 13 or earlier)
    // set of Array_xxxx classes
    static uint8_t get_kind(const char* header)
    {
        return ((uint8_t*)header)[3];
    }
    static void set_kind(char* header, uint8_t kind)
    {
        ((uint8_t*)header)[3] = kind;
    }

    // Access to different header formats is done through specializations of a set
    // of access functions. This allows for defining ONLY the abilities which makes
    // sense for each different header encoding. For example: headers for a single
    // array support a 'set_element_size()', while headers for arrays of pairs or
    // pairs of arrays instead support 'set_elementA_size()' and 'set_elementB_size()'.
    //
    // This approach also allows for zero overhead selection between the different
    // header encodings.
    enum class Encoding { Packed, AofP, PofA, Flex, WTypBits, WTypMult, WTypIgn };
    static Encoding get_encoding(const char* header)
    {
        const auto kind = get_kind(header);
        REALM_ASSERT(kind == 'A' || kind == 'B');
        if (kind == 'A') {
            switch (get_wtype_from_header((const char*)header)) {
                case wtype_Bits:
                    return Encoding::WTypBits;
                case wtype_Multiply:
                    return Encoding::WTypMult;
                case wtype_Ignore:
                    return Encoding::WTypIgn;
                default:
                    REALM_ASSERT(false && "Undefined header encoding");
            }
        }
        else if (kind == 'B') {
            auto h = (const uint8_t*)header;
            auto byte = (uint8_t)h[2];
            const auto v = (byte & 0b00001111);
            switch (v) {
                case 0:
                    return Encoding::Packed;
                case 1:
                    return Encoding::AofP;
                case 2:
                    return Encoding::PofA;
                case 3:
                    return Encoding::Flex;
                default:
                    REALM_ASSERT(false && "Undefined header encoding");
            }
        }
        REALM_UNREACHABLE();
    }
    static void set_encoding(char* header, Encoding enc)
    {
        switch (enc) {
            case Encoding::AofP: {
                REALM_ASSERT(get_kind(header) != 0x41);
                auto h = (uint8_t*)header;
                h[2] = (h[2] & 0b11110000) | 1;
                break;
            }
            case Encoding::PofA: {
                REALM_ASSERT(get_kind(header) != 0x41);
                auto h = (uint8_t*)header;
                h[2] = (h[2] & 0b11110000) | 2;
                break;
            }
            case Encoding::Packed: {
                REALM_ASSERT(get_kind(header) != 0x41);
                auto h = (uint8_t*)header;
                h[2] = (h[2] & 0b11110000) | 0;
                break;
            }
            case Encoding::Flex: {
                REALM_ASSERT(get_kind(header) != 0x41);
                auto h = (uint8_t*)header;
                h[2] = (h[2] & 0b11110000) | 3;
                REALM_ASSERT(get_encoding(header) == Encoding::Flex);
                break;
            }
            case Encoding::WTypBits: {
                REALM_ASSERT(get_kind(header) == 0x41);
                set_wtype_in_header(wtype_Bits, (char*)header);
                break;
            }
            case Encoding::WTypMult: {
                REALM_ASSERT(get_kind(header) == 0x41);
                set_wtype_in_header(wtype_Multiply, (char*)header);
                break;
            }
            case Encoding::WTypIgn: {
                REALM_ASSERT(get_kind(header) == 0x41);
                set_wtype_in_header(wtype_Ignore, (char*)header);
                break;
            }
        }
    }
    // * Packed: tightly packed array (any element size <= 64)
    // * WTypBits: less tightly packed. Correspond to wtype_Bits
    // * WTypMult: less tightly packed. Correspond to wtype_Multiply
    // * WTypIgn: single byte elements. Correspond to wtype_Ignore
    // encodings with more flexibility but lower number of elements:
    // * AofP: Array of pairs (2 element sizes, 1 element count)
    // * PofA: Pair of arrays (2 elememt sizes, 1 element count)
    //   Choose between them according to spatial locality
    // Encodings with even more flexibility with even lower number of elements
    // * Flex: Pair of arrays (like PofA) but allowing different element count
    //
    // Encodings:     bytes:
    // name:       |  b0   |  b1   |  b2   |  b3   |  b4   |  b5   |  b6   |  b7   |
    // Packed      |  cap/chksum   | flgs  | kind  | bits pr elm   |  num elmnts   |
    // AofP        |  cap/chksum   | flgs  | kind  | Abpe  | BBpe  |  num elmnts   |
    // PofA        |  cap/chksum   | flgs  | kind  | Abpe  | BBpe  |  num elmnts   |
    // Flex        |  cap/chksum   | flgs  | kind  | Abpe - BBpe -  Ane   -  Bne   |
    // oldies      |     cap/chksum        | 0x41  | lots  |      num elements     |
    //
    // legend: cap = capacity, chksum = checksum, flgs = various flags + encoding,
    //         elm = elements, Abpe = A bits per element, Bbpe = B bits per element
    //         Ane = A num elements, Bne = B num elements,
    //         lots = flags, wtype and width for old formats
    //
    static std::string enc_to_string(Encoding enc)
    {
        switch (enc) {
            case Encoding::WTypMult:
                return "Mult";
            case Encoding::WTypIgn:
                return "Ign";
            case Encoding::WTypBits:
                return "Bits";
            case Encoding::Packed:
                return "Pack";
            case Encoding::AofP:
                return "AofP";
            case Encoding::PofA:
                return "PofA";
            case Encoding::Flex:
                return "Flex";
            default:
                return "Err";
        }
    }
    static std::string header_to_string(const char* header)
    {
        std::string retval = "{" + std::to_string(get_kind(header)) + ":" + enc_to_string(get_encoding(header)) + "}";
        return retval;
    }

    static void init_header(char* header, uint8_t kind, Encoding enc, uint8_t flags, size_t bits_pr_elem,
                            size_t num_elems)
    {
        std::fill((char*)header, (char*)header + header_size, 0);
        auto hb = (uint8_t*)header;
        hb[3] = kind;
        if (kind == 0x41) {
            uint8_t wtype = 0;
            if (enc == Encoding::WTypBits)
                wtype = wtype_Bits;
            else if (enc == Encoding::WTypMult)
                wtype = wtype_Multiply;
            else if (enc == Encoding::WTypIgn)
                wtype = wtype_Ignore;
            else
                REALM_ASSERT(false && "Illegal header encoding for legacy kind of header");

            hb[4] = (flags << 5) | (wtype << 3);
            if (enc == Encoding::WTypBits)
                set_width_in_header(bits_pr_elem, (char*)header);
            else
                set_width_in_header(bits_pr_elem >> 3, (char*)header);
            set_size_in_header(num_elems, (char*)header);
        }
        else {
            if (enc == Encoding::Packed) {
                hb[2] = flags << 4;
                auto hh = (uint16_t*)header;
                hh[2] = static_cast<uint16_t>(bits_pr_elem);
                hh[3] = static_cast<uint16_t>(num_elems);
            }
            else {
                REALM_ASSERT(false && "Illegal header encoding for chosen kind of header");
            }
        }
    }
    static void init_header(char* header, uint8_t kind, Encoding enc, uint8_t flags, size_t bits_pr_elemA,
                            size_t bits_pr_elemB, size_t num_elems)
    {
        std::fill((char*)header, (char*)header + header_size, 0);
        auto hb = (uint8_t*)header;
        if (kind == 0x41)
            REALM_ASSERT(false && "Illegal init args for legacy header");
        if (enc == Encoding::AofP) {
            hb[2] = (flags << 4) | 1;
        }
        else if (enc == Encoding::PofA) {
            hb[2] = (flags << 4) | 2;
        }
        else
            REALM_ASSERT(false && "Illegal header encoding for chosen kind of header");
        hb[4] = static_cast<uint8_t>(bits_pr_elemA);
        hb[5] = static_cast<uint8_t>(bits_pr_elemB);
        auto hh = (uint16_t*)header;
        hh[3] = static_cast<uint16_t>(num_elems);
        hb[3] = static_cast<uint16_t>(kind);
    }
    static void init_header(char* header, uint8_t kind, Encoding enc, uint8_t flags, size_t bits_pr_elemA,
                            size_t bits_pr_elemB, size_t num_elemsA, size_t num_elemsB)
    {
        std::fill((char*)header, (char*)header + header_size, 0);
        auto hb = (uint8_t*)header;
        if (kind == 0x41)
            REALM_ASSERT(false && "Illegal init args for legacy header");
        if (enc != Encoding::Flex) {
            REALM_ASSERT(false && "Illegal header encoding for chosen kind of header");
        }
        auto hw = (uint32_t*)header;
        REALM_ASSERT(bits_pr_elemA > 0);
        REALM_ASSERT(bits_pr_elemB > 0);
        hw[1] =
            (uint32_t)(((bits_pr_elemA - 1) << 26) | ((bits_pr_elemB - 1) << 20) | (num_elemsA << 10) | num_elemsB);
        hb[2] = (flags << 4) | 3; // flags | flex
        hb[3] = kind;
    }

    // Setting element size for encodings with a single element size:
    template <Encoding>
    static void inline set_element_size(char* header, size_t bits_per_element);
    // Getting element size for encodings with a single element size:
    template <Encoding>
    static inline size_t get_element_size(const char* header);
    // Setting element sizes for encodings with two element sizes (called A and B)
    template <Encoding>
    static inline void set_elementA_size(char* header, size_t bits_per_element);
    // Setting element sizes for encodings with two element sizes (called A and B)
    template <Encoding>
    static inline void set_elementB_size(char* header, size_t bits_per_element);
    // Getting element sizes for encodings with two element sizes (called A and B)
    template <Encoding>
    static inline size_t get_elementA_size(const char* header);
    // Getting element sizes for encodings with two element sizes (called A and B)
    template <Encoding>
    static inline size_t get_elementB_size(const char* header);
    // Setting the number of elements in the array(s). All encodings except Flex have one number of elements.
    template <Encoding>
    static inline void set_num_elements(char* header, size_t num_elements);
    // For the encodings with two size specifications - currently only the Flex encoding
    template <Encoding>
    static inline void set_arrayA_num_elements(char* header, size_t num_elements);
    template <Encoding>
    static inline void set_arrayB_num_elements(char* header, size_t num_elements);
    // Getting the number of elements in the array(s). All encodings except Flex have one number of elements.
    template <Encoding>
    static inline size_t get_num_elements(const char* header);
    template <Encoding>
    static inline size_t get_arrayA_num_elements(const char* header);
    template <Encoding>
    static inline size_t get_arrayB_num_elements(const char* header);
    // Compute required size in bytes - multiple forms depending on encoding
    template <Encoding>
    static inline size_t calc_size(size_t num_elements);
    template <Encoding>
    static inline size_t calc_size(size_t num_elements, size_t element_size);
    template <Encoding>
    static inline size_t calc_size(size_t num_elements, size_t elementA_size, size_t elementB_size);
    template <Encoding>
    static inline size_t calc_size(size_t arrayA_num_elements, size_t arrayB_num_elements, size_t elementA_size,
                                   size_t elementB_size);

    static inline void set_flags(char* header, uint8_t flags)
    {
        if (get_kind(header) == 'A') {
            REALM_ASSERT(flags <= 7);
            auto h = (uint8_t*)header;
            h[4] = (h[4] & 0b00011111) | flags << 5;
        }
        else {
            auto h = (uint8_t*)header;
            h[2] = (h[2] & 0b00001111) | flags << 4;
        }
    }
    static inline uint8_t get_flags(char* header)
    {
        if (get_kind(header) == 'A') {
            auto h = (uint8_t*)header;
            return h[4] >> 5;
        }
        else {
            auto h = (uint8_t*)header;
            return h[2] >> 4;
        }
    }
};
<<<<<<< HEAD
=======

template <>
void inline NodeHeader::set_element_size<NodeHeader::Encoding::Packed>(char* header, size_t bits_per_element)
{
    REALM_ASSERT(get_kind(header) != 'A');
    REALM_ASSERT(get_encoding(header) == Encoding::Packed);
    REALM_ASSERT(bits_per_element <= 64);
    ((uint16_t*)header)[2] = static_cast<uint16_t>(bits_per_element);
}
template <>
void inline NodeHeader::set_element_size<NodeHeader::Encoding::WTypBits>(char* header, size_t bits_per_element)
{
    REALM_ASSERT(get_kind(header) == 'A');
    REALM_ASSERT(bits_per_element <= 64);
    // TODO: Only powers of two allowed
    // TODO: Optimize
    NodeHeader::set_wtype_in_header(wtype_Bits, (char*)header);
    NodeHeader::set_width_in_header(bits_per_element, (char*)header);
}
template <>
void inline NodeHeader::set_element_size<NodeHeader::Encoding::WTypMult>(char* header, size_t bits_per_element)
{
    REALM_ASSERT(get_kind(header) == 'A');
    REALM_ASSERT(bits_per_element <= 64);
    REALM_ASSERT((bits_per_element & 0x7) == 0);
    // TODO: Only powers of two allowed
    // TODO: Optimize
    NodeHeader::set_wtype_in_header(wtype_Multiply, (char*)header);
    NodeHeader::set_width_in_header(bits_per_element >> 3, (char*)header);
}


template <>
inline size_t NodeHeader::get_element_size<NodeHeader::Encoding::Packed>(const char* header)
{
    REALM_ASSERT(get_kind(header) != 'A');
    REALM_ASSERT(get_encoding(header) == Encoding::Packed);
    auto bits_per_element = ((uint16_t*)header)[2];
    REALM_ASSERT(bits_per_element <= 64);
    return bits_per_element;
}
template <>
inline size_t NodeHeader::get_element_size<NodeHeader::Encoding::WTypBits>(const char* header)
{
    REALM_ASSERT(get_kind(header) == 'A');
    auto bits_per_element = NodeHeader::get_width_from_header((char*)header);
    REALM_ASSERT(bits_per_element <= 64);
    return bits_per_element;
}
template <>
inline size_t NodeHeader::get_element_size<NodeHeader::Encoding::WTypMult>(const char* header)
{
    REALM_ASSERT(get_kind(header) == 'A');
    auto bits_per_element = NodeHeader::get_width_from_header((char*)header) << 3;
    REALM_ASSERT(bits_per_element <= 64);
    return bits_per_element;
}

template <>
inline void NodeHeader::set_elementA_size<NodeHeader::Encoding::AofP>(char* header, size_t bits_per_element)
{
    REALM_ASSERT(get_kind(header) != 'A');
    REALM_ASSERT(get_encoding(header) == Encoding::AofP);
    REALM_ASSERT(bits_per_element <= 64);
    ((uint8_t*)header)[4] = static_cast<uint8_t>(bits_per_element);
}
template <>
inline void NodeHeader::set_elementA_size<NodeHeader::Encoding::PofA>(char* header, size_t bits_per_element)
{
    REALM_ASSERT(get_kind(header) != 'A');
    REALM_ASSERT(get_encoding(header) == Encoding::PofA);
    REALM_ASSERT(bits_per_element <= 64);
    ((uint8_t*)header)[4] = static_cast<uint8_t>(bits_per_element);
}
template <>
inline void NodeHeader::set_elementA_size<NodeHeader::Encoding::Flex>(char* header, size_t bits_per_element)
{
    // we're a bit low on bits for the Flex encoding, so we need to squeeze stuff
    REALM_ASSERT(get_kind(header) != 'A');
    REALM_ASSERT(get_encoding(header) == Encoding::Flex);
    REALM_ASSERT(bits_per_element <= 64);
    REALM_ASSERT(bits_per_element > 0);
    uint32_t word = ((uint32_t*)header)[1];
    word &= ~(0b111111 << 26);
    //  we only have 6 bits, so store values in range 1-64 as 0-63
    word |= (bits_per_element - 1) << 26;
    ((uint32_t*)header)[1] = word;
}


template <>
inline void NodeHeader::set_elementB_size<NodeHeader::Encoding::AofP>(char* header, size_t bits_per_element)
{
    REALM_ASSERT(get_kind(header) != 'A');
    REALM_ASSERT(get_encoding(header) == Encoding::AofP);
    REALM_ASSERT(bits_per_element <= 64);
    ((uint8_t*)header)[5] = static_cast<uint8_t>(bits_per_element);
}
template <>
inline void NodeHeader::set_elementB_size<NodeHeader::Encoding::PofA>(char* header, size_t bits_per_element)
{
    REALM_ASSERT(get_kind(header) != 'A');
    REALM_ASSERT(get_encoding(header) == Encoding::PofA);
    REALM_ASSERT(bits_per_element <= 64);
    ((uint8_t*)header)[5] = static_cast<uint8_t>(bits_per_element);
}
template <>
inline void NodeHeader::set_elementB_size<NodeHeader::Encoding::Flex>(char* header, size_t bits_per_element)
{
    // we're a bit low on bits for the Flex encoding, so we need to squeeze stuff
    REALM_ASSERT(get_kind(header) != 'A');
    REALM_ASSERT(get_encoding(header) == Encoding::Flex);
    REALM_ASSERT(bits_per_element <= 64);
    REALM_ASSERT(bits_per_element > 0);
    uint32_t word = ((uint32_t*)header)[1];
    word &= ~(0b111111 << 20);
    //  we only have 6 bits, so store values in range 1-64 as 0-63
    word |= (bits_per_element - 1) << 20;
    ((uint32_t*)header)[1] = word;
}


template <>
inline size_t NodeHeader::get_elementA_size<NodeHeader::Encoding::AofP>(const char* header)
{
    REALM_ASSERT(get_kind(header) != 'A');
    auto encoding = get_encoding(header);
    REALM_ASSERT(encoding == Encoding::AofP);
    auto bits_per_element = ((uint8_t*)header)[4];
    REALM_ASSERT(bits_per_element <= 64);
    return bits_per_element;
}
template <>
inline size_t NodeHeader::get_elementA_size<NodeHeader::Encoding::PofA>(const char* header)
{
    REALM_ASSERT(get_kind(header) != 'A');
    REALM_ASSERT(get_encoding(header) == Encoding::PofA);
    auto bits_per_element = ((uint8_t*)header)[4];
    REALM_ASSERT(bits_per_element <= 64);
    return bits_per_element;
}
template <>
inline size_t NodeHeader::get_elementA_size<NodeHeader::Encoding::Flex>(const char* header)
{
    REALM_ASSERT(get_kind(header) != 'A');
    const auto encoding = get_encoding(header);
    REALM_ASSERT(encoding == Encoding::Flex);
    uint32_t word = ((uint32_t*)header)[1];
    auto bits_per_element = (word >> 26) & 0b111111;
    //  we only have 6 bits, so store values in range 1-64 as 0-63
    // this means that Flex cannot support element sizes of 0
    bits_per_element++;
    REALM_ASSERT(bits_per_element <= 64);
    REALM_ASSERT(bits_per_element > 0);
    return bits_per_element;
}

template <>
inline size_t NodeHeader::get_elementB_size<NodeHeader::Encoding::AofP>(const char* header)
{
    REALM_ASSERT(get_kind(header) != 'A');
    REALM_ASSERT(get_encoding(header) == Encoding::AofP);
    auto bits_per_element = ((uint8_t*)header)[5];
    REALM_ASSERT(bits_per_element <= 64);
    return bits_per_element;
}
template <>
inline size_t NodeHeader::get_elementB_size<NodeHeader::Encoding::PofA>(const char* header)
{
    REALM_ASSERT(get_kind(header) != 'A');
    REALM_ASSERT(get_encoding(header) == Encoding::PofA);
    auto bits_per_element = ((uint8_t*)header)[5];
    REALM_ASSERT(bits_per_element <= 64);
    return bits_per_element;
}
template <>
inline size_t NodeHeader::get_elementB_size<NodeHeader::Encoding::Flex>(const char* header)
{
    REALM_ASSERT(get_kind(header) != 'A');
    REALM_ASSERT(get_encoding(header) == Encoding::Flex);
    uint32_t word = ((uint32_t*)header)[1];
    auto bits_per_element = (word >> 20) & 0b111111;
    // same as above
    bits_per_element++;
    REALM_ASSERT(bits_per_element <= 64);
    REALM_ASSERT(bits_per_element > 0);
    return bits_per_element;
}

template <>
inline void NodeHeader::set_num_elements<NodeHeader::Encoding::Packed>(char* header, size_t num_elements)
{
    REALM_ASSERT(get_kind(header) != 'A');
    REALM_ASSERT(get_encoding(header) == Encoding::Packed);
    REALM_ASSERT(num_elements < 0x10000);
    ((uint16_t*)header)[3] = static_cast<uint16_t>(num_elements);
}
template <>
inline void NodeHeader::set_num_elements<NodeHeader::Encoding::WTypBits>(char* header, size_t num_elements)
{
    // TODO optimize
    REALM_ASSERT(get_kind(header) == 'A');
    NodeHeader::set_wtype_in_header(wtype_Bits, (char*)header);
    NodeHeader::set_size_in_header(num_elements, (char*)header);
}
template <>
inline void NodeHeader::set_num_elements<NodeHeader::Encoding::WTypMult>(char* header, size_t num_elements)
{
    // TODO optimize
    REALM_ASSERT(get_kind(header) == 'A');
    NodeHeader::set_wtype_in_header(wtype_Multiply, (char*)header);
    NodeHeader::set_size_in_header(num_elements, (char*)header);
}
template <>
inline void NodeHeader::set_num_elements<NodeHeader::Encoding::WTypIgn>(char* header, size_t num_elements)
{
    // TODO optimize
    REALM_ASSERT(get_kind(header) == 'A');
    NodeHeader::set_wtype_in_header(wtype_Ignore, (char*)header);
    NodeHeader::set_size_in_header(num_elements, (char*)header);
}
template <>
inline void NodeHeader::set_num_elements<NodeHeader::Encoding::AofP>(char* header, size_t num_elements)
{
    REALM_ASSERT(get_kind(header) != 'A');
    REALM_ASSERT(get_encoding(header) == Encoding::AofP);
    REALM_ASSERT(num_elements < 0x10000);
    ((uint16_t*)header)[3] = static_cast<uint16_t>(num_elements);
}
template <>
inline void NodeHeader::set_num_elements<NodeHeader::Encoding::PofA>(char* header, size_t num_elements)
{
    REALM_ASSERT(get_kind(header) != 'A');
    REALM_ASSERT(get_encoding(header) == Encoding::PofA);
    REALM_ASSERT(num_elements < 0x10000);
    ((uint16_t*)header)[3] = static_cast<uint16_t>(num_elements);
}


template <>
inline void NodeHeader::set_arrayA_num_elements<NodeHeader::Encoding::Flex>(char* header, size_t num_elements)
{
    REALM_ASSERT(get_kind(header) != 'A');
    REALM_ASSERT(get_encoding(header) == Encoding::Flex);
    REALM_ASSERT(num_elements < 0b10000000000); // 10 bits
    uint32_t word = ((uint32_t*)header)[1];
    word &= ~(0b1111111111 << 10);
    word |= num_elements << 10;
    ((uint32_t*)header)[1] = word;
}
template <>
inline void NodeHeader::set_arrayB_num_elements<NodeHeader::Encoding::Flex>(char* header, size_t num_elements)
{
    REALM_ASSERT(get_kind(header) != 'A');
    REALM_ASSERT(get_encoding(header) == Encoding::Flex);
    REALM_ASSERT(num_elements < 0b10000000000); // 10 bits
    uint32_t word = ((uint32_t*)header)[1];
    word &= ~(0b1111111111);
    word |= num_elements;
    ((uint32_t*)header)[1] = word;
}

template <>
inline size_t NodeHeader::get_num_elements<NodeHeader::Encoding::Packed>(const char* header)
{
    REALM_ASSERT(get_kind(header) != 'A');
    REALM_ASSERT(get_encoding(header) == Encoding::Packed);
    return ((uint16_t*)header)[3];
}
template <>
inline size_t NodeHeader::get_num_elements<NodeHeader::Encoding::AofP>(const char* header)
{
    REALM_ASSERT(get_kind(header) != 'A');
    REALM_ASSERT(get_encoding(header) == Encoding::AofP);
    return ((uint16_t*)header)[3];
}
template <>
inline size_t NodeHeader::get_num_elements<NodeHeader::Encoding::PofA>(const char* header)
{
    REALM_ASSERT(get_kind(header) != 'A');
    REALM_ASSERT(get_encoding(header) == Encoding::PofA);
    return ((uint16_t*)header)[3];
}
template <>
inline size_t NodeHeader::get_num_elements<NodeHeader::Encoding::WTypBits>(const char* header)
{
    REALM_ASSERT(get_kind(header) == 'A');
    return NodeHeader::get_size_from_header((const char*)header);
}
template <>
inline size_t NodeHeader::get_num_elements<NodeHeader::Encoding::WTypMult>(const char* header)
{
    REALM_ASSERT(get_kind(header) == 'A');
    return NodeHeader::get_size_from_header((const char*)header);
}
template <>
inline size_t NodeHeader::get_num_elements<NodeHeader::Encoding::WTypIgn>(const char* header)
{
    REALM_ASSERT(get_kind(header) == 'A');
    return NodeHeader::get_size_from_header((const char*)header);
}

template <>
inline size_t NodeHeader::get_arrayA_num_elements<NodeHeader::Encoding::Flex>(const char* header)
{
    const auto kind = (char)get_kind(header);
    REALM_ASSERT(kind == 'B');
    const auto encoding = get_encoding(header);
    REALM_ASSERT(encoding == Encoding::Flex);
    uint32_t word = ((uint32_t*)header)[1];
    auto num_elements = (word >> 10) & 0b1111111111;
    return num_elements;
}

template <>
inline size_t NodeHeader::get_arrayB_num_elements<NodeHeader::Encoding::Flex>(const char* header)
{
    REALM_ASSERT(get_kind(header) == 'B');
    REALM_ASSERT(get_encoding(header) == Encoding::Flex);
    uint32_t word = ((uint32_t*)header)[1];
    auto num_elements = word & 0b1111111111;
    return num_elements;
}


template <>
inline size_t NodeHeader::calc_size<NodeHeader::Encoding::Packed>(size_t num_elements, size_t element_size)
{
    return NodeHeader::header_size + align_bits_to8(num_elements * element_size);
}
template <>
inline size_t NodeHeader::calc_size<NodeHeader::Encoding::WTypBits>(size_t num_elements, size_t element_size)
{
    return calc_byte_size(wtype_Bits, num_elements, static_cast<uint_least8_t>(element_size));
    // return NodeHeader::header_size + align_bits_to8(num_elements * element_size);
}
template <>
inline size_t NodeHeader::calc_size<NodeHeader::Encoding::WTypMult>(size_t num_elements, size_t element_size)
{
    return calc_byte_size(wtype_Multiply, num_elements, static_cast<uint_least8_t>(element_size));
}


template <>
inline size_t NodeHeader::calc_size<NodeHeader::Encoding::WTypIgn>(size_t num_elements)
{
    return calc_byte_size(wtype_Ignore, num_elements, 0);
}
template <>
inline size_t NodeHeader::calc_size<NodeHeader::Encoding::AofP>(size_t num_elements, size_t elementA_size,
                                                                size_t elementB_size)
{
    return NodeHeader::header_size + align_bits_to8(num_elements * (elementA_size + elementB_size));
}
template <>
inline size_t NodeHeader::calc_size<NodeHeader::Encoding::PofA>(size_t num_elements, size_t elementA_size,
                                                                size_t elementB_size)
{
    return NodeHeader::header_size + align_bits_to8(num_elements * (elementA_size + elementB_size));
}
template <>
inline size_t NodeHeader::calc_size<NodeHeader::Encoding::Flex>(size_t arrayA_num_elements,
                                                                size_t arrayB_num_elements, size_t elementA_size,
                                                                size_t elementB_size)
{
    return NodeHeader::header_size +
           align_bits_to8(arrayA_num_elements * elementA_size + arrayB_num_elements * elementB_size);
}

size_t inline NodeHeader::get_byte_size_from_header(const char* header) noexcept
{
    auto h = header;
    auto kind = get_kind(h);
    REALM_ASSERT_DEBUG(kind == 'A' || kind == 'B');
    if (kind == 'B') {
        auto encoding = get_encoding(h);
        REALM_ASSERT_DEBUG(encoding == NodeHeader::Encoding::Flex || encoding == Encoding::Packed ||
                           encoding == Encoding::AofP || encoding == Encoding::PofA);
        switch (encoding) {
            case Encoding::Packed:
                return NodeHeader::header_size + align_bits_to8(get_num_elements<NodeHeader::Encoding::Packed>(h) *
                                                                get_element_size<NodeHeader::Encoding::Packed>(h));
            case Encoding::AofP:
                return NodeHeader::header_size + align_bits_to8(get_num_elements<NodeHeader::Encoding::AofP>(h) *
                                                                (get_elementA_size<NodeHeader::Encoding::AofP>(h) +
                                                                 get_elementB_size<NodeHeader::Encoding::AofP>(h)));
            case Encoding::PofA:
                return NodeHeader::header_size + align_bits_to8(get_num_elements<NodeHeader::Encoding::PofA>(h) *
                                                                (get_elementA_size<NodeHeader::Encoding::PofA>(h) +
                                                                 get_elementB_size<NodeHeader::Encoding::PofA>(h)));
            case Encoding::Flex:
                return NodeHeader::header_size +
                       align_bits_to8(get_arrayA_num_elements<NodeHeader::Encoding::Flex>(h) *
                                          get_elementA_size<NodeHeader::Encoding::Flex>(h) +
                                      get_arrayB_num_elements<NodeHeader::Encoding::Flex>(h) *
                                          get_elementB_size<NodeHeader::Encoding::Flex>(h));
            default:
                REALM_ASSERT(false && "unknown encoding");
        }
    }
    // must be A
    WidthType wtype = get_wtype_from_header(header);
    size_t width;
    size_t size;
    width = get_width_from_header(header);
    size = get_size_from_header(header);
    return calc_byte_size(wtype, size, static_cast<uint_least8_t>(width));
}

uint_least8_t inline NodeHeader::get_width_from_header(const char* header) noexcept
{
#ifdef REALM_DEBUG
    auto kind = get_kind(header);
    REALM_ASSERT_DEBUG(kind == 'A' || kind == 'B');
    if (kind == 'B')
        REALM_ASSERT(false);
#endif
    // must be A type.
    typedef unsigned char uchar;
    const uchar* h = reinterpret_cast<const uchar*>(header);
    return uint_least8_t((1 << (int(h[4]) & 0x07)) >> 1);
}

size_t inline NodeHeader::get_size_from_header(const char* header) noexcept
{
    using Encoding = NodeHeader::Encoding;
    const auto kind = get_kind(header);
    REALM_ASSERT_DEBUG(kind == 'A' || kind == 'B');

    if (kind == 'B') {
        const auto encoding = get_encoding(header);
        if (encoding == Encoding::Flex) {
            // auto sz = get_elementB_size<Encoding::Flex>(header);
            // std::cout << "ArrayFlex::size() = " << sz << std::endl;
            return get_arrayB_num_elements<Encoding::Flex>(header);
        }
        else if (encoding == Encoding::Packed) {
            // auto sz = get_num_elements<Encoding::Packed>(header);
            // std::cout << "ArrayPacked::size() = " << sz << std::endl;
            return get_num_elements<Encoding::Packed>(header);
        }
        REALM_UNREACHABLE(); // other encodings are not supported.
    }

    // must be A type.
    typedef unsigned char uchar;
    const uchar* h = reinterpret_cast<const uchar*>(header);
    return (size_t(h[5]) << 16) + (size_t(h[6]) << 8) + h[7];
}

>>>>>>> ccb19886
} // namespace realm

#endif /* REALM_NODE_HEADER_HPP */<|MERGE_RESOLUTION|>--- conflicted
+++ resolved
@@ -137,15 +137,7 @@
 
     static bool get_context_flag_from_header(const char* header) noexcept
     {
-<<<<<<< HEAD
-        REALM_ASSERT_RELEASE(get_wtype_from_header(header) != wtype_Dynamic);
-        typedef unsigned char uchar;
-        const uchar* h = reinterpret_cast<const uchar*>(header);
-        return uint_least8_t((1 << (int(h[4]) & 0x07)) >> 1);
-    }
-=======
         return get_flags((char*)header) & (int)Flags::Context;
->>>>>>> ccb19886
 
         // REALM_ASSERT(get_kind((char*)header) == 'A');
         // typedef unsigned char uchar;
@@ -154,12 +146,6 @@
     }
     static void set_is_inner_bptree_node_in_header(bool value, char* header) noexcept
     {
-<<<<<<< HEAD
-        REALM_ASSERT_RELEASE(get_wtype_from_header(header) != wtype_Dynamic);
-        typedef unsigned char uchar;
-        const uchar* h = reinterpret_cast<const uchar*>(header);
-        return (size_t(h[5]) << 16) + (size_t(h[6]) << 8) + h[7];
-=======
         char* h = header;
         set_flags(h, (get_flags(h) & ~(int)Flags::InnerBPTree) | (value ? (int)Flags::InnerBPTree : 0));
 
@@ -167,7 +153,6 @@
         // typedef unsigned char uchar;
         // uchar* h = reinterpret_cast<uchar*>(header);
         // h[4] = uchar((int(h[4]) & ~0x80) | int(value) << 7);
->>>>>>> ccb19886
     }
 
     static void set_hasrefs_in_header(bool value, char* header) noexcept
@@ -221,21 +206,10 @@
 
     static size_t signed_to_num_bits(int64_t value)
     {
-<<<<<<< HEAD
-        // Indicates how to calculate size in bytes based on width
-        // 0: bits      (width/8) * size
-        // 1: multiply  width * size
-        // 2: ignore    1 * size
-        // 3: dynamic   requirec knowledge of specific type
-        typedef unsigned char uchar;
-        uchar* h = reinterpret_cast<uchar*>(header);
-        h[4] = uchar((int(h[4]) & ~0x18) | int(value) << 3);
-=======
         if (value >= 0)
             return 1 + unsigned_to_num_bits(value);
         else
             return 1 + unsigned_to_num_bits(~value); // <-- is this correct????
->>>>>>> ccb19886
     }
 
 
@@ -247,11 +221,7 @@
 
     static void set_width_in_header(size_t value, char* header) noexcept
     {
-<<<<<<< HEAD
-        REALM_ASSERT_RELEASE(get_wtype_from_header(header) != wtype_Dynamic);
-=======
         REALM_ASSERT(get_kind(header) == 'A');
->>>>>>> ccb19886
         // Pack width in 3 bits (log2)
         int w = 0;
         while (value) {
@@ -357,15 +327,9 @@
             case wtype_Ignore: {
                 num_bytes = size;
                 break;
-<<<<<<< HEAD
-            }
-            case wtype_Dynamic: {
-                REALM_ASSERT_RELEASE(wtype != wtype_Dynamic);
-=======
             default: {
                 REALM_ASSERT(false);
                 break;
->>>>>>> ccb19886
             }
         }
         num_bytes += header_size;
@@ -674,8 +638,6 @@
         }
     }
 };
-<<<<<<< HEAD
-=======
 
 template <>
 void inline NodeHeader::set_element_size<NodeHeader::Encoding::Packed>(char* header, size_t bits_per_element)
@@ -1126,7 +1088,6 @@
     return (size_t(h[5]) << 16) + (size_t(h[6]) << 8) + h[7];
 }
 
->>>>>>> ccb19886
 } // namespace realm
 
 #endif /* REALM_NODE_HEADER_HPP */