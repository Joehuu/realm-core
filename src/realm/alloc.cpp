--- conflicted
+++ resolved
@@ -120,17 +120,10 @@
     RefTranslation& txl = ref_translation_ptr[idx];
     size_t offset = ref - get_section_base(idx);
     char* addr = txl.mapping_addr + offset;
-<<<<<<< HEAD
-#if REALM_ENABLE_ENCRYPTION
-    realm::util::encryption_read_barrier(addr, NodeHeader::header_size, txl.encrypted_mapping, nullptr);
-#endif
+    util::encryption_read_barrier(addr, NodeHeader::header_size, txl.encrypted_mapping);
     // if we know the translation is inside the slab area, we don't need to check
     // for anything beyond the header, and we don't need to check if decryption is needed
     auto size = known_in_slab ? 8 : NodeHeader::get_byte_size_from_header(addr);
-=======
-    util::encryption_read_barrier(addr, NodeHeader::header_size, txl.encrypted_mapping);
-    auto size = NodeHeader::get_byte_size_from_header(addr);
->>>>>>> 15162300
     bool crosses_mapping = offset + size > (1 << section_shift);
     // Move the limit on use of the existing primary mapping.
     // Take into account that another thread may attempt to change / have changed it concurrently,
