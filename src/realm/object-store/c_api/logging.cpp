--- conflicted
+++ resolved
@@ -73,12 +73,6 @@
     util::LogCategory::realm.set_default_level_threshold(realm::util::LogCategory::Level(level));
 }
 
-<<<<<<< HEAD
-RLM_API void realm_set_log_level_category(const char* category_name, realm_log_level_e level) noexcept
-{
-    util::LogCategory::get_category(category_name)
-        .set_default_level_threshold(realm::util::LogCategory::Level(level));
-=======
 RLM_API realm_log_level_e realm_set_log_level_category(const char* category_name, realm_log_level_e level) noexcept
 {
     auto& cat = util::LogCategory::get_category(category_name);
@@ -105,7 +99,6 @@
         }
     }
     return number_to_copy;
->>>>>>> edf70641
 }
 
 } // namespace realm::c_api