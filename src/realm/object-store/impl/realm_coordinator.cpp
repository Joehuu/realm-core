////////////////////////////////////////////////////////////////////////////
//
// Copyright 2015 Realm Inc.
//
// Licensed under the Apache License, Version 2.0 (the "License");
// you may not use this file except in compliance with the License.
// You may obtain a copy of the License at
//
// http://www.apache.org/licenses/LICENSE-2.0
//
// Unless required by applicable law or agreed to in writing, software
// distributed under the License is distributed on an "AS IS" BASIS,
// WITHOUT WARRANTIES OR CONDITIONS OF ANY KIND, either express or implied.
// See the License for the specific language governing permissions and
// limitations under the License.
//
////////////////////////////////////////////////////////////////////////////

#include <realm/object-store/impl/realm_coordinator.hpp>

#include <realm/object-store/impl/collection_notifier.hpp>
#include <realm/object-store/impl/external_commit_helper.hpp>
#include <realm/object-store/impl/transact_log_handler.hpp>
#include <realm/object-store/impl/weak_realm_notifier.hpp>
#include <realm/object-store/audit.hpp>
#include <realm/object-store/binding_context.hpp>
#include <realm/object-store/object_schema.hpp>
#include <realm/object-store/object_store.hpp>
#include <realm/object-store/property.hpp>
#include <realm/object-store/schema.hpp>
#include <realm/object-store/thread_safe_reference.hpp>
#include <realm/object-store/util/scheduler.hpp>

#if REALM_ENABLE_SYNC
#include <realm/object-store/sync/impl/sync_file.hpp>
#include <realm/object-store/sync/async_open_task.hpp>
#include <realm/object-store/sync/sync_manager.hpp>
#include <realm/object-store/sync/sync_session.hpp>
#include <realm/object-store/sync/sync_user.hpp>
#include <realm/sync/history.hpp>
#include <realm/sync/noinst/client_history_impl.hpp>
#endif

#include <realm/db.hpp>
#include <realm/history.hpp>
#include <realm/string_data.hpp>
#include <realm/util/fifo_helper.hpp>
#include <realm/sync/config.hpp>

#include <algorithm>
#include <unordered_map>

using namespace realm;
using namespace realm::_impl;

static auto& s_coordinator_mutex = *new std::mutex;
static auto& s_coordinators_per_path = *new std::unordered_map<std::string, std::weak_ptr<RealmCoordinator>>;

std::shared_ptr<RealmCoordinator> RealmCoordinator::get_coordinator(StringData path)
{
    std::lock_guard<std::mutex> lock(s_coordinator_mutex);

    auto& weak_coordinator = s_coordinators_per_path[path];
    if (auto coordinator = weak_coordinator.lock()) {
        return coordinator;
    }

    auto coordinator = std::make_shared<RealmCoordinator>();
    weak_coordinator = coordinator;
    return coordinator;
}

std::shared_ptr<RealmCoordinator>
RealmCoordinator::get_coordinator(const Realm::Config& config) NO_THREAD_SAFETY_ANALYSIS
{
    auto coordinator = get_coordinator(config.path);
    util::CheckedLockGuard lock(coordinator->m_realm_mutex);
    coordinator->set_config(config);
    coordinator->open_db();
    return coordinator;
}

std::shared_ptr<RealmCoordinator> RealmCoordinator::get_existing_coordinator(StringData path)
{
    std::lock_guard<std::mutex> lock(s_coordinator_mutex);
    return s_coordinators_per_path[path].lock();
}

void RealmCoordinator::set_config(const Realm::Config& config)
{
    if (config.encryption_key.data() && config.encryption_key.size() != 64)
        throw InvalidEncryptionKey();
    if (config.schema_mode == SchemaMode::Immutable && config.sync_config)
        throw InvalidArgument(ErrorCodes::IllegalCombination,
                              "Synchronized Realms cannot be opened in immutable mode");
    if ((config.schema_mode == SchemaMode::AdditiveDiscovered ||
         config.schema_mode == SchemaMode::AdditiveExplicit) &&
        config.migration_function)
        throw InvalidArgument(ErrorCodes::IllegalCombination,
                              "Realms opened in Additive-only schema mode do not use a migration function");
    if (config.schema_mode == SchemaMode::Immutable && config.migration_function)
        throw InvalidArgument(ErrorCodes::IllegalCombination,
                              "Realms opened in immutable mode do not use a migration function");
    if (config.schema_mode == SchemaMode::ReadOnly && config.migration_function)
        throw InvalidArgument(ErrorCodes::IllegalCombination,
                              "Realms opened in read-only mode do not use a migration function");
    if (config.schema_mode == SchemaMode::Immutable && config.initialization_function)
        throw InvalidArgument(ErrorCodes::IllegalCombination,
                              "Realms opened in immutable mode do not use an initialization function");
    if (config.schema_mode == SchemaMode::ReadOnly && config.initialization_function)
        throw InvalidArgument(ErrorCodes::IllegalCombination,
                              "Realms opened in read-only mode do not use an initialization function");
    if (config.schema && config.schema_version == ObjectStore::NotVersioned)
        throw InvalidArgument(ErrorCodes::IllegalCombination,
                              "A schema version must be specified when the schema is specified");
    if (!config.realm_data.is_null() && (!config.immutable() || !config.in_memory))
        throw InvalidArgument(
            ErrorCodes::IllegalCombination,
            "In-memory realms initialized from memory buffers can only be opened in read-only mode");
    if (!config.realm_data.is_null() && !config.path.empty())
        throw InvalidArgument(ErrorCodes::IllegalCombination, "Specifying both memory buffer and path is invalid");
    if (!config.realm_data.is_null() && !config.encryption_key.empty())
        throw InvalidArgument(ErrorCodes::IllegalCombination, "Memory buffers do not support encryption");
    if (config.in_memory && !config.encryption_key.empty()) {
        throw InvalidArgument(ErrorCodes::IllegalCombination, "Encryption is not supported for in-memory realms");
    }
    // ResetFile also won't use the migration function, but specifying one is
    // allowed to simplify temporarily switching modes during development

#if REALM_ENABLE_SYNC
    if (config.sync_config) {
        if (config.sync_config->flx_sync_requested && !config.sync_config->partition_value.empty()) {
            throw InvalidArgument(ErrorCodes::IllegalCombination,
                                  "Cannot specify a partition value when flexible sync is enabled");
        }
    }
#endif

    bool no_existing_realm =
        std::all_of(begin(m_weak_realm_notifiers), end(m_weak_realm_notifiers), [](auto& notifier) {
            return notifier.expired();
        });
    if (no_existing_realm) {
        m_config = config;
        m_config.scheduler = nullptr;
    }
    else {
        if (m_config.immutable() != config.immutable()) {
            throw LogicError(
                ErrorCodes::MismatchedConfig,
                util::format("Realm at path '%1' already opened with different read permissions.", config.path));
        }
        if (m_config.in_memory != config.in_memory) {
            throw LogicError(
                ErrorCodes::MismatchedConfig,
                util::format("Realm at path '%1' already opened with different inMemory settings.", config.path));
        }
        if (m_config.encryption_key != config.encryption_key) {
            throw LogicError(
                ErrorCodes::MismatchedConfig,
                util::format("Realm at path '%1' already opened with a different encryption key.", config.path));
        }
        if (m_config.schema_mode != config.schema_mode) {
            throw LogicError(
                ErrorCodes::MismatchedConfig,
                util::format("Realm at path '%1' already opened with a different schema mode.", config.path));
        }
        util::CheckedLockGuard lock(m_schema_cache_mutex);
        if (config.schema && m_schema_version != ObjectStore::NotVersioned &&
            m_schema_version != config.schema_version) {
            throw LogicError(
                ErrorCodes::MismatchedConfig,
                util::format("Realm at path '%1' already opened with different schema version.", config.path));
        }

#if REALM_ENABLE_SYNC
        if (bool(m_config.sync_config) != bool(config.sync_config)) {
            throw LogicError(
                ErrorCodes::MismatchedConfig,
                util::format("Realm at path '%1' already opened with different sync configurations.", config.path));
        }

        if (config.sync_config) {
            if (m_config.sync_config->user != config.sync_config->user) {
                throw LogicError(
                    ErrorCodes::MismatchedConfig,
                    util::format("Realm at path '%1' already opened with different sync user.", config.path));
            }
            if (m_config.sync_config->partition_value != config.sync_config->partition_value) {
                throw LogicError(
                    ErrorCodes::MismatchedConfig,
                    util::format("Realm at path '%1' already opened with different partition value.", config.path));
            }
            if (m_config.sync_config->flx_sync_requested != config.sync_config->flx_sync_requested) {
                throw LogicError(ErrorCodes::MismatchedConfig,
                                 util::format("Realm at path '%1' already opened in a different synchronization mode",
                                              config.path));
            }
        }
#endif
        // Mixing cached and uncached Realms is allowed
        m_config.cache = config.cache;

        // Realm::update_schema() handles complaining about schema mismatches
    }
}

std::shared_ptr<Realm> RealmCoordinator::get_cached_realm(Realm::Config const& config,
                                                          std::shared_ptr<util::Scheduler> scheduler)
{
    if (!config.cache)
        return nullptr;
    util::CheckedUniqueLock lock(m_realm_mutex);
    return do_get_cached_realm(config, scheduler);
}

std::shared_ptr<Realm> RealmCoordinator::do_get_cached_realm(Realm::Config const& config,
                                                             std::shared_ptr<util::Scheduler> scheduler)
{
    if (!config.cache)
        return nullptr;

    if (!scheduler) {
        scheduler = config.scheduler;
    }

    if (!scheduler)
        return nullptr;

    for (auto& cached_realm : m_weak_realm_notifiers) {
        if (!cached_realm.is_cached_for_scheduler(scheduler))
            continue;
        // can be null if we jumped in between ref count hitting zero and
        // unregister_realm() getting the lock
        if (auto realm = cached_realm.realm()) {
            // If the file is uninitialized and was opened without a schema,
            // do the normal schema init
            if (realm->schema_version() == ObjectStore::NotVersioned)
                break;

            // Otherwise if we have a realm schema it needs to be an exact
            // match (even having the same properties but in different
            // orders isn't good enough)
            if (config.schema && realm->schema() != *config.schema)
                throw LogicError(
                    ErrorCodes::MismatchedConfig,
                    util::format("Realm at path '%1' already opened on current thread with different schema.",
                                 config.path));

            return realm;
        }
    }
    return nullptr;
}

std::shared_ptr<Realm> RealmCoordinator::get_realm(Realm::Config config, util::Optional<VersionID> version)
{
    if (!config.scheduler)
        config.scheduler = version ? util::Scheduler::make_frozen(*version) : util::Scheduler::make_default();
    // realm must be declared before lock so that the mutex is released before
    // we release the strong reference to realm, as Realm's destructor may want
    // to acquire the same lock
    std::shared_ptr<Realm> realm;
    util::CheckedUniqueLock lock(m_realm_mutex);
    set_config(config);
    if ((realm = do_get_cached_realm(config))) {
        if (version) {
            REALM_ASSERT(realm->read_transaction_version() == *version);
        }
        return realm;
    }
    do_get_realm(std::move(config), realm, version, lock);
    return realm;
}

std::shared_ptr<Realm> RealmCoordinator::get_realm(std::shared_ptr<util::Scheduler> scheduler)
{
    std::shared_ptr<Realm> realm;
    util::CheckedUniqueLock lock(m_realm_mutex);
    auto config = m_config;
    config.scheduler = scheduler ? scheduler : util::Scheduler::make_default();
    if ((realm = do_get_cached_realm(config))) {
        return realm;
    }
    do_get_realm(std::move(config), realm, none, lock);
    return realm;
}

ThreadSafeReference RealmCoordinator::get_unbound_realm()
{
    std::shared_ptr<Realm> realm;
    util::CheckedUniqueLock lock(m_realm_mutex);
    do_get_realm(m_config, realm, none, lock);
    return ThreadSafeReference(realm);
}

void RealmCoordinator::do_get_realm(Realm::Config config, std::shared_ptr<Realm>& realm,
                                    util::Optional<VersionID> version, util::CheckedUniqueLock& realm_lock)
{
    open_db();

    auto schema = std::move(config.schema);
    auto migration_function = std::move(config.migration_function);
    auto initialization_function = std::move(config.initialization_function);
    config.schema = {};

    realm = Realm::make_shared_realm(std::move(config), version, shared_from_this());
<<<<<<< HEAD
    if (!m_notifier && !m_config.immutable() && m_config.automatic_change_notifications) {
        // Creating ExternalCommitHelper with mutex locked creates a potential deadlock
        // as the commit helper calls back on the Realm::on_change (not in the constructor,
        // but the thread sanitizer warns anyway)
        // FIXME: this introduced a race condition, as getting a cached Realm requires
        // that the lock be held from when the cache lookup is done until when the
        // new Realm is added to the cache
        realm_lock.unlock_unchecked();
        std::unique_ptr<ExternalCommitHelper> notifier;
        try {
            notifier = std::make_unique<ExternalCommitHelper>(*this);
        }
        catch (std::system_error const& ex) {
            throw FileAccessError(ErrorCodes::FileOperationFailed, ex.what(), get_path(), ex.code().value());
        }
        realm_lock.lock_unchecked();
        if (!m_notifier)
            m_notifier = std::move(notifier);
        else {
            // The notifier may be waiting on m_realm_mutex, in which case
            // destroying it with m_realm_mutex held will deadlock
            realm_lock.unlock_unchecked();
            notifier.reset();
            realm_lock.lock_unchecked();
        }
    }
=======
>>>>>>> b985738b
    m_weak_realm_notifiers.emplace_back(realm, config.cache);

    if (realm->config().audit_config) {
#ifdef REALM_ENABLE_SYNC
        if (m_audit_context)
            m_audit_context->update_metadata(realm->config().audit_config->metadata);
        else
            m_audit_context = make_audit_context(m_db, realm->config());
#else
        REALM_TERMINATE("Cannot use Audit interface if Realm Core is built without Sync");
#endif
    }

    realm_lock.unlock_unchecked();
    if (schema) {
        realm->update_schema(std::move(*schema), config.schema_version, std::move(migration_function),
                             std::move(initialization_function));
    }
}

void RealmCoordinator::bind_to_context(Realm& realm)
{
    util::CheckedLockGuard lock(m_realm_mutex);
    for (auto& cached_realm : m_weak_realm_notifiers) {
        if (!cached_realm.is_for_realm(&realm))
            continue;
        cached_realm.bind_to_scheduler();
        return;
    }
    REALM_TERMINATE("Invalid Realm passed to bind_to_context()");
}

#if REALM_ENABLE_SYNC
std::shared_ptr<AsyncOpenTask> RealmCoordinator::get_synchronized_realm(Realm::Config config)
{
    if (!config.sync_config)
        throw LogicError(ErrorCodes::IllegalOperation,
                         "This method is only available for fully synchronized Realms.");

    util::CheckedLockGuard lock(m_realm_mutex);
    set_config(config);
    open_db();
    return std::make_shared<AsyncOpenTask>(shared_from_this(), m_sync_session);
}

void RealmCoordinator::create_session(const Realm::Config& config)
{
    REALM_ASSERT(config.sync_config);
    util::CheckedLockGuard lock(m_realm_mutex);
    set_config(config);
    open_db();
}

#endif

<<<<<<< HEAD
=======
REALM_NOINLINE void realm::_impl::translate_file_exception(StringData path, bool immutable)
{
    try {
        throw;
    }
    catch (util::File::PermissionDenied const& ex) {
        throw RealmFileException(
            RealmFileException::Kind::PermissionDenied, ex.get_path(),
            util::format("Unable to open a realm at path '%1'. Please use a path where your app has %2 permissions.",
                         ex.get_path(), immutable ? "read" : "read-write"),
            ex.what());
    }
    catch (util::File::Exists const& ex) {
        throw RealmFileException(RealmFileException::Kind::Exists, ex.get_path(),
                                 util::format("File at path '%1' already exists.", ex.get_path()), ex.what());
    }
    catch (util::File::NotFound const& ex) {
        throw RealmFileException(
            RealmFileException::Kind::NotFound, ex.get_path(),
            util::format("%1 at path '%2' does not exist.", immutable ? "File" : "Directory", ex.get_path()),
            ex.what());
    }
    catch (FileFormatUpgradeRequired const& ex) {
        throw RealmFileException(RealmFileException::Kind::FormatUpgradeRequired, path,
                                 "The Realm file format must be allowed to be upgraded "
                                 "in order to proceed.",
                                 ex.what());
    }
    catch (IncompatibleHistories const& ex) {
        RealmFileException::Kind error_kind = RealmFileException::Kind::BadHistoryError;
        throw RealmFileException(error_kind, ex.get_path(), util::format("Unable to open realm: %1.", ex.what()),
                                 ex.what());
    }
    catch (util::File::AccessError const& ex) {
        // Errors for `open()` include the path, but other errors don't. We
        // don't want two copies of the path in the error, so strip it out if it
        // appears, and then include it in our prefix.
        std::string underlying = ex.what();
        RealmFileException::Kind error_kind = RealmFileException::Kind::AccessError;
        auto pos = underlying.find(ex.get_path());
        if (pos != std::string::npos && pos > 0) {
            // One extra char at each end for the quotes
            underlying.replace(pos - 1, ex.get_path().size() + 2, "");
        }
        throw RealmFileException(error_kind, ex.get_path(),
                                 util::format("Unable to open a realm at path '%1': %2.", ex.get_path(), underlying),
                                 ex.what());
    }
    catch (IncompatibleLockFile const& ex) {
        throw RealmFileException(RealmFileException::Kind::IncompatibleLockFile, path,
                                 "Realm file is currently open in another process "
                                 "which cannot share access with this process. "
                                 "All processes sharing a single file must be the same architecture.",
                                 ex.what());
    }
    catch (UnsupportedFileFormatVersion const& ex) {
        throw RealmFileException(
            RealmFileException::Kind::FormatUpgradeRequired, path,
            util::format("Opening Realm files of format version %1 is not supported by this version of Realm",
                         ex.source_version),
            ex.what());
    }
}

>>>>>>> b985738b
void RealmCoordinator::open_db()
{
    if (m_db)
        return;

#if REALM_ENABLE_SYNC
    if (m_config.sync_config) {
        // If we previously opened this Realm, we may have a lingering sync
        // session which outlived its RealmCoordinator. If that happens we
        // want to reuse it instead of creating a new DB.
        m_sync_session = m_config.sync_config->user->sync_manager()->get_existing_session(m_config.path);
        if (m_sync_session) {
            m_db = SyncSession::Internal::get_db(*m_sync_session);
            m_sync_session->revive_if_needed();
            init_external_helpers();
            return;
        }
    }
#endif

    bool server_synchronization_mode = m_config.sync_config || m_config.force_sync_history;
    bool schema_mode_reset_file =
        m_config.schema_mode == SchemaMode::SoftResetFile || m_config.schema_mode == SchemaMode::HardResetFile;
    try {
        if (m_config.immutable() && m_config.realm_data) {
            m_db = DB::create(m_config.realm_data, false);
            return;
        }
        std::unique_ptr<Replication> history;
        if (server_synchronization_mode) {
#if REALM_ENABLE_SYNC
            bool apply_server_changes = !m_config.sync_config || m_config.sync_config->apply_server_changes;
            history = std::make_unique<sync::ClientReplication>(apply_server_changes);
#else
            REALM_TERMINATE("Realm was not built with sync enabled");
#endif
        }
        else if (!m_config.immutable()) {
            history = make_in_realm_history();
        }

        DBOptions options;
        options.enable_async_writes = true;
        options.durability = m_config.in_memory ? DBOptions::Durability::MemOnly : DBOptions::Durability::Full;
        options.is_immutable = m_config.immutable();

        if (!m_config.fifo_files_fallback_path.empty()) {
            options.temp_dir = util::normalize_dir(m_config.fifo_files_fallback_path);
        }
        options.encryption_key = m_config.encryption_key.data();
        options.allow_file_format_upgrade = !m_config.disable_format_upgrade && !schema_mode_reset_file;
        if (history) {
            options.backup_at_file_format_change = m_config.backup_at_file_format_change;
            m_db = DB::create(std::move(history), m_config.path, options);
        }
        else {
            m_db = DB::create(m_config.path, true, options);
        }
    }
    catch (realm::FileFormatUpgradeRequired const&) {
        if (!schema_mode_reset_file) {
            throw;
        }
        util::File::remove(m_config.path);
        return open_db();
    }
    catch (UnsupportedFileFormatVersion const&) {
        if (!schema_mode_reset_file) {
            throw;
        }
        util::File::remove(m_config.path);
        return open_db();
    }
    catch (const FileAccessError& ex) {
        // Errors for `open()` include the path, but other errors don't. We
        // don't want two copies of the path in the error, so strip it out if it
        // appears, and then include it in our prefix.
        std::string underlying = ex.what();
        auto& path = ex.get_path();
        auto pos = underlying.find(", path:");
        if (pos != std::string::npos && pos > 0) {
            underlying.erase(pos);
        }
        switch (ex.code()) {
            case ErrorCodes::PermissionDenied:
                throw FileAccessError(ex.code(),
                                      util::format("Please use a path where your app has %1 permissions. %2",
                                                   m_config.immutable() ? "read" : "read-write", underlying),
                                      path, ex.get_errno());
                break;
            case ErrorCodes::FileNotFound:
                throw FileAccessError(
                    ex.code(),
                    util::format("%1 does not exist. %2", m_config.immutable() ? "File" : "Directory", underlying),
                    path, ex.get_errno());
                break;
            default:
                throw;
                break;
        }
    }

    if (m_config.should_compact_on_launch_function) {
        size_t free_space = 0;
        size_t used_space = 0;
        if (auto tr = m_db->start_write(true)) {
            tr->commit();
            m_db->get_stats(free_space, used_space);
        }
        if (free_space > 0 && m_config.should_compact_on_launch_function(free_space + used_space, used_space))
            m_db->compact();
    }

    init_external_helpers();
}

void RealmCoordinator::init_external_helpers()
{
    // There's a circular dependency between SyncSession and ExternalCommitHelper
    // where sync commits notify ECH and other commits notify sync via ECH. This
    // happens on background threads, so to avoid needing locking on every access
    // we have to wire things up in a specific order.
#if REALM_ENABLE_SYNC
    // We may have reused an existing sync session that outlived its original RealmCoordinator
    if (m_config.sync_config && !m_sync_session)
        m_sync_session = m_config.sync_config->user->sync_manager()->get_session(m_db, m_config);
#endif

    if (!m_notifier && !m_config.immutable() && m_config.automatic_change_notifications) {
        try {
            m_notifier = std::make_unique<ExternalCommitHelper>(*this, m_config);
        }
        catch (std::system_error const& ex) {
            throw RealmFileException(RealmFileException::Kind::AccessError, get_path(), ex.code().message(), "");
        }
    }

#if REALM_ENABLE_SYNC
    if (m_sync_session) {
        std::weak_ptr<RealmCoordinator> weak_self = shared_from_this();
        SyncSession::Internal::set_sync_transact_callback(*m_sync_session, [weak_self](VersionID, VersionID) {
            if (auto self = weak_self.lock()) {
                if (self->m_notifier)
                    self->m_notifier->notify_others();
            }
        });
    }
#endif
}

void RealmCoordinator::close()
{
    m_db->close();
    m_db = nullptr;
}

void RealmCoordinator::delete_and_reopen()
{
    util::CheckedLockGuard lock(m_realm_mutex);
    close();
    util::File::remove(m_config.path);
    open_db();
}

TransactionRef RealmCoordinator::begin_read(VersionID version, bool frozen_transaction)
{
    REALM_ASSERT(m_db);
    return frozen_transaction ? m_db->start_frozen(version) : m_db->start_read(version);
}

uint64_t RealmCoordinator::get_schema_version() const noexcept
{
    util::CheckedLockGuard lock(m_schema_cache_mutex);
    return m_schema_version;
}

bool RealmCoordinator::get_cached_schema(Schema& schema, uint64_t& schema_version,
                                         uint64_t& transaction) const noexcept
{
    util::CheckedLockGuard lock(m_schema_cache_mutex);
    if (!m_cached_schema)
        return false;
    schema = *m_cached_schema;
    schema_version = m_schema_version;
    transaction = m_schema_transaction_version_max;
    return true;
}

void RealmCoordinator::cache_schema(Schema const& new_schema, uint64_t new_schema_version,
                                    uint64_t transaction_version)
{
    util::CheckedLockGuard lock(m_schema_cache_mutex);
    if (transaction_version < m_schema_transaction_version_max)
        return;
    if (new_schema.empty() || new_schema_version == ObjectStore::NotVersioned)
        return;

    m_cached_schema = new_schema;
    m_schema_version = new_schema_version;
    m_schema_transaction_version_min = transaction_version;
    m_schema_transaction_version_max = transaction_version;
}

void RealmCoordinator::clear_schema_cache_and_set_schema_version(uint64_t new_schema_version)
{
    util::CheckedLockGuard lock(m_schema_cache_mutex);
    m_cached_schema = util::none;
    m_schema_version = new_schema_version;
}

void RealmCoordinator::advance_schema_cache(uint64_t previous, uint64_t next)
{
    util::CheckedLockGuard lock(m_schema_cache_mutex);
    if (!m_cached_schema)
        return;
    REALM_ASSERT(previous <= m_schema_transaction_version_max);
    if (next < m_schema_transaction_version_min)
        return;
    m_schema_transaction_version_min = std::min(previous, m_schema_transaction_version_min);
    m_schema_transaction_version_max = std::max(next, m_schema_transaction_version_max);
}

RealmCoordinator::RealmCoordinator() = default;

RealmCoordinator::~RealmCoordinator()
{
    {
        std::lock_guard<std::mutex> coordinator_lock(s_coordinator_mutex);
        for (auto it = s_coordinators_per_path.begin(); it != s_coordinators_per_path.end();) {
            if (it->second.expired()) {
                it = s_coordinators_per_path.erase(it);
            }
            else {
                ++it;
            }
        }
    }
    // Waits for the worker thread to join
    m_notifier = nullptr;

    // Ensure the notifiers aren't holding on to Transactions after we destroy
    // the History object the DB depends on
    // No locking needed here because the worker thread is gone
    for (auto& notifier : m_new_notifiers)
        notifier->release_data();
    for (auto& notifier : m_notifiers)
        notifier->release_data();
}

void RealmCoordinator::unregister_realm(Realm* realm)
{
    util::CheckedLockGuard lock(m_realm_mutex);
    // Normally results notifiers are cleaned up by the background worker thread
    // but if that's disabled we need to ensure that any notifiers from this
    // Realm get cleaned up
    if (!m_config.automatic_change_notifications) {
        util::CheckedLockGuard lock(m_notifier_mutex);
        clean_up_dead_notifiers();
    }
    {
        auto new_end = remove_if(begin(m_weak_realm_notifiers), end(m_weak_realm_notifiers), [=](auto& notifier) {
            return notifier.expired() || notifier.is_for_realm(realm);
        });
        m_weak_realm_notifiers.erase(new_end, end(m_weak_realm_notifiers));
    }
}

// Thread-safety analsys doesn't reasonably handle calling functions on different
// instances of this type
void RealmCoordinator::clear_cache() NO_THREAD_SAFETY_ANALYSIS
{
    std::vector<std::shared_ptr<Realm>> realms_to_close;
    std::vector<std::shared_ptr<RealmCoordinator>> coordinators;
    {
        std::lock_guard<std::mutex> lock(s_coordinator_mutex);

        for (auto& weak_coordinator : s_coordinators_per_path) {
            auto coordinator = weak_coordinator.second.lock();
            if (!coordinator) {
                continue;
            }
            coordinators.push_back(coordinator);

            coordinator->m_notifier = nullptr;

            // Gather a list of all of the realms which will be removed
            util::CheckedLockGuard lock(coordinator->m_realm_mutex);
            for (auto& weak_realm_notifier : coordinator->m_weak_realm_notifiers) {
                if (auto realm = weak_realm_notifier.realm()) {
                    realms_to_close.push_back(realm);
                }
            }
        }

        s_coordinators_per_path.clear();
    }
    coordinators.clear();

    // Close all of the previously cached Realms. This can't be done while
    // s_coordinator_mutex is held as it may try to re-lock it.
    for (auto& realm : realms_to_close)
        realm->close();
}

void RealmCoordinator::clear_all_caches()
{
    std::vector<std::weak_ptr<RealmCoordinator>> to_clear;
    {
        std::lock_guard<std::mutex> lock(s_coordinator_mutex);
        for (auto iter : s_coordinators_per_path) {
            to_clear.push_back(iter.second);
        }
    }
    for (auto weak_coordinator : to_clear) {
        if (auto coordinator = weak_coordinator.lock()) {
            coordinator->clear_cache();
        }
    }
}

void RealmCoordinator::assert_no_open_realms() noexcept
{
#ifdef REALM_DEBUG
    std::lock_guard<std::mutex> lock(s_coordinator_mutex);
    REALM_ASSERT(s_coordinators_per_path.empty());
#endif
}

void RealmCoordinator::wake_up_notifier_worker()
{
    if (m_notifier) {
        // FIXME: this wakes up the notification workers for all processes and
        // not just us. This might be worth optimizing in the future.
        m_notifier->notify_others();
    }
}

void RealmCoordinator::commit_write(Realm& realm, bool commit_to_disk)
{
    REALM_ASSERT(!m_config.immutable());
    REALM_ASSERT(realm.is_in_transaction());

    Transaction& tr = Realm::Internal::get_transaction(realm);
    VersionID new_version;
    {
        // Need to acquire this lock before committing or another process could
        // perform a write and notify us before we get the chance to set the
        // skip version
        util::CheckedLockGuard l(m_notifier_mutex);
        new_version = tr.commit_and_continue_as_read(commit_to_disk);

        // The skip version must always be the notifier transaction's current
        // version plus one, as we can only skip a prefix and not intermediate
        // transactions. If we have a notifier for the current Realm, then we
        // waited until it finished running in begin_transaction() and this
        // invariant holds. If we don't have any notifiers then we don't need
        // to set the skip version, but more importantly *can't* because we
        // didn't block when starting the write and the notifier transaction
        // may still be on an older version.
        //
        // Note that this relies on the fact that callbacks cannot be added from
        // within write transactions. If they could be, we could hit this point
        // with an implicit-created notifier which ran (and so is in m_notifiers
        // and not m_new_notifiers) but didn't have a callback at the start of
        // the write so we didn't block for it then, but does now have a callback.
        // If we add support for that, we'll need to update this logic.
        bool have_notifiers = std::any_of(m_notifiers.begin(), m_notifiers.end(), [&](auto&& notifier) {
            return notifier->is_for_realm(realm) && notifier->have_callbacks();
        });
        if (have_notifiers) {
            REALM_ASSERT(!m_notifier_skip_version.version);
            REALM_ASSERT(m_notifier_sg);
            REALM_ASSERT_3(m_notifier_sg->get_transact_stage(), ==, DB::transact_Reading);
            REALM_ASSERT_3(m_notifier_sg->get_version() + 1, ==, new_version.version);
            m_notifier_skip_version = new_version;
        }
    }

#if REALM_ENABLE_SYNC
    // Realm could be closed in did_change. So send sync notification first before did_change.
    if (m_sync_session) {
        SyncSession::Internal::nonsync_transact_notify(*m_sync_session, new_version.version);
    }
#endif
    if (m_notifier) {
        m_notifier->notify_others();
    }

    if (realm.m_binding_context) {
        realm.m_binding_context->did_change({}, {});
    }
    // note: no longer safe to access `realm` or `this` after this point as
    // did_change() may have closed the Realm.
}

void RealmCoordinator::enable_wait_for_change()
{
    m_db->enable_wait_for_change();
}

bool RealmCoordinator::wait_for_change(std::shared_ptr<Transaction> tr)
{
    return m_db->wait_for_change(tr);
}

void RealmCoordinator::wait_for_change_release()
{
    m_db->wait_for_change_release();
}

bool RealmCoordinator::can_advance(Realm& realm)
{
    return realm.last_seen_transaction_version() != m_db->get_version_of_latest_snapshot();
}

// Thread-safety analysis doesn't reasonably handle calling functions on different
// instances of this type
void RealmCoordinator::register_notifier(std::shared_ptr<CollectionNotifier> notifier) NO_THREAD_SAFETY_ANALYSIS
{
    auto& self = Realm::Internal::get_coordinator(*notifier->get_realm());
    {
        util::CheckedLockGuard lock(self.m_notifier_mutex);
        notifier->attach_to(notifier->get_realm()->duplicate());
        self.m_new_notifiers.push_back(std::move(notifier));
    }
}

void RealmCoordinator::clean_up_dead_notifiers()
{
    auto swap_remove = [&](auto& container) {
        bool did_remove = false;
        for (size_t i = 0; i < container.size(); ++i) {
            if (container[i]->is_alive())
                continue;

            // Ensure the notifier is destroyed here even if there's lingering refs
            // to the async notifier elsewhere
            container[i]->release_data();

            if (container.size() > i + 1)
                container[i] = std::move(container.back());
            container.pop_back();
            --i;
            did_remove = true;
        }
        return did_remove;
    };

    if (swap_remove(m_notifiers) && m_notifiers.empty()) {
        m_notifier_sg = nullptr;
        m_notifier_skip_version = {0, 0};
    }
    swap_remove(m_new_notifiers);
}

void RealmCoordinator::on_change()
{
#if REALM_ENABLE_SYNC
    // Invoke realm sync if another process has notified for a change
    if (m_sync_session) {
        auto version = m_db->get_version_of_latest_snapshot();
        SyncSession::Internal::nonsync_transact_notify(*m_sync_session, version);
    }
#endif

    {
        util::CheckedUniqueLock lock(m_running_notifiers_mutex);
        run_async_notifiers();
    }

    util::CheckedLockGuard lock(m_realm_mutex);
    for (auto& realm : m_weak_realm_notifiers) {
        realm.notify();
    }
}

namespace {
bool compare_notifier_versions(const std::shared_ptr<_impl::CollectionNotifier>& a,
                               const std::shared_ptr<_impl::CollectionNotifier>& b)
{
    return a->version() < b->version();
}

class IncrementalChangeInfo {
public:
    IncrementalChangeInfo(Transaction& sg, std::vector<std::shared_ptr<_impl::CollectionNotifier>>& notifiers)
        : m_sg(sg)
    {
        if (notifiers.empty())
            return;

        // Sort the notifiers by their source version so that we can pull them
        // all forward to the latest version in a single pass over the transaction log
        std::sort(notifiers.begin(), notifiers.end(), compare_notifier_versions);

        // Preallocate the required amount of space in the vector so that we can
        // safely give out pointers to within the vector
        size_t count = 1;
        for (auto it = notifiers.begin(), next = it + 1; next != notifiers.end(); ++it, ++next) {
            if (compare_notifier_versions(*it, *next))
                ++count;
        }
        m_info.reserve(count);
        m_info.resize(1);
        m_current = &m_info[0];
    }

    TransactionChangeInfo& current() const
    {
        return *m_current;
    }

    bool advance_incremental(VersionID version)
    {
        if (version != m_sg.get_version_of_current_transaction()) {
            transaction::advance(m_sg, *m_current, version);
            m_info.push_back({std::move(m_current->lists)});
            auto next = &m_info.back();
            for (auto& table : m_current->tables)
                next->tables[table.first];
            m_current = next;
            return true;
        }
        return false;
    }

    void advance_to_final(VersionID version)
    {
        if (!m_current) {
            transaction::advance(m_sg, nullptr, version);
            return;
        }

        transaction::advance(m_sg, *m_current, version);

        // We now need to combine the transaction change info objects so that all of
        // the notifiers see the complete set of changes from their first version to
        // the most recent one
        for (size_t i = m_info.size() - 1; i > 0; --i) {
            auto& cur = m_info[i];
            if (cur.tables.empty())
                continue;
            auto& prev = m_info[i - 1];
            if (prev.tables.empty()) {
                prev.tables = cur.tables;
                continue;
            }
            for (auto& ct : cur.tables) {
                auto& pt = prev.tables[ct.first];
                if (pt.empty())
                    pt = ct.second;
                else
                    pt.merge(ObjectChangeSet{ct.second});
            }
        }

        // Copy the list change info if there are multiple LinkViews for the same LinkList
        auto id = [](auto const& list) {
            return std::tie(list.table_key, list.col_key, list.obj_key);
        };
        for (size_t i = 1; i < m_current->lists.size(); ++i) {
            for (size_t j = i; j > 0; --j) {
                if (id(m_current->lists[i]) == id(m_current->lists[j - 1])) {
                    m_current->lists[j - 1].changes->merge(CollectionChangeBuilder{*m_current->lists[i].changes});
                }
            }
        }
    }

private:
    std::vector<TransactionChangeInfo> m_info;
    TransactionChangeInfo* m_current = nullptr;
    Transaction& m_sg;
};
} // anonymous namespace

void RealmCoordinator::run_async_notifiers()
{
    util::CheckedUniqueLock lock(m_notifier_mutex);

    clean_up_dead_notifiers();

    if (m_notifiers.empty() && m_new_notifiers.empty()) {
        REALM_ASSERT(!m_notifier_skip_version.version);
        return;
    }

    if (!m_notifier_sg) {
        REALM_ASSERT(m_notifiers.empty());
        REALM_ASSERT(!m_notifier_skip_version.version);
        m_notifier_sg = m_db->start_read();
    }

    // We need to pick the final version to advance to while the lock is held
    // as otherwise if a commit is made while new notifiers are being advanced
    // we could end up advancing over the skip version.
    VersionID version = m_db->get_version_id_of_latest_snapshot();
    auto skip_version = m_notifier_skip_version;
    m_notifier_skip_version = {0, 0};

    // Make a copy of the notifiers vector and then release the lock to avoid
    // blocking other threads trying to register or unregister notifiers while we run them
    decltype(m_notifiers) notifiers;
    if (version != m_notifier_sg->get_version_of_current_transaction()) {
        // We only want to rerun the existing notifiers if the version has changed.
        // This is both a minor optimization and required for notification
        // skipping to work. The skip logic assumes that the notifier can't be
        // running when suppress_next() is called because it can only be called
        // from within a write transaction, and starting the write transaction
        // would have blocked until the notifier is done running. However, if we
        // run the notifiers at a point where the version isn't changing, that
        // could happen concurrently with a call to suppress_next(), and we
        // could unset skip_next on a callback from that zero-version run
        // rather than the intended one.
        //
        // Spurious wakeups can happen in a few ways: adding a new notifier,
        // adding a new notifier in a different process sharing this Realm file,
        // closing the Realm in a different process, and possibly some other cases.
        notifiers = m_notifiers;
    }
    else {
        REALM_ASSERT(!skip_version.version);
    }

    auto new_notifiers = std::move(m_new_notifiers);
    m_new_notifiers.clear();
    m_notifiers.insert(m_notifiers.end(), new_notifiers.begin(), new_notifiers.end());

    // Advance all of the new notifiers to the most recent version, if any
    TransactionRef new_notifier_transaction;
    util::Optional<IncrementalChangeInfo> new_notifier_change_info;
    if (!new_notifiers.empty()) {
        lock.unlock();

        // Starting from the oldest notifier, incrementally advance the notifiers
        // to the latest version, attaching each new notifier as we reach its
        // source version. Suppose three new notifiers have been created:
        //  - Notifier A has a source version of 2
        //  - Notifier B has a source version of 7
        //  - Notifier C has a source version of 5
        // Notifier A wants the changes from versions 2-latest, B wants 7-latest,
        // and C wants 5-latest. We achieve this by starting at version 2 and
        // attaching A, then advancing to version 5 (letting A gather changes
        // from 2-5). We then attach C and advance to 7, then attach B and advance
        // to the latest.
        std::sort(new_notifiers.begin(), new_notifiers.end(), compare_notifier_versions);
        new_notifier_transaction = m_db->start_read(new_notifiers.front()->version());

        new_notifier_change_info.emplace(*new_notifier_transaction, new_notifiers);
        for (auto& notifier : new_notifiers) {
            new_notifier_change_info->advance_incremental(notifier->version());
            notifier->attach_to(new_notifier_transaction);
            notifier->add_required_change_info(new_notifier_change_info->current());
        }
        new_notifier_change_info->advance_to_final(version);
    }
    else {
        if (version == m_notifier_sg->get_version_of_current_transaction()) {
            // We were spuriously woken up and there isn't actually anything to do
            REALM_ASSERT(!skip_version.version);
            return;
        }

        lock.unlock();
    }

    // If the skip version is set and we have more than one version to process,
    // we need to start with just the skip version so that any suppressed
    // callbacks can ignore the changes from it without missing changes from
    // later versions. If the skip version is set and there aren't any more
    // versions after it, we just want to process with normal processing. See
    // the above note about spurious wakeups for why this is required for
    // correctness and not just a very minor optimization.
    if (skip_version.version && skip_version != version) {
        REALM_ASSERT(!notifiers.empty());
        REALM_ASSERT(version >= skip_version);
        IncrementalChangeInfo change_info(*m_notifier_sg, notifiers);
        for (auto& notifier : notifiers)
            notifier->add_required_change_info(change_info.current());
        change_info.advance_to_final(skip_version);

        for (auto& notifier : notifiers)
            notifier->run();

        util::CheckedLockGuard lock(m_notifier_mutex);
        for (auto& notifier : notifiers)
            notifier->prepare_handover();
    }

    // Advance the non-new notifiers to the same version as we advanced the new
    // ones to (or the latest if there were no new ones)
    IncrementalChangeInfo change_info(*m_notifier_sg, notifiers);
    for (auto& notifier : notifiers) {
        notifier->add_required_change_info(change_info.current());
    }
    change_info.advance_to_final(version);

    // Now that they're at the same version, switch the new notifiers over to
    // the main Transaction used for background work rather than the temporary one
    REALM_ASSERT(new_notifiers.empty() || m_notifier_sg->get_version_of_current_transaction() ==
                                              new_notifier_transaction->get_version_of_current_transaction());
    for (auto& notifier : new_notifiers) {
        notifier->attach_to(m_notifier_sg);
        notifier->run();
    }

    // Change info is now all ready, so the notifiers can now perform their
    // background work
    for (auto& notifier : notifiers) {
        notifier->run();
    }

    // Reacquire the lock while updating the fields that are actually read on
    // other threads
    util::CheckedLockGuard lock2(m_notifier_mutex);
    for (auto& notifier : new_notifiers) {
        notifier->prepare_handover();
    }
    for (auto& notifier : notifiers) {
        notifier->prepare_handover();
    }
    clean_up_dead_notifiers();
}

void RealmCoordinator::advance_to_ready(Realm& realm)
{
    // If callbacks close the Realm the last external reference may go away
    // while we're in this function
    auto self = shared_from_this();
    auto tr = Realm::Internal::get_transaction_ref(realm);
    auto current_version = tr->get_version_of_current_transaction();

    VersionID notifier_version;
    std::vector<std::shared_ptr<_impl::CollectionNotifier>> notifiers;

    {
        util::CheckedLockGuard lock(m_notifier_mutex);

        // If there are any new notifiers for this Realm then by definition they
        // haven't run yet and aren't ready
        for (auto& notifier : m_new_notifiers) {
            if (notifier->is_for_realm(realm))
                return;
        }

        for (auto& notifier : m_notifiers) {
            if (!notifier->is_for_realm(realm))
                continue;
            // If the notifier hasn't run it isn't ready and we should do nothing
            if (!notifier->has_run())
                return;
            // package_for_delivery() returning false indicates that it's been
            // unregistered but not yet cleaned up, so it effectively doesn't exist
            if (!notifier->package_for_delivery())
                continue;
            // If the most recent write was performed via the Realm instance being
            // advanced, the notifiers can be at an older version than the Realm.
            // This means that there's no advancing to do
            if (notifier->version() < current_version)
                return;
            notifier_version = notifier->version();
            notifiers.push_back(notifier);
        }
    }

    if (notifiers.empty()) {
        // If we have no notifiers for this Realm, just advance to latest
        return transaction::advance(tr, realm.m_binding_context.get(), {});
    }

    // We can have notifications for the current version if it's the initial
    // notification for a newly added callback or if the write was performed
    // on this Realm instance. There might also be a newer version but we ignore
    // it if so.
    if (notifier_version == current_version) {
        if (realm.m_binding_context)
            realm.m_binding_context->will_send_notifications();
        if (realm.is_closed())
            return;
        for (auto& notifier : notifiers)
            notifier->after_advance();
        if (realm.is_closed())
            return;
        if (realm.m_binding_context)
            realm.m_binding_context->did_send_notifications();
        return;
    }

    // We have notifiers for a newer version, so advance to that
    transaction::advance(tr, realm.m_binding_context.get(), std::move(notifiers));
}

std::vector<std::shared_ptr<_impl::CollectionNotifier>> RealmCoordinator::notifiers_for_realm(Realm& realm)
{
    auto pred = [&](auto& notifier) {
        return notifier->is_for_realm(realm);
    };
    std::vector<std::shared_ptr<_impl::CollectionNotifier>> ret;
    std::copy_if(m_new_notifiers.begin(), m_new_notifiers.end(), std::back_inserter(ret), pred);
    std::copy_if(m_notifiers.begin(), m_notifiers.end(), std::back_inserter(ret), pred);
    return ret;
}

bool RealmCoordinator::advance_to_latest(Realm& realm)
{
    // If callbacks close the Realm the last external reference may go away
    // while we're in this function
    auto self = shared_from_this();
    auto tr = Realm::Internal::get_transaction_ref(realm);

    NotifierVector notifiers;
    {
        util::CheckedUniqueLock lock(m_notifier_mutex);
        notifiers = notifiers_for_realm(realm);
    }
    package_notifiers(notifiers, m_db->get_version_of_latest_snapshot());

    auto version = tr->get_version_of_current_transaction();
    transaction::advance(tr, realm.m_binding_context.get(), _impl::NotifierPackage(std::move(notifiers)));
    return !realm.is_closed() && version != tr->get_version_of_current_transaction();
}

void RealmCoordinator::promote_to_write(Realm& realm)
{
    REALM_ASSERT(!realm.is_in_transaction());
    // If callbacks close the Realm the last external reference may go away
    // while we're in this function
    auto self = shared_from_this();

    util::CheckedUniqueLock lock(m_notifier_mutex);
    auto notifiers = notifiers_for_realm(realm);
    lock.unlock();

    transaction::begin(Realm::Internal::get_transaction_ref(realm), realm.m_binding_context.get(),
                       {std::move(notifiers), this});
}

void RealmCoordinator::process_available_async(Realm& realm)
{
    REALM_ASSERT(!realm.is_in_transaction());
    // If callbacks close the Realm the last external reference may go away
    // while we're in this function
    auto self = shared_from_this();

    auto current_version = realm.current_transaction_version();
    VersionID notifier_version;
    std::vector<std::shared_ptr<_impl::CollectionNotifier>> notifiers;

    {
        util::CheckedLockGuard lock(m_notifier_mutex);
        for (auto& notifier : m_notifiers) {
            if (!notifier->is_for_realm(realm) || !notifier->has_run() || !notifier->package_for_delivery())
                continue;
            if (current_version && notifier->version() != current_version)
                return;
            notifier_version = notifier->version();
            notifiers.push_back(notifier);
        }
    }
    if (notifiers.empty())
        return;

    if (realm.m_binding_context)
        realm.m_binding_context->will_send_notifications();
    if (realm.is_closed()) // i.e. the Realm was closed in the callback above
        return;
    for (auto& notifier : notifiers)
        notifier->after_advance();
    if (realm.is_closed()) // i.e. the Realm was closed in the callback above
        return;
    if (realm.m_binding_context)
        realm.m_binding_context->did_send_notifications();
}

void RealmCoordinator::package_notifiers(NotifierVector& notifiers, VersionID::version_type target_version)
{
    auto ready = [&] {
        util::CheckedUniqueLock notifier_lock(m_notifier_mutex);
        return std::all_of(begin(notifiers), end(notifiers), [&](auto const& n) {
            return !n->have_callbacks() || (n->has_run() && n->version().version >= target_version);
        });
    };

    if (!ready()) {
        util::CheckedUniqueLock lock(m_running_notifiers_mutex);
        // The worker thread may have run the notifiers we need while we were
        // waiting for the lock, so re-check
        if (!ready())
            run_async_notifiers();
    }

    util::CheckedUniqueLock notifier_lock(m_notifier_mutex);
    auto package = [&](auto& notifier) {
        return !notifier->has_run() || !notifier->package_for_delivery() ||
               notifier->version().version < target_version;
    };
    notifiers.erase(std::remove_if(begin(notifiers), end(notifiers), package), end(notifiers));
}

bool RealmCoordinator::compact()
{
    return m_db->compact();
}

void RealmCoordinator::write_copy(StringData path, const char* key)
{
    m_db->write_copy(path, key);
}

void RealmCoordinator::async_request_write_mutex(Realm& realm)
{
    auto tr = Realm::Internal::get_transaction_ref(realm);
    m_db->async_request_write_mutex(tr, [realm = realm.shared_from_this()]() mutable {
        auto& scheduler = *realm->scheduler();
        scheduler.invoke([realm = std::move(realm)] {
            Realm::Internal::run_writes(*realm);
        });
    });
}<|MERGE_RESOLUTION|>--- conflicted
+++ resolved
@@ -305,35 +305,6 @@
     config.schema = {};
 
     realm = Realm::make_shared_realm(std::move(config), version, shared_from_this());
-<<<<<<< HEAD
-    if (!m_notifier && !m_config.immutable() && m_config.automatic_change_notifications) {
-        // Creating ExternalCommitHelper with mutex locked creates a potential deadlock
-        // as the commit helper calls back on the Realm::on_change (not in the constructor,
-        // but the thread sanitizer warns anyway)
-        // FIXME: this introduced a race condition, as getting a cached Realm requires
-        // that the lock be held from when the cache lookup is done until when the
-        // new Realm is added to the cache
-        realm_lock.unlock_unchecked();
-        std::unique_ptr<ExternalCommitHelper> notifier;
-        try {
-            notifier = std::make_unique<ExternalCommitHelper>(*this);
-        }
-        catch (std::system_error const& ex) {
-            throw FileAccessError(ErrorCodes::FileOperationFailed, ex.what(), get_path(), ex.code().value());
-        }
-        realm_lock.lock_unchecked();
-        if (!m_notifier)
-            m_notifier = std::move(notifier);
-        else {
-            // The notifier may be waiting on m_realm_mutex, in which case
-            // destroying it with m_realm_mutex held will deadlock
-            realm_lock.unlock_unchecked();
-            notifier.reset();
-            realm_lock.lock_unchecked();
-        }
-    }
-=======
->>>>>>> b985738b
     m_weak_realm_notifiers.emplace_back(realm, config.cache);
 
     if (realm->config().audit_config) {
@@ -389,73 +360,6 @@
 
 #endif
 
-<<<<<<< HEAD
-=======
-REALM_NOINLINE void realm::_impl::translate_file_exception(StringData path, bool immutable)
-{
-    try {
-        throw;
-    }
-    catch (util::File::PermissionDenied const& ex) {
-        throw RealmFileException(
-            RealmFileException::Kind::PermissionDenied, ex.get_path(),
-            util::format("Unable to open a realm at path '%1'. Please use a path where your app has %2 permissions.",
-                         ex.get_path(), immutable ? "read" : "read-write"),
-            ex.what());
-    }
-    catch (util::File::Exists const& ex) {
-        throw RealmFileException(RealmFileException::Kind::Exists, ex.get_path(),
-                                 util::format("File at path '%1' already exists.", ex.get_path()), ex.what());
-    }
-    catch (util::File::NotFound const& ex) {
-        throw RealmFileException(
-            RealmFileException::Kind::NotFound, ex.get_path(),
-            util::format("%1 at path '%2' does not exist.", immutable ? "File" : "Directory", ex.get_path()),
-            ex.what());
-    }
-    catch (FileFormatUpgradeRequired const& ex) {
-        throw RealmFileException(RealmFileException::Kind::FormatUpgradeRequired, path,
-                                 "The Realm file format must be allowed to be upgraded "
-                                 "in order to proceed.",
-                                 ex.what());
-    }
-    catch (IncompatibleHistories const& ex) {
-        RealmFileException::Kind error_kind = RealmFileException::Kind::BadHistoryError;
-        throw RealmFileException(error_kind, ex.get_path(), util::format("Unable to open realm: %1.", ex.what()),
-                                 ex.what());
-    }
-    catch (util::File::AccessError const& ex) {
-        // Errors for `open()` include the path, but other errors don't. We
-        // don't want two copies of the path in the error, so strip it out if it
-        // appears, and then include it in our prefix.
-        std::string underlying = ex.what();
-        RealmFileException::Kind error_kind = RealmFileException::Kind::AccessError;
-        auto pos = underlying.find(ex.get_path());
-        if (pos != std::string::npos && pos > 0) {
-            // One extra char at each end for the quotes
-            underlying.replace(pos - 1, ex.get_path().size() + 2, "");
-        }
-        throw RealmFileException(error_kind, ex.get_path(),
-                                 util::format("Unable to open a realm at path '%1': %2.", ex.get_path(), underlying),
-                                 ex.what());
-    }
-    catch (IncompatibleLockFile const& ex) {
-        throw RealmFileException(RealmFileException::Kind::IncompatibleLockFile, path,
-                                 "Realm file is currently open in another process "
-                                 "which cannot share access with this process. "
-                                 "All processes sharing a single file must be the same architecture.",
-                                 ex.what());
-    }
-    catch (UnsupportedFileFormatVersion const& ex) {
-        throw RealmFileException(
-            RealmFileException::Kind::FormatUpgradeRequired, path,
-            util::format("Opening Realm files of format version %1 is not supported by this version of Realm",
-                         ex.source_version),
-            ex.what());
-    }
-}
-
->>>>>>> b985738b
 void RealmCoordinator::open_db()
 {
     if (m_db)
@@ -589,7 +493,9 @@
             m_notifier = std::make_unique<ExternalCommitHelper>(*this, m_config);
         }
         catch (std::system_error const& ex) {
-            throw RealmFileException(RealmFileException::Kind::AccessError, get_path(), ex.code().message(), "");
+            throw FileAccessError(ErrorCodes::FileOperationFailed,
+                                  util::format("Failed to create ExternalCommitHelper: %1", ex.what()), get_path(),
+                                  ex.code().value());
         }
     }
 
