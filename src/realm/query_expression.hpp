/*************************************************************************
 *
 * Copyright 2016 Realm Inc.
 *
 * Licensed under the Apache License, Version 2.0 (the "License");
 * you may not use this file except in compliance with the License.
 * You may obtain a copy of the License at
 *
 * http://www.apache.org/licenses/LICENSE-2.0
 *
 * Unless required by applicable law or agreed to in writing, software
 * distributed under the License is distributed on an "AS IS" BASIS,
 * WITHOUT WARRANTIES OR CONDITIONS OF ANY KIND, either express or implied.
 * See the License for the specific language governing permissions and
 * limitations under the License.
 *
 **************************************************************************/

/*
This file lets you write queries in C++ syntax like: Expression* e = (first + 1 / second >= third + 12.3);

Type conversion/promotion semantics is the same as in the C++ expressions, e.g float + int > double == float +
(float)int > double.


Grammar:
-----------------------------------------------------------------------------------------------------------------------
    Expression:         Subexpr2<T>  Compare<Cond, T>  Subexpr2<T>
                        operator! Expression

    Subexpr2<T>:        Value<T>
                        Columns<T>
                        Subexpr2<T>  Operator<Oper<T>  Subexpr2<T>
                        power(Subexpr2<T>) // power(x) = x * x, as example of unary operator

    Value<T>:           T

    Operator<Oper<T>>:  +, -, *, /

    Compare<Cond, T>:   ==, !=, >=, <=, >, <

    T:                  bool, int, int64_t, float, double, StringData


Class diagram
-----------------------------------------------------------------------------------------------------------------------
Subexpr2
    void evaluate(Subexpr::Index& i, ValueBase* destination)

Compare: public Subexpr2
    size_t find_first(size_t start, size_t end)     // main method that executes query

    unique_ptr<Subexpr2> m_left;                               // left expression subtree
    unique_ptr<Subexpr2> m_right;                              // right expression subtree

Operator: public Subexpr2
    void evaluate(Subexpr::Index& i, ValueBase* destination)
    unique_ptr<Subexpr2> m_left;                               // left expression subtree
    unique_ptr<Subexpr2> m_right;                              // right expression subtree

Value<T>: public Subexpr2
    void evaluate(Subexpr::Index& i, ValueBase* destination)
    T m_v[8];

Columns<T>: public Subexpr2
    void evaluate(Subexpr::Index& i, ValueBase* destination)
    SequentialGetter<T> sg;                         // class bound to a column, lets you read values in a fast way
    Table* m_table;

class ColumnAccessor<>: public Columns<double>


Call diagram:
-----------------------------------------------------------------------------------------------------------------------
Example of 'table.first > 34.6 + table.second':

size_t Compare<Greater>::find_first()-------------+
         |                                        |
         |                                        |
         |                                        |
         +--> Columns<float>::evaluate()          +--------> Operator<Plus>::evaluate()
                                                                |               |
                                               Value<float>::evaluate()    Columns<float>::evaluate()

Operator, Value and Columns have an evaluate(Subexpr::Index& i, ValueBase* destination) method which returns a
Value<T> containing 8 values representing table rows i...i + 7.

So Value<T> contains 8 concecutive values and all operations are based on these chunks. This is
to save overhead by virtual calls needed for evaluating a query that has been dynamically constructed at runtime.


Memory allocation:
-----------------------------------------------------------------------------------------------------------------------
Subexpressions created by the end-user are stack allocated. They are cloned to the heap when passed to UnaryOperator,
Operator, and Compare. Those types own the clones and deallocate them when destroyed.


Caveats, notes and todos
-----------------------------------------------------------------------------------------------------------------------
    * Perhaps disallow columns from two different tables in same expression
    * The name Columns (with s) an be confusing because we also have Column (without s)
    * We have Columns::m_table, Query::m_table and ColumnAccessorBase::m_table that point at the same thing, even with
      ColumnAccessor<> extending Columns. So m_table is redundant, but this is in order to keep class dependencies and
      entanglement low so that the design is flexible (if you perhaps later want a Columns class that is not dependent
      on ColumnAccessor)

Nulls
-----------------------------------------------------------------------------------------------------------------------
First note that at array level, nulls are distinguished between non-null in different ways:
String:
    m_data == 0 && m_size == 0

Integer, Bool stored in ArrayIntNull:
    value == get(0) (entry 0 determins a magic value that represents nulls)

Float/double:
    null::is_null(value) which tests if value bit-matches one specific bit pattern reserved for null

The Columns class encapsulates all this into a simple class that, for any type T has
    evaluate(Subexpr::Index& index) that reads values from a column, taking nulls in count
    get(index)
    set(index)
    is_null(index)
    set_null(index)
*/

#ifndef REALM_QUERY_EXPRESSION_HPP
#define REALM_QUERY_EXPRESSION_HPP

#include <realm/aggregate_ops.hpp>
#include <realm/array_timestamp.hpp>
#include <realm/array_binary.hpp>
#include <realm/array_string.hpp>
#include <realm/array_backlink.hpp>
#include <realm/array_list.hpp>
#include <realm/array_key.hpp>
#include <realm/array_bool.hpp>
#include <realm/array_fixed_bytes.hpp>
#include <realm/column_integer.hpp>
#include <realm/column_type_traits.hpp>
#include <realm/dictionary.hpp>
#if REALM_ENABLE_GEOSPATIAL
#include <realm/geospatial.hpp>
#endif
#include <realm/table.hpp>
#include <realm/index_string.hpp>
#include <realm/query.hpp>
#include <realm/list.hpp>
#include <realm/set.hpp>
#include <realm/query_value.hpp>
#include <realm/util/optional.hpp>
#include <realm/util/serializer.hpp>

#include <external/mpark/variant.hpp>

#include <numeric>
#include <algorithm>

// Normally, if a next-generation-syntax condition is supported by the old query_engine.hpp, a query_engine node is
// created because it's faster (by a factor of 5 - 10). Because many of our existing next-generation-syntax unit
// unit tests are indeed simple enough to fallback to old query_engine, query_expression gets low test coverage. Undef
// flag to get higher query_expression test coverage. This is a good idea to try out each time you develop on/modify
// query_expression.

#define REALM_OLDQUERY_FALLBACK 1

namespace realm {

template <class T>
T minimum(T a, T b)
{
    return a < b ? a : b;
}

struct Plus {
    Mixed operator()(Mixed v1, Mixed v2) const
    {
        return v1 + v2;
    }
    static std::string description()
    {
        return "+";
    }
};

struct Minus {
    Mixed operator()(Mixed v1, Mixed v2) const
    {
        return v1 - v2;
    }
    static std::string description()
    {
        return "-";
    }
};

struct Div {
    Mixed operator()(Mixed v1, Mixed v2) const
    {
        return v1 / v2;
    }
    static std::string description()
    {
        return "/";
    }
};

struct Mul {
    Mixed operator()(Mixed v1, Mixed v2) const
    {
        return v1 * v2;
    }
    static std::string description()
    {
        return "*";
    }
};

// Finds a common type for T1 and T2 according to C++ conversion/promotion in arithmetic (float + int => float, etc)
template <class T1, class T2, bool T1_is_int = std::numeric_limits<T1>::is_integer || std::is_same_v<T1, null>,
          bool T2_is_int = std::numeric_limits<T2>::is_integer || std::is_same_v<T2, null>,
          bool T1_is_widest = (sizeof(T1) > sizeof(T2) || std::is_same_v<T2, null>)>
struct Common;
template <class T1, class T2, bool b>
struct Common<T1, T2, b, b, true> {
    typedef T1 type;
};
template <class T1, class T2, bool b>
struct Common<T1, T2, b, b, false> {
    typedef T2 type;
};
template <class T1, class T2, bool b>
struct Common<T1, T2, false, true, b> {
    typedef T1 type;
};
template <class T1, class T2, bool b>
struct Common<T1, T2, true, false, b> {
    typedef T2 type;
};

class ValueBase {
public:
    using ValueType = QueryValue;

    static constexpr size_t chunk_size = 8;
    bool m_from_list = false;

    ValueBase() = default;
    ValueBase(const ValueType& init_val)
    {
        m_first[0] = init_val;
    }
    ~ValueBase()
    {
        dealloc();
    }
    ValueBase(const ValueBase& other)
    {
        *this = other;
    }

    ValueBase& operator=(const ValueBase& other)
    {
        init(other.m_from_list, other.size());
        set(other.begin(), other.end());
        return *this;
    }

    size_t size() const
    {
        return m_size;
    }

    void init(bool from_link_list, size_t nb_values)
    {
        m_from_list = from_link_list;
        m_sorted = false;
        resize(nb_values);
    }

    void init_for_links(bool only_unary_links, size_t size)
    {
        if (only_unary_links) {
            REALM_ASSERT(size <= 1);
            init(false, 1);
            set_null(0);
        }
        else {
            init(true, size);
        }
    }

    void set_null(size_t ndx)
    {
        m_first[ndx] = ValueType();
    }

    template <class T>
    void set(size_t ndx, const T& val)
    {
        if constexpr (std::is_same<T, float>::value || std::is_same<T, double>::value) {
            m_first[ndx] = null::is_null_float(val) ? ValueType() : ValueType(val);
        }
        else {
            m_first[ndx] = ValueType(val);
        }
    }

    template <class T>
    void set(T b, T e)
    {
        size_t i = 0;
        for (auto from = b; from != e; ++from) {
            set(i, *from);
            i++;
        }
    }

    ValueType& operator[](size_t n)
    {
        return m_first[n];
    }

    const ValueType& operator[](size_t n) const
    {
        return m_first[n];
    }

    const ValueType& get(size_t n) const
    {
        return m_first[n];
    }

    ValueType* begin()
    {
        return m_first;
    }
    const ValueType* begin() const
    {
        return m_first;
    }

    ValueType* end()
    {
        return m_first + m_size;
    }
    const ValueType* end() const
    {
        return m_first + m_size;
    }
    void sort()
    {
        if (!m_sorted) {
            std::sort(begin(), end());
            m_sorted = true;
        }
    }
    template <class TOperator>
    REALM_FORCEINLINE void fun_const(const ValueType& const_value, const ValueBase& right)
    {
        TOperator o;
        // Operate on values one-by-one
        size_t sz = right.size();
        init(right.m_from_list, sz);
        for (size_t i = 0; i < sz; i++) {
            set(i, o(const_value, right[i]));
        }
    }
    template <class TOperator>
    REALM_FORCEINLINE void fun_const(const ValueBase& left, const ValueType& const_value)
    {
        TOperator o;
        // Operate on values one-by-one
        size_t sz = left.size();
        init(left.m_from_list, sz);
        for (size_t i = 0; i < sz; i++) {
            set(i, o(left[i], const_value));
        }
    }
    template <class TOperator>
    REALM_FORCEINLINE void fun(const ValueBase& left, const ValueBase& right)
    {
        TOperator o;

        if (!left.m_from_list && !right.m_from_list) {
            // Operate on values one-by-one (one value is one row; no links)
            size_t min = std::min(left.size(), right.size());
            init(false, min);

            for (size_t i = 0; i < min; i++) {
                set(i, o(left[i], right[i]));
            }
        }
        else if (left.m_from_list && right.m_from_list) {
            // FIXME: Many-to-many links not supported yet. Need to specify behaviour
            // Eg: `{1, 2, 3} * {4, 5} > age`
            throw LogicError(ErrorCodes::InvalidQuery, "Operations involving two lists are not supported");
        }
        else if (!left.m_from_list && right.m_from_list) {
            // Right values come from link. Left must come from single row.
            REALM_ASSERT_DEBUG(left.size() > 0);
            init(true, right.size());

            auto left_value = left[0];
            for (size_t i = 0; i < right.size(); i++) {
                set(i, o(left_value, right[i]));
            }
        }
        else if (left.m_from_list && !right.m_from_list) {
            // Same as above, but with left values coming from links
            REALM_ASSERT_DEBUG(right.size() > 0);
            init(true, left.size());

            auto right_value = right[0];
            for (size_t i = 0; i < left.size(); i++) {
                set(i, o(left[i], right_value));
            }
        }
    }

    // Given a TCond (==, !=, >, <, >=, <=) and two Value<T>, return index of first match
    template <class TCond>
    REALM_FORCEINLINE static size_t compare(ValueBase& left, ValueBase& right,
                                            util::Optional<ExpressionComparisonType> left_cmp_type,
                                            util::Optional<ExpressionComparisonType> right_cmp_type)
    {
        TCond c;
        using Compare = ExpressionComparisonType;

        if (!left.m_from_list && !right.m_from_list) {
            // ALL/NONE not supported for non list types
            REALM_ASSERT_DEBUG(!left_cmp_type || *left_cmp_type == Compare::Any);
            REALM_ASSERT_DEBUG(!right_cmp_type || *right_cmp_type == Compare::Any);
            // Compare values one-by-one (one value is one row; no link lists)
            size_t min = minimum(left.size(), right.size());
            for (size_t m = 0; m < min; m++) {
                if (c(left[m], right[m]))
                    return m;
            }
            return not_found;
        }

        if (left.m_from_list && right.m_from_list && !left_cmp_type && !right_cmp_type) {
            // Both lists and no ANY, NONE, ALL specified - simple element by element comparison
            if (left.size() != right.size()) {
                if constexpr (std::is_same_v<TCond, NotEqual>) {
                    return 0; // mismatch size
                }
                else {
                    return not_found;
                }
            }
            for (size_t i = 0; i < left.size(); ++i) {
                if (!c(left[i], right[i])) {
                    return not_found;
                }
            }
            return 0; // all elements matched in the right order
        }

        // if one side omitted a comparison type, assume ANY
        const Compare compare_left = left_cmp_type.value_or(Compare::Any);
        const Compare compare_right = right_cmp_type.value_or(Compare::Any);

        size_t left_size = left.m_from_list ? left.size() : 1;
        size_t right_size = right.m_from_list ? right.size() : 1;

        if (left_size > 2 && right_size > 2) {
            left.sort();
            right.sort();

            if constexpr (std::is_same_v<TCond, Equal>) {
                if (compare_left != ExpressionComparisonType::None && compare_right == Compare::Any) {
                    // Optimization with O(n) complexity
                    const bool any = compare_left == ExpressionComparisonType::Any;
                    size_t left_idx = 0;
                    size_t right_idx = 0;
                    while (right_idx < right_size) {
                        if (c(left[left_idx], right[right_idx])) {
                            left_idx++;
                            right_idx++;
                            if (any || left_idx == left_size) {
                                return 0;
                            }
                        }
                        else {
                            if (left[left_idx] < right[right_idx]) {
                                if (any && left_idx < left_size - 1) {
                                    left_idx++;
                                }
                                else {
                                    return not_found;
                                }
                            }
                            else {
                                right_idx++;
                            }
                        }
                    }
                    return not_found;
                }
            }
            else if constexpr (realm::is_any_v<TCond, Greater, GreaterEqual, Less, LessEqual>) {
                // Only consider first and last
                left[1] = left[left_size - 1];
                left_size = 2;
                right[1] = right[right_size - 1];
                right_size = 2;
            }
            else {
                // remove duplicates to reduce comparison time in nested loops
                left_size = std::unique(left.begin(), left.end()) - left.begin();
                right_size = std::unique(right.begin(), right.end()) - right.begin();
            }
        }

        if constexpr (realm::is_any_v<TCond, BeginsWith, BeginsWithIns, EndsWith, EndsWithIns, Contains, ContainsIns,
                                      Like, LikeIns>) {
            // The string operators have the arguments reversed so we have to iterate right in the
            // outer loop as this is actually the left argument
            auto left_matches = [&](const QueryValue& right_val) {
                for (size_t i = 0; i < left_size; i++) {
                    if (c(left[i], right_val)) {
                        // match
                        if (compare_left == Compare::Any) {
                            return true;
                        }
                        if (compare_left == Compare::None) {
                            return false; // one matched
                        }
                    }
                    else {
                        // no match
                        if (compare_left == Compare::All) {
                            return false;
                        }
                    }
                }
                return compare_left == Compare::None || compare_left == Compare::All;
            };

            for (size_t i = 0; i < right_size; i++) {
                if (left_matches(right[i])) {
                    if (compare_right == Compare::Any) {
                        return 0;
                    }
                    if (compare_right == Compare::None) {
                        return not_found; // one matched
                    }
                }
                else {
                    if (compare_right == Compare::All) {
                        return not_found;
                    }
                }
            }
            if (compare_right == Compare::None || compare_right == Compare::All) {
                return 0; // either none or all
            }
        }
        else {
            auto right_matches = [&](const QueryValue& left_val) {
                for (size_t i = 0; i < right_size; i++) {
                    if (c(left_val, right[i])) {
                        // match
                        if (compare_right == Compare::Any) {
                            return true;
                        }
                        if (compare_right == Compare::None) {
                            return false; // one matched
                        }
                    }
                    else {
                        // no match
                        if (compare_right == Compare::All) {
                            return false;
                        }
                    }
                }
                return compare_right == Compare::None || compare_right == Compare::All;
            };

            for (size_t i = 0; i < left_size; i++) {
                if (right_matches(left[i])) {
                    if (compare_left == Compare::Any) {
                        return 0;
                    }
                    if (compare_left == ExpressionComparisonType::None) {
                        return not_found; // one matched
                    }
                }
                else {
                    if (compare_left == ExpressionComparisonType::All) {
                        return not_found;
                    }
                }
            }
            if (compare_left == ExpressionComparisonType::None || compare_left == ExpressionComparisonType::All) {
                return 0; // either none or all
            }
        }

        return not_found; // no match
    }

private:
    // If true, all values in the class come from a link list of a single field in the parent table (m_table). If
    // false, then values come from successive rows of m_table (query operations are operated on in bulks for speed)
    static constexpr size_t prealloc = 8;

    QueryValue m_cache[prealloc];
    QueryValue* m_first = &m_cache[0];
    size_t m_size = 1;
    bool m_sorted = false;

    void resize(size_t size)
    {
        if (size == m_size)
            return;

        dealloc();
        m_size = size;
        if (m_size > 0) {
            if (m_size > prealloc)
                m_first = new QueryValue[m_size];
            else
                m_first = &m_cache[0];
        }
    }
    void dealloc()
    {
        if (m_first) {
            if (m_size > prealloc)
                delete[] m_first;
            m_first = nullptr;
        }
    }
    void fill(const QueryValue& val)
    {
        for (size_t i = 0; i < m_size; i++) {
            m_first[i] = val;
        }
    }
};

class Expression {
public:
    virtual ~Expression() = default;

    virtual double init()
    {
        return 50.0; // Default dT
    }

    virtual size_t find_first(size_t start, size_t end) const = 0;
    virtual void set_base_table(ConstTableRef table) = 0;
    virtual void set_cluster(const Cluster*) = 0;
    virtual void collect_dependencies(std::vector<TableKey>&) const {}
    virtual ConstTableRef get_base_table() const = 0;
    virtual std::string description(util::serializer::SerialisationState& state) const = 0;

    virtual std::unique_ptr<Expression> clone() const = 0;
};

template <typename T, typename... Args>
std::unique_ptr<Expression> make_expression(Args&&... args)
{
    return std::unique_ptr<Expression>(new T(std::forward<Args>(args)...));
}

class Subexpr {
public:
    class Index {
    public:
        Index()
            : Index(0)
        {
        }
        Index(size_t start)
            : row_index(start)
        {
        }
        bool initialize() const
        {
            return sub_index == 0;
        }
        operator size_t() const
        {
            return row_index;
        }
        explicit operator bool() = delete;
        bool more() const
        {
            return sub_index < sub_size;
        }
        bool set_size(size_t s)
        {
            sub_size = s;
            return sub_size != 0;
        }
        size_t get_and_incr_sub_index()
        {
            return sub_index++;
        }

    private:
        size_t row_index;
        size_t sub_index = 0;
        size_t sub_size = 0;
    };
    virtual ~Subexpr() = default;

    virtual std::unique_ptr<Subexpr> clone() const = 0;

    // When the user constructs a query, it always "belongs" to one single base/parent table (regardless of
    // any links or not and regardless of any queries assembled with || or &&). When you do a Query::find(),
    // then Query::m_table is set to this table, and set_base_table() is called on all Columns and LinkMaps in
    // the query expression tree so that they can set/update their internals as required.
    //
    // During thread-handover of a Query, set_base_table() is also called to make objects point at the new table
    // instead of the old one from the old thread.
    virtual void set_base_table(ConstTableRef) {}

    virtual std::string description(util::serializer::SerialisationState& state) const = 0;

    virtual void set_cluster(const Cluster*) {}

    // Recursively fetch tables of columns in expression tree. Used when user first builds a stand-alone expression
    // and
    // binds it to a Query at a later time
    virtual ConstTableRef get_base_table() const
    {
        return nullptr;
    }

    virtual void collect_dependencies(std::vector<TableKey>&) const {}

    virtual bool has_constant_evaluation() const
    {
        return false;
    }

    virtual bool has_single_value() const
    {
        return false;
    }

    virtual bool has_multiple_values() const
    {
        return false;
    }

    virtual bool has_search_index() const
    {
        return false;
    }

    virtual bool has_indexes_in_link_map() const
    {
        return false;
    }

    virtual std::vector<ObjKey> find_all(Mixed) const
    {
        return {};
    }

    virtual ConstTableRef get_target_table() const
    {
        return {};
    }

    virtual DataType get_type() const = 0;

<<<<<<< HEAD
    virtual void evaluate(size_t index, ValueBase& destination) = 0;
=======
    virtual void evaluate(Subexpr::Index& index, ValueBase& destination) = 0;
>>>>>>> edf70641

    virtual Mixed get_mixed() const
    {
        return {};
    }

    virtual util::Optional<ExpressionComparisonType> get_comparison_type() const
    {
        return util::none;
    }
};

template <typename T, typename... Args>
std::unique_ptr<Subexpr> make_subexpr(Args&&... args)
{
    return std::unique_ptr<Subexpr>(new T(std::forward<Args>(args)...));
}

template <class T>
class Columns;
template <class T>
class Value;
class ConstantMixedValue;
template <class T>
class Subexpr2;
template <class oper>
class Operator;
template <class oper, class TLeft = Subexpr>
class UnaryOperator;
template <class oper>
class SizeOperator;
template <class oper>
class TypeOfValueOperator;
template <class TCond>
class Compare;
template <bool has_links>
class UnaryLinkCompare;
class ColumnAccessorBase;


// Handle cases where left side is a constant (int, float, int64_t, double, StringData)
template <class Cond, class L, class R>
Query create(L left, const Subexpr2<R>& right)
{
    // Purpose of below code is to intercept the creation of a condition and test if it's supported by the old
    // query_engine.hpp which is faster. If it's supported, create a query_engine.hpp node, otherwise create a
    // query_expression.hpp node.
    //
    // This method intercepts only Value <cond> Subexpr2. Interception of Subexpr2 <cond> Subexpr is elsewhere.

    constexpr const bool supported_by_old_query_engine =
        (std::numeric_limits<L>::is_integer && std::numeric_limits<R>::is_integer) || std::is_same_v<R, Mixed> ||
        (std::is_same_v<L, R> &&
         realm::is_any_v<L, double, float, Timestamp, StringData, BinaryData, ObjectId, UUID>);

    if constexpr (REALM_OLDQUERY_FALLBACK && supported_by_old_query_engine) {
        const Columns<R>* column = dynamic_cast<const Columns<R>*>(&right);
        // TODO: recognize size operator expressions
        // auto size_operator = dynamic_cast<const SizeOperator<Size<StringData>, Subexpr>*>(&right);

        if (column && !column->links_exist() && !column->has_path()) {
            ConstTableRef t = column->get_base_table();
            Query q(t);

            if constexpr (std::is_same_v<Cond, Less>)
                q.greater(column->column_key(), static_cast<R>(left));
            else if constexpr (std::is_same_v<Cond, Greater>)
                q.less(column->column_key(), static_cast<R>(left));
            else if constexpr (std::is_same_v<Cond, Equal>)
                q.equal(column->column_key(), static_cast<R>(left));
            else if constexpr (std::is_same_v<Cond, NotEqual>)
                q.not_equal(column->column_key(), static_cast<R>(left));
            else if constexpr (std::is_same_v<Cond, LessEqual>)
                q.greater_equal(column->column_key(), static_cast<R>(left));
            else if constexpr (std::is_same_v<Cond, GreaterEqual>)
                q.less_equal(column->column_key(), static_cast<R>(left));
            else if constexpr (std::is_same_v<Cond, EqualIns>)
                q.equal(column->column_key(), left, false);
            else if constexpr (std::is_same_v<Cond, NotEqualIns>)
                q.not_equal(column->column_key(), left, false);
            else if constexpr (std::is_same_v<Cond, BeginsWith>)
                q.begins_with(column->column_key(), left);
            else if constexpr (std::is_same_v<Cond, BeginsWithIns>)
                q.begins_with(column->column_key(), left, false);
            else if constexpr (std::is_same_v<Cond, EndsWith>)
                q.ends_with(column->column_key(), left);
            else if constexpr (std::is_same_v<Cond, EndsWithIns>)
                q.ends_with(column->column_key(), left, false);
            else if constexpr (std::is_same_v<Cond, Contains>)
                q.contains(column->column_key(), left);
            else if constexpr (std::is_same_v<Cond, ContainsIns>)
                q.contains(column->column_key(), left, false);
            else if constexpr (std::is_same_v<Cond, Like>)
                q.like(column->column_key(), left);
            else if constexpr (std::is_same_v<Cond, LikeIns>)
                q.like(column->column_key(), left, false);
            else {
                // query_engine.hpp does not support this Cond. Please either add support for it in query_engine.hpp
                // or fallback to using use 'return new Compare<>' instead.
                REALM_ASSERT(false);
            }
            return q;
        }
    }

    // Return query_expression.hpp node
    if constexpr (std::is_same_v<L, TypeOfValue>) {
        return make_expression<Compare<Cond>>(make_subexpr<Value<TypeOfValue>>(left), right.clone());
    }
    else {
        return make_expression<Compare<Cond>>(make_subexpr<ConstantMixedValue>(left), right.clone());
    }
}

// Purpose of this method is to intercept the creation of a condition and test if it's supported by the old
// query_engine.hpp which is faster. If it's supported, create a query_engine.hpp node, otherwise create a
// query_expression.hpp node.
//
// This method intercepts Subexpr2 <cond> Subexpr2 only. Value <cond> Subexpr2 is intercepted elsewhere.
template <class Cond, typename L, typename R>
Query create2(const Subexpr2<L>& left, const Subexpr2<R>& right)
{
#ifdef REALM_OLDQUERY_FALLBACK // if not defined, never fallback query_engine; always use query_expression
    // Test if expressions are of type Columns. Other possibilities are Value and Operator.
    const Columns<L>* left_col = dynamic_cast<const Columns<L>*>(&left);
    const Columns<R>* right_col = dynamic_cast<const Columns<R>*>(&right);

    // query_engine supports 'T-column <op> <T-column>' for T = {int64_t, float, double}, op = {<, >, ==, !=, <=,
    // >=},
    // but only if both columns are non-nullable, and aren't in linked tables.
    if (left_col && right_col) {
        ConstTableRef t = left_col->get_base_table();
        ConstTableRef t_right = right_col->get_base_table();
        REALM_ASSERT_DEBUG(t);
        REALM_ASSERT_DEBUG(t_right);
        // we only support multi column comparisons if they stem from the same table
        if (t->get_key() != t_right->get_key()) {
            throw Exception(
                ErrorCodes::InvalidQuery,
                util::format(
                    "Comparison between two properties must be linked with a relationship or exist on the same "
                    "Table (%1 and %2)",
                    t->get_name(), t_right->get_name()));
        }
        if (!left_col->links_exist() && !right_col->links_exist()) {
            if constexpr (std::is_same_v<Cond, Less>)
                return Query(t).less(left_col->column_key(), right_col->column_key());
            if constexpr (std::is_same_v<Cond, Greater>)
                return Query(t).greater(left_col->column_key(), right_col->column_key());
            if constexpr (std::is_same_v<Cond, Equal>)
                return Query(t).equal(left_col->column_key(), right_col->column_key());
            if constexpr (std::is_same_v<Cond, NotEqual>)
                return Query(t).not_equal(left_col->column_key(), right_col->column_key());
            if constexpr (std::is_same_v<Cond, LessEqual>)
                return Query(t).less_equal(left_col->column_key(), right_col->column_key());
            if constexpr (std::is_same_v<Cond, GreaterEqual>)
                return Query(t).greater_equal(left_col->column_key(), right_col->column_key());
        }
    }
#endif
    // Return query_expression.hpp node
    return make_expression<Compare<Cond>>(left.clone(), right.clone());
}

// All overloads where left-hand-side is Subexpr2<L>:
//
// left-hand-side       operator                              right-hand-side
// Subexpr2<L>          +, -, *, /, <, >, ==, !=, <=, >=      R, Subexpr2<R>
//
// For L = R = {int, int64_t, float, double, StringData, Timestamp}:
template <class L, class R>
class Overloads {
public:
    // Compare, right side constant
    friend Query operator>(const Subexpr2<L>& left, R right)
    {
        return create<Less>(right, left);
    }
    friend Query operator<(const Subexpr2<L>& left, R right)
    {
        return create<Greater>(right, left);
    }
    friend Query operator>=(const Subexpr2<L>& left, R right)
    {
        return create<LessEqual>(right, left);
    }
    friend Query operator<=(const Subexpr2<L>& left, R right)
    {
        return create<GreaterEqual>(right, left);
    }
    friend Query operator==(const Subexpr2<L>& left, R right)
    {
        return create<Equal>(right, left);
    }
    friend Query operator!=(const Subexpr2<L>& left, R right)
    {
        return create<NotEqual>(right, left);
    }

    // Compare left-side constant
    friend Query operator>(R left, const Subexpr2<L>& right)
    {
        return create<Greater>(left, right);
    }
    friend Query operator<(R left, const Subexpr2<L>& right)
    {
        return create<Less>(left, right);
    }
    friend Query operator>=(R left, const Subexpr2<L>& right)
    {
        return create<GreaterEqual>(left, right);
    }
    friend Query operator<=(R left, const Subexpr2<L>& right)
    {
        return create<LessEqual>(left, right);
    }
    friend Query operator==(R left, const Subexpr2<L>& right)
    {
        return create<Equal>(left, right);
    }
    friend Query operator!=(R left, const Subexpr2<L>& right)
    {
        return create<NotEqual>(left, right);
    }


    // Compare, right side subexpression
    friend Query operator==(const Subexpr2<L>& left, const Subexpr2<R>& right)
    {
        return create2<Equal>(left, right);
    }
    friend Query operator!=(const Subexpr2<L>& left, const Subexpr2<R>& right)
    {
        return create2<NotEqual>(left, right);
    }
    friend Query operator>(const Subexpr2<L>& left, const Subexpr2<R>& right)
    {
        return create2<Greater>(left, right);
    }
    friend Query operator<(const Subexpr2<L>& left, const Subexpr2<R>& right)
    {
        return create2<Less>(left, right);
    }
    friend Query operator>=(const Subexpr2<L>& left, const Subexpr2<R>& right)
    {
        return create2<GreaterEqual>(left, right);
    }
    friend Query operator<=(const Subexpr2<L>& left, const Subexpr2<R>& right)
    {
        return create2<LessEqual>(left, right);
    }
};

// With this wrapper class we can define just 20 overloads inside Overloads<L, R> instead of 5 * 20 = 100. Todo: We
// can
// consider if it's simpler/better to remove this class completely and just list all 100 overloads manually anyway.
template <class T>
class Subexpr2 : public Subexpr,
                 public Overloads<T, int>,
                 public Overloads<T, float>,
                 public Overloads<T, double>,
                 public Overloads<T, int64_t>,
                 public Overloads<T, StringData>,
                 public Overloads<T, bool>,
                 public Overloads<T, Timestamp>,
                 public Overloads<T, ObjectId>,
                 public Overloads<T, Decimal128>,
                 public Overloads<T, UUID>,
                 public Overloads<T, Mixed>,
                 public Overloads<T, null> {
public:
    DataType get_type() const override
    {
        return ColumnTypeTraits<T>::id;
    }
};

template <class Operator>
Query compare(const Subexpr2<Link>& left, const Obj& obj);
template <class Operator>
Query compare(const Subexpr2<Link>& left, null obj);

// Subexpr2<Link> only provides equality comparisons. Their implementations can be found later in this file.
template <>
class Subexpr2<Link> : public Subexpr {
public:
    DataType get_type() const
    {
        return type_Link;
    }

    friend Query operator==(const Subexpr2<Link>& left, const Obj& row)
    {
        return compare<Equal>(left, row);
    }
    friend Query operator!=(const Subexpr2<Link>& left, const Obj& row)
    {
        return compare<NotEqual>(left, row);
    }
    friend Query operator==(const Obj& row, const Subexpr2<Link>& right)
    {
        return compare<Equal>(right, row);
    }
    friend Query operator!=(const Obj& row, const Subexpr2<Link>& right)
    {
        return compare<NotEqual>(right, row);
    }

    friend Query operator==(const Subexpr2<Link>& left, null)
    {
        return compare<Equal>(left, null());
    }
    friend Query operator!=(const Subexpr2<Link>& left, null)
    {
        return compare<NotEqual>(left, null());
    }
    friend Query operator==(null, const Subexpr2<Link>& right)
    {
        return compare<Equal>(right, null());
    }
    friend Query operator!=(null, const Subexpr2<Link>& right)
    {
        return compare<NotEqual>(right, null());
    }

    friend Query operator==(const Subexpr2<Link>& left, const Subexpr2<Link>& right)
    {
        return make_expression<Compare<Equal>>(left.clone(), right.clone());
    }
    friend Query operator!=(const Subexpr2<Link>& left, const Subexpr2<Link>& right)
    {
        return make_expression<Compare<NotEqual>>(left.clone(), right.clone());
    }
};

template <>
class Subexpr2<StringData> : public Subexpr, public Overloads<StringData, StringData> {
public:
    Query equal(StringData sd, bool case_sensitive = true);
    Query equal(const Subexpr2<StringData>& col, bool case_sensitive = true);
    Query not_equal(StringData sd, bool case_sensitive = true);
    Query not_equal(const Subexpr2<StringData>& col, bool case_sensitive = true);
    Query begins_with(StringData sd, bool case_sensitive = true);
    Query begins_with(const Subexpr2<StringData>& col, bool case_sensitive = true);
    Query ends_with(StringData sd, bool case_sensitive = true);
    Query ends_with(const Subexpr2<StringData>& col, bool case_sensitive = true);
    Query contains(StringData sd, bool case_sensitive = true);
    Query contains(const Subexpr2<StringData>& col, bool case_sensitive = true);
    Query like(StringData sd, bool case_sensitive = true);
    Query like(const Subexpr2<StringData>& col, bool case_sensitive = true);
    DataType get_type() const final
    {
        return type_String;
    }
};

template <>
class Subexpr2<BinaryData> : public Subexpr, public Overloads<BinaryData, BinaryData> {
public:
    Query equal(BinaryData sd, bool case_sensitive = true);
    Query equal(const Subexpr2<BinaryData>& col, bool case_sensitive = true);
    Query not_equal(BinaryData sd, bool case_sensitive = true);
    Query not_equal(const Subexpr2<BinaryData>& col, bool case_sensitive = true);
    Query begins_with(BinaryData sd, bool case_sensitive = true);
    Query begins_with(const Subexpr2<BinaryData>& col, bool case_sensitive = true);
    Query ends_with(BinaryData sd, bool case_sensitive = true);
    Query ends_with(const Subexpr2<BinaryData>& col, bool case_sensitive = true);
    Query contains(BinaryData sd, bool case_sensitive = true);
    Query contains(const Subexpr2<BinaryData>& col, bool case_sensitive = true);
    Query like(BinaryData sd, bool case_sensitive = true);
    Query like(const Subexpr2<BinaryData>& col, bool case_sensitive = true);
    DataType get_type() const final
    {
        return type_Binary;
    }
};

template <>
class Subexpr2<Mixed> : public Subexpr,
                        public Overloads<Mixed, Mixed>,
                        public Overloads<Mixed, int>,
                        public Overloads<Mixed, float>,
                        public Overloads<Mixed, double>,
                        public Overloads<Mixed, int64_t>,
                        public Overloads<Mixed, StringData>,
                        public Overloads<Mixed, bool>,
                        public Overloads<Mixed, Timestamp>,
                        public Overloads<Mixed, ObjectId>,
                        public Overloads<Mixed, Decimal128>,
                        public Overloads<Mixed, UUID>,
                        public Overloads<Mixed, null> {
public:
    Query equal(Mixed sd, bool case_sensitive = true);
    Query equal(const Subexpr2<Mixed>& col, bool case_sensitive = true);
    Query not_equal(Mixed sd, bool case_sensitive = true);
    Query not_equal(const Subexpr2<Mixed>& col, bool case_sensitive = true);
    Query begins_with(Mixed sd, bool case_sensitive = true);
    Query begins_with(const Subexpr2<Mixed>& col, bool case_sensitive = true);
    Query ends_with(Mixed sd, bool case_sensitive = true);
    Query ends_with(const Subexpr2<Mixed>& col, bool case_sensitive = true);
    Query contains(Mixed sd, bool case_sensitive = true);
    Query contains(const Subexpr2<Mixed>& col, bool case_sensitive = true);
    Query like(Mixed sd, bool case_sensitive = true);
    Query like(const Subexpr2<Mixed>& col, bool case_sensitive = true);
    DataType get_type() const override
    {
        return type_Mixed;
    }

    using T = Mixed; // used inside the following macros for operator overloads
};

template <>
class Subexpr2<TypeOfValue> : public Subexpr, public Overloads<TypeOfValue, TypeOfValue> {
public:
    Query equal(TypeOfValue v);
    Query equal(const TypeOfValueOperator<Mixed>& col);
    Query not_equal(TypeOfValue v);
    Query not_equal(const TypeOfValueOperator<Mixed>& col);
    DataType get_type() const final
    {
        return type_TypeOfValue;
    }
};

#if REALM_ENABLE_GEOSPATIAL
template <>
class Subexpr2<Geospatial> : public Subexpr, public Overloads<Geospatial, Geospatial> {
public:
    DataType get_type() const final
    {
        return type_Geospatial;
    }
};
#endif

struct TrueExpression : Expression {
    size_t find_first(size_t start, size_t end) const override
    {
        REALM_ASSERT(start <= end);
        if (start != end)
            return start;

        return realm::not_found;
    }
    void set_base_table(ConstTableRef) override {}
    void set_cluster(const Cluster*) override {}
    ConstTableRef get_base_table() const override
    {
        return nullptr;
    }
    std::string description(util::serializer::SerialisationState&) const override
    {
        return "TRUEPREDICATE";
    }
    std::unique_ptr<Expression> clone() const override
    {
        return std::unique_ptr<Expression>(new TrueExpression(*this));
    }
};


struct FalseExpression : Expression {
    size_t find_first(size_t, size_t) const override
    {
        return realm::not_found;
    }
    void set_base_table(ConstTableRef) override {}
    void set_cluster(const Cluster*) override {}
    std::string description(util::serializer::SerialisationState&) const override
    {
        return "FALSEPREDICATE";
    }
    ConstTableRef get_base_table() const override
    {
        return nullptr;
    }
    std::unique_ptr<Expression> clone() const override
    {
        return std::unique_ptr<Expression>(new FalseExpression(*this));
    }
};


// Stores N values of type T. Can also exchange data with other ValueBase of different types
template <class T>
class Value : public ValueBase, public Subexpr2<T> {
public:
    Value() = default;

    Value(T init)
        : ValueBase(QueryValue(init))
    {
    }

    std::string value_to_string(size_t ndx, util::serializer::SerialisationState& state) const
    {
        auto val = get(ndx);
        if (val.is_null())
            return "NULL";
        else {
            static_cast<void>(state);
            if constexpr (std::is_same_v<T, TypeOfValue>) {
                return util::serializer::print_value(val.get_type_of_value());
            }
            else if constexpr (std::is_same_v<T, ObjKey>) {
                ObjKey obj_key = val.template get<ObjKey>();
                if (state.target_table) {
                    ObjLink link(state.target_table->get_key(), obj_key);
                    return util::serializer::print_value(link, state.group);
                }
                else {
                    return util::serializer::print_value(obj_key);
                }
            }
            else if constexpr (std::is_same_v<T, ObjLink>) {
                return util::serializer::print_value(val.template get<ObjLink>(), state.group);
            }
            else if constexpr (std::is_same_v<T, Mixed>) {
                if (val.is_type(type_TypedLink)) {
                    return util::serializer::print_value(val.template get<ObjLink>(), state.group);
                }
                else {
                    return util::serializer::print_value(val);
                }
            }
            else {
                return util::serializer::print_value(val.template get<T>());
            }
        }
    }

    std::string description(util::serializer::SerialisationState& state) const override
    {
        const size_t sz = size();
        if (m_from_list) {
            std::string desc = state.describe_expression_type(m_comparison_type) + "{";
            for (size_t i = 0; i < sz; ++i) {
                if (i != 0) {
                    desc += ", ";
                }
                desc += value_to_string(i, state);
            }
            desc += "}";
            return desc;
        }
        else if (sz == 1) {
            return value_to_string(0, state);
        }
        return "";
    }

    bool has_multiple_values() const override
    {
        return m_from_list;
    }

    bool has_single_value() const override
    {
        return size() == 1;
    }

    bool has_constant_evaluation() const override
    {
        return true;
    }

    util::Optional<ExpressionComparisonType> get_comparison_type() const final
    {
        REALM_ASSERT_DEBUG(!m_comparison_type || m_from_list);
        return m_comparison_type;
    }

    void set_comparison_type(util::Optional<ExpressionComparisonType> type)
    {
        m_comparison_type = type;
    }

    Mixed get_mixed() const override
    {
        return get(0);
    }

    void evaluate(Subexpr::Index&, ValueBase& destination) override
    {
        destination = *this;
    }

    std::unique_ptr<Subexpr> clone() const override
    {
        return make_subexpr<Value<T>>(*this);
    }

protected:
    util::Optional<ExpressionComparisonType> m_comparison_type;
};

class ConstantMixedValue : public Value<Mixed> {
public:
    ConstantMixedValue(const Mixed& val)
        : Value(val)
    {
        begin()->use_buffer(m_buffer);
    }

    std::unique_ptr<Subexpr> clone() const override
    {
        return std::unique_ptr<Subexpr>(new ConstantMixedValue(*this));
    }

private:
    ConstantMixedValue(const ConstantMixedValue& other)
        : Value(other)
    {
        begin()->use_buffer(m_buffer);
    }

    std::string m_buffer;
};

class ConstantMixedList : public Value<Mixed> {
public:
    ConstantMixedList(size_t nb_values)
        : Value()
        , m_buffer(nb_values)
    {
        this->init(true, nb_values);
    }
    void set(size_t n, Mixed val)
    {
        Value<Mixed>::set(n, val);
        (*this)[n].use_buffer(m_buffer[n]);
    }

    std::unique_ptr<Subexpr> clone() const override
    {
        return std::unique_ptr<Subexpr>(new ConstantMixedList(*this));
    }

private:
    ConstantMixedList(const ConstantMixedList& other)
        : Value(other)
        , m_buffer(other.size())
    {
        for (size_t i = 0; i < size(); i++) {
            (*this)[i].use_buffer(m_buffer[i]);
        }
    }

    std::vector<std::string> m_buffer;
};

class ConstantStringValue : public Value<StringData> {
public:
    ConstantStringValue(const StringData& string)
        : Value()
        , m_string(string.is_null() ? util::none : util::make_optional(std::string(string)))
    {
        if (m_string)
            set(0, *m_string);
    }

    std::unique_ptr<Subexpr> clone() const override
    {
        return std::unique_ptr<Subexpr>(new ConstantStringValue(*this));
    }

private:
    ConstantStringValue(const ConstantStringValue& other)
        : Value()
        , m_string(other.m_string)
    {
        if (m_string)
            set(0, *m_string);
    }

    util::Optional<std::string> m_string;
};

class ConstantBinaryValue : public Value<BinaryData> {
public:
    ConstantBinaryValue(const BinaryData& bin)
        : Value()
        , m_buffer(bin)
    {
        if (m_buffer.data())
            set(0, BinaryData(m_buffer.data(), m_buffer.size()));
    }

    std::unique_ptr<Subexpr> clone() const override
    {
        return std::unique_ptr<Subexpr>(new ConstantBinaryValue(*this));
    }

private:
    ConstantBinaryValue(const ConstantBinaryValue& other)
        : Value()
        , m_buffer(other.m_buffer)
    {
        if (m_buffer.data())
            set(0, BinaryData(m_buffer.data(), m_buffer.size()));
    }

    OwnedBinaryData m_buffer;
};

#if REALM_ENABLE_GEOSPATIAL
class ConstantGeospatialValue : public Value<Geospatial> {
public:
    ConstantGeospatialValue(const Geospatial& geo)
        : Value()
        , m_geospatial(geo)
    {
        if (geo.get_type() != Geospatial::Type::Invalid) {
            set(0, Mixed{&m_geospatial});
        }
    }

    std::unique_ptr<Subexpr> clone() const override
    {
        return std::unique_ptr<Subexpr>(new ConstantGeospatialValue(*this));
    }

private:
    ConstantGeospatialValue(const ConstantGeospatialValue& other)
        : Value()
        , m_geospatial(other.m_geospatial)
    {
        if (m_geospatial.get_type() != Geospatial::Type::Invalid) {
            set(0, Mixed{&m_geospatial});
        }
    }
    Geospatial m_geospatial;
};
#endif

// Classes used for LinkMap (see below).

// Your function is given key within the linked-to table as argument, and you must return whether or not you want the
// LinkMapFunction to exit (return false) or continue (return true) harvesting the link tree for the current main
// table object (it will be a link tree if you have multiple type_LinkList columns in a link()->link() query.

using LinkMapFunction = util::FunctionRef<bool(ObjKey)>;

/*
The LinkMap and LinkMapFunction classes are used for query conditions on links themselves (contrary to conditions on
the value payload they point at).

MapLink::map_links() takes a row index of the link array as argument and follows any link chain stated in the query
(through the link()->link() methods) until the final payload table is reached, and then applies LinkMapFunction on
the linked-to key(s).

If all link columns are type_Link, then LinkMapFunction is only invoked for a single key. If one or more
columns are type_LinkList, then it may result in multiple keys.

The reason we use this map pattern is that we can exit the link-tree-traversal as early as possible, e.g. when we've
found the first link that points to key '5'. Other solutions could be a std::vector<ColKey> harvest_all_links(), or an
iterator pattern. First solution can't exit, second solution requires internal state.
*/
class LinkMap final {
public:
    LinkMap() = default;
    LinkMap(ConstTableRef table, std::vector<ExtendedColumnKey> columns)
        : m_link_column_keys(std::move(columns))
    {
        set_base_table(table);
    }

    LinkMap(LinkMap const& other)
    {
        m_link_column_keys = other.m_link_column_keys;
        m_tables = other.m_tables;
        m_link_types = other.m_link_types;
        m_only_unary_links = other.m_only_unary_links;
    }

    size_t get_nb_hops() const
    {
        return m_link_column_keys.size();
    }

    bool has_links() const
    {
        return m_link_column_keys.size() > 0;
    }
    bool has_indexes() const
    {
        for (auto& k : m_link_column_keys) {
            if (k.has_index())
                return true;
        }
        return false;
    }

    ColKey get_first_column_key() const
    {
        REALM_ASSERT(has_links());
        return m_link_column_keys[0];
    }

    void set_base_table(ConstTableRef table);

    void set_cluster(const Cluster* cluster)
    {
        Allocator& alloc = get_base_table()->get_alloc();
        ArrayPayload* array_ptr;
        switch (m_link_types[0]) {
            case col_type_Link:
                if (m_link_column_keys[0].is_list()) {
                    array_ptr = &m_leaf.emplace<ArrayList>(alloc);
                }
                else if (m_link_column_keys[0].is_dictionary()) {
                    array_ptr = &m_leaf.emplace<ArrayInteger>(alloc);
                }
                else {
                    array_ptr = &m_leaf.emplace<ArrayKey>(alloc);
                }
                break;
            case col_type_BackLink:
                array_ptr = &m_leaf.emplace<ArrayBacklink>(alloc);
                break;
            default:
                REALM_UNREACHABLE();
        }
        cluster->init_leaf(m_link_column_keys[0], array_ptr);
    }

    void collect_dependencies(std::vector<TableKey>& tables) const;

    std::string description(util::serializer::SerialisationState& state) const;

    ObjKey get_unary_link_or_not_found(size_t index) const
    {
        REALM_ASSERT(m_only_unary_links);
        ObjKey result;
        map_links(index, [&](ObjKey key) {
            result = key;
            return false; // exit search, only one result ever expected
        });
        return result;
    }

    std::vector<ObjKey> get_links(size_t index) const
    {
        std::vector<ObjKey> res;
        get_links(index, res);
        return res;
    }

    std::vector<ObjKey> get_origin_objkeys(ObjKey key, size_t column = 0) const;

    size_t count_links(size_t row) const
    {
        size_t count = 0;
        map_links(row, [&](ObjKey) {
            ++count;
            return true;
        });
        return count;
    }

    size_t count_all_backlinks(size_t row) const
    {
        size_t count = 0;
        auto table = get_target_table().unchecked_ptr();
        map_links(row, [&](ObjKey key) {
            count += table->get_object(key).get_backlink_count();
            return true;
        });
        return count;
    }

    void map_links(size_t row, LinkMapFunction lm) const
    {
        map_links(0, row, lm);
    }

    bool only_unary_links() const
    {
        return m_only_unary_links;
    }

    ConstTableRef get_base_table() const
    {
        return m_tables.empty() ? nullptr : m_tables[0];
    }

    ConstTableRef get_target_table() const
    {
        REALM_ASSERT(!m_tables.empty());
        return m_tables.back();
    }

    bool links_exist() const
    {
        return !m_link_column_keys.empty();
    }

    ColKey pop_last()
    {
        ColKey col = m_link_column_keys.back();
        m_link_column_keys.pop_back();
        m_tables.pop_back();
        return col;
    }

private:
    bool map_links(size_t column, ObjKey key, LinkMapFunction lm) const;
    void map_links(size_t column, size_t row, LinkMapFunction lm) const;

    void get_links(size_t row, std::vector<ObjKey>& result) const
    {
        map_links(row, [&](ObjKey key) {
            result.push_back(key);
            return true; // continue evaluation
        });
    }

    mutable std::vector<ExtendedColumnKey> m_link_column_keys;
    std::vector<ColumnType> m_link_types;
    std::vector<ConstTableRef> m_tables;
    bool m_only_unary_links = true;

    mpark::variant<mpark::monostate, ArrayKey, ArrayInteger, ArrayList, ArrayBacklink> m_leaf;

    template <class>
    friend Query compare(const Subexpr2<Link>&, const Obj&);
};

template <class T>
Value<T> make_value_for_link(bool only_unary_links, size_t size)
{
    Value<T> value;
    if (only_unary_links) {
        REALM_ASSERT(size <= 1);
        value.init(false, 1);
        value.m_storage.set_null(0);
    }
    else {
        value.init(true, size);
    }
    return value;
}

// This class can be used as untyped base for expressions that handle object properties
class ObjPropertyBase {
public:
    ObjPropertyBase(ColKey column, ConstTableRef table, std::vector<ExtendedColumnKey> links,
                    util::Optional<ExpressionComparisonType> type)
        : m_link_map(table, std::move(links))
        , m_column_key(column)
        , m_comparison_type(type)
    {
    }
    ObjPropertyBase(const ObjPropertyBase& other)
        : m_link_map(other.m_link_map)
        , m_column_key(other.m_column_key)
        , m_comparison_type(other.m_comparison_type)
    {
    }
    ObjPropertyBase(ColKey column, const LinkMap& link_map, util::Optional<ExpressionComparisonType> type)
        : m_link_map(link_map)
        , m_column_key(column)
        , m_comparison_type(type)
    {
    }

    bool links_exist() const
    {
        return m_link_map.has_links();
    }

    bool only_unary_links() const
    {
        return m_link_map.only_unary_links();
    }

    bool is_nullable() const
    {
        return m_column_key.get_attrs().test(col_attr_Nullable);
    }

    const LinkMap& get_link_map() const
    {
        return m_link_map;
    }

    ColKey column_key() const noexcept
    {
        return m_column_key;
    }

    virtual bool has_path() const noexcept
    {
        return false;
    }

protected:
    LinkMap m_link_map;
    // Column index of payload column of m_table
    mutable ColKey m_column_key;
    util::Optional<ExpressionComparisonType> m_comparison_type; // Any, All, None
};

// Combines Subexpr2<T> and ObjPropertyBase
// Implements virtual functions defined in Expression/Subexpr
template <class T>
class ObjPropertyExpr : public Subexpr2<T>, public ObjPropertyBase {
public:
    using ObjPropertyBase::ObjPropertyBase;

    bool has_multiple_values() const override
    {
        return m_link_map.has_links() && !m_link_map.only_unary_links();
    }

    ConstTableRef get_base_table() const final
    {
        return m_link_map.get_base_table();
    }

    void set_base_table(ConstTableRef table) override
    {
        if (table != get_base_table()) {
            m_link_map.set_base_table(table);
        }
    }

    bool has_search_index() const final
    {
        auto target_table = m_link_map.get_target_table();
        return target_table->search_index_type(m_column_key) == IndexType::General;
    }

    bool has_indexes_in_link_map() const final
    {
        return m_link_map.has_indexes();
    }

    std::vector<ObjKey> find_all(Mixed value) const final
    {
        std::vector<ObjKey> ret;
        std::vector<ObjKey> result;

        if (value.is_null() && !m_column_key.is_nullable()) {
            return ret;
        }

        if (m_link_map.get_target_table()->get_primary_key_column() == m_column_key) {
            // Only one object with a given key would be possible
            if (auto k = m_link_map.get_target_table()->find_primary_key(value))
                result.push_back(k);
        }
        else {
            SearchIndex* index = m_link_map.get_target_table()->get_search_index(m_column_key);
            REALM_ASSERT(index);
            if (value.is_null()) {
                index->find_all(result, realm::null{});
            }
            else {
                T val = value.get<T>();
                index->find_all(result, val);
            }
        }

        for (ObjKey k : result) {
            auto ndxs = m_link_map.get_origin_objkeys(k);
            ret.insert(ret.end(), ndxs.begin(), ndxs.end());
        }

        return ret;
    }

    void collect_dependencies(std::vector<TableKey>& tables) const final
    {
        m_link_map.collect_dependencies(tables);
    }

    std::string description(util::serializer::SerialisationState& state) const override
    {
        return state.describe_expression_type(m_comparison_type) + state.describe_columns(m_link_map, m_column_key);
    }

    util::Optional<ExpressionComparisonType> get_comparison_type() const final
    {
        return m_comparison_type;
    }

    std::unique_ptr<Subexpr> clone() const override
    {
        return make_subexpr<Columns<T>>(static_cast<const Columns<T>&>(*this));
    }
};

// If we add a new Realm type T and quickly want Query support for it, then simply inherit from it like
// `template <> class Columns<T> : public SimpleQuerySupport<T>` and you're done. Any operators of the set
// { ==, >=, <=, !=, >, < } that are supported by T will be supported by the "query expression syntax"
// automatically. NOTE: This method of Query support will be slow because it goes through Table::get<T>.
// To get faster Query support, either add SequentialGetter support (faster) or create a query_engine.hpp
// node for it (super fast).

template <class T>
class SimpleQuerySupport : public ObjPropertyExpr<T> {
public:
    using ObjPropertyExpr<T>::links_exist;

    SimpleQuerySupport(ColKey column, ConstTableRef table, const std::vector<ExtendedColumnKey>& links = {},
                       util::Optional<ExpressionComparisonType> type = util::none)
        : ObjPropertyExpr<T>(column, table, links, type)
    {
    }

    void set_cluster(const Cluster* cluster) override
    {
        if (links_exist()) {
            m_link_map.set_cluster(cluster);
        }
        else {
            m_leaf.emplace(m_link_map.get_base_table()->get_alloc());
            cluster->init_leaf(m_column_key, &*m_leaf);
        }
    }

    void evaluate(Subexpr::Index& index, ValueBase& destination) override
    {
        if (links_exist()) {
            REALM_ASSERT(!m_leaf);

            if (m_link_map.only_unary_links()) {
                REALM_ASSERT(destination.size() == 1);
                REALM_ASSERT(!destination.m_from_list);
                destination.set_null(0);
                auto link_translation_key = this->m_link_map.get_unary_link_or_not_found(index);
                if (link_translation_key) {
                    const Obj obj = m_link_map.get_target_table()->get_object(link_translation_key);
                    if constexpr (realm::is_any_v<T, ObjectId, UUID>) {
                        auto opt_val = obj.get<util::Optional<T>>(m_column_key);
                        if (opt_val) {
                            destination.set(0, *opt_val);
                        }
                        else {
                            destination.set_null(0);
                        }
                    }
                    else {
                        destination.set(0, obj.get<T>(m_column_key));
                    }
                }
            }
            else {
                std::vector<ObjKey> links = m_link_map.get_links(index);
                destination.init(true, links.size());
                for (size_t t = 0; t < links.size(); t++) {
                    const Obj obj = m_link_map.get_target_table()->get_object(links[t]);
                    if constexpr (realm::is_any_v<T, ObjectId, UUID>) {
                        auto opt_val = obj.get<util::Optional<T>>(m_column_key);
                        if (opt_val) {
                            destination.set(t, *opt_val);
                        }
                        else {
                            destination.set_null(t);
                        }
                    }
                    else {
                        destination.set(t, obj.get<T>(m_column_key));
                    }
                }
            }
        }
        else {
            // Not a link column
            REALM_ASSERT(m_leaf);
            REALM_ASSERT(destination.size() == 1);
            REALM_ASSERT(!destination.m_from_list);
            if (m_leaf->is_null(index)) {
                destination.set_null(0);
            }
            else {
                destination.set(0, m_leaf->get(index));
            }
        }
    }

    void evaluate(ObjKey key, ValueBase& destination)
    {
        Value<T>& d = static_cast<Value<T>&>(destination);
        d.set(0, m_link_map.get_target_table()->get_object(key).template get<T>(m_column_key));
    }

    SimpleQuerySupport(const SimpleQuerySupport& other)
        : ObjPropertyExpr<T>(other)
    {
    }

    SizeOperator<T> size()
    {
        return SizeOperator<T>(this->clone());
    }

    TypeOfValueOperator<T> type_of_value()
    {
        return TypeOfValueOperator<T>(this->clone());
    }

private:
    using ObjPropertyExpr<T>::m_link_map;
    using ObjPropertyExpr<T>::m_column_key;

    using LeafType = typename ColumnTypeTraits<T>::cluster_leaf_type;
    std::optional<LeafType> m_leaf;
};

template <>
class Columns<Timestamp> : public SimpleQuerySupport<Timestamp> {
    using SimpleQuerySupport::SimpleQuerySupport;
};

template <>
class Columns<BinaryData> : public SimpleQuerySupport<BinaryData> {
    using SimpleQuerySupport::SimpleQuerySupport;

    friend Query operator==(const Columns<BinaryData>& left, BinaryData right)
    {
        return create<Equal>(right, left);
    }

    friend Query operator==(BinaryData left, const Columns<BinaryData>& right)
    {
        return create<Equal>(left, right);
    }

    friend Query operator!=(const Columns<BinaryData>& left, BinaryData right)
    {
        return create<NotEqual>(right, left);
    }

    friend Query operator!=(BinaryData left, const Columns<BinaryData>& right)
    {
        return create<NotEqual>(left, right);
    }

    friend Query operator==(const Columns<BinaryData>& left, realm::null)
    {
        return create<Equal>(BinaryData(), left);
    }

    friend Query operator==(realm::null, const Columns<BinaryData>& right)
    {
        return create<Equal>(BinaryData(), right);
    }

    friend Query operator!=(const Columns<BinaryData>& left, realm::null)
    {
        return create<NotEqual>(BinaryData(), left);
    }

    friend Query operator!=(realm::null, const Columns<BinaryData>& right)
    {
        return create<NotEqual>(BinaryData(), right);
    }
};

template <>
class Columns<ObjectId> : public SimpleQuerySupport<ObjectId> {
    using SimpleQuerySupport::SimpleQuerySupport;
};

template <>
class Columns<Decimal128> : public SimpleQuerySupport<Decimal128> {
    using SimpleQuerySupport::SimpleQuerySupport;
};

template <>
class Columns<Mixed> : public SimpleQuerySupport<Mixed> {
public:
    using SimpleQuerySupport::evaluate; // don't hide the ObjKey overload
    using SimpleQuerySupport::SimpleQuerySupport;
<<<<<<< HEAD
    void evaluate(size_t index, ValueBase& destination) override
    {
        destination.init(false, 1); // Size of 1 is expected by SimpleQuerySupport
        SimpleQuerySupport::evaluate(index, destination);
        if (m_path.size() > 0) {
            if (auto sz = destination.size()) {
                Collection::QueryCtrlBlock ctrl(m_path, *get_base_table(),
                                                destination.m_from_list || !m_path_only_unary_keys);
                for (size_t i = 0; i < sz; i++) {
                    Collection::get_any(ctrl, destination.get(i), 0);
                }
                sz = ctrl.matches.size();
                destination.init(ctrl.from_list || sz == 0, sz);
                destination.set(ctrl.matches.begin(), ctrl.matches.end());
            }
=======
    void set_base_table(ConstTableRef table) override
    {
        SimpleQuerySupport::set_base_table(table);
        m_ctrl.alloc = &get_link_map().get_target_table()->get_alloc();
        m_ctrl.group = table->get_parent_group();
    }

    void evaluate(Subexpr::Index& index, ValueBase& destination) override
    {
        if (m_ctrl.path.empty()) {
            destination.init(false, 1); // Size of 1 is expected by SimpleQuerySupport
            SimpleQuerySupport::evaluate(index, destination);
        }
        else {
            if (index.initialize()) {
                Value<Mixed> destination;
                destination.init(false, 1);
                SimpleQuerySupport::evaluate(index, destination);

                m_ctrl.matches.clear();
                if (auto sz = destination.size()) {
                    for (size_t i = 0; i < sz; i++) {
                        Collection::get_any(m_ctrl, destination.get(i), 0);
                    }
                }
                if (!index.set_size(m_ctrl.matches.size())) {
                    destination.init(true, 0);
                    return;
                }
            }
            // Copy values over
            auto& matches = m_ctrl.matches[index.get_and_incr_sub_index()];
            auto sz = matches.size();
            destination.init(!m_ctrl.path_only_unary_keys || sz == 0, sz);
            destination.set(matches.begin(), matches.end());
>>>>>>> edf70641
        }
    }
    std::string description(util::serializer::SerialisationState& state) const override
    {
<<<<<<< HEAD
        return ObjPropertyExpr::description(state) + util::to_string(m_path);
=======
        return ObjPropertyExpr::description(state) + util::to_string(m_ctrl.path);
>>>>>>> edf70641
    }
    Columns<Mixed>& path(const Path& path)
    {
        for (auto& elem : path) {
            if (elem.is_all()) {
<<<<<<< HEAD
                m_path_only_unary_keys = false;
            }
            m_path.emplace_back(elem);
=======
                m_ctrl.path_only_unary_keys = false;
            }
            m_ctrl.path.emplace_back(elem);
>>>>>>> edf70641
        }
        return *this;
    }
    bool has_path() const noexcept override
    {
<<<<<<< HEAD
        return !m_path.empty();
    }

private:
    Path m_path;
    bool m_path_only_unary_keys = true;
=======
        return !m_ctrl.path.empty();
    }

private:
    Collection::QueryCtrlBlock m_ctrl;
>>>>>>> edf70641
};

template <>
class Columns<UUID> : public SimpleQuerySupport<UUID> {
    using SimpleQuerySupport::SimpleQuerySupport;
};

template <class T, class S, class I>
inline std::enable_if_t<!realm::is_any_v<T, StringData, realm::null, const char*, std::string>, Query>
string_compare(const Subexpr2<StringData>& left, T right, bool)
{
    return make_expression<Compare<Equal>>(right.clone(), left.clone());
}

template <class T, class S, class I>
inline std::enable_if_t<realm::is_any_v<T, StringData, realm::null, const char*, std::string>, Query>
string_compare(const Subexpr2<StringData>& left, T right, bool case_sensitive)
{
    StringData sd(right);
    if (case_sensitive)
        return create<S>(sd, left);
    else
        return create<I>(sd, left);
}

template <class S, class I>
Query string_compare(const Subexpr2<StringData>& left, const Subexpr2<StringData>& right, bool case_sensitive)
{
    if (case_sensitive)
        return make_expression<Compare<S>>(right.clone(), left.clone());
    else
        return make_expression<Compare<I>>(right.clone(), left.clone());
}

template <>
class Columns<StringData> : public SimpleQuerySupport<StringData> {
public:
    Columns(ColKey column, ConstTableRef table, const std::vector<ExtendedColumnKey>& links = {},
            util::Optional<ExpressionComparisonType> type = util::none)
        : SimpleQuerySupport(column, table, links, type)
    {
    }

    Columns(Columns const& other)
        : SimpleQuerySupport(other)
    {
    }

    Columns(Columns&& other) noexcept
        : SimpleQuerySupport(other)
    {
    }

    Query fulltext(StringData sd) const;

    using SimpleQuerySupport::size;

    // Columns<String> == Columns<String>
    friend Query operator==(const Columns<StringData>& left, const Columns<StringData>& right)
    {
        return string_compare<Equal, EqualIns>(left, right, true);
    }

    // Columns<String> != Columns<String>
    friend Query operator!=(const Columns<StringData>& left, const Columns<StringData>& right)
    {
        return string_compare<NotEqual, NotEqualIns>(left, right, true);
    }

    // String == Columns<String>
    template <class T>
    friend Query operator==(T left, const Columns<StringData>& right)
    {
        return operator==(right, left);
    }

    // String != Columns<String>
    template <class T>
    friend Query operator!=(T left, const Columns<StringData>& right)
    {
        return operator!=(right, left);
    }

    // Columns<String> == String
    template <class T>
    friend Query operator==(const Columns<StringData>& left, T right)
    {
        return string_compare<T, Equal, EqualIns>(left, right, true);
    }

    // Columns<String> != String
    template <class T>
    friend Query operator!=(const Columns<StringData>& left, T right)
    {
        return string_compare<T, NotEqual, NotEqualIns>(left, right, true);
    }
};

template <class T, class S, class I>
Query binary_compare(const Subexpr2<BinaryData>& left, T right, bool case_sensitive)
{
    BinaryData data(right);
    if (case_sensitive)
        return create<S>(data, left);
    else
        return create<I>(data, left);
}

template <class S, class I>
Query binary_compare(const Subexpr2<BinaryData>& left, const Subexpr2<BinaryData>& right, bool case_sensitive)
{
    if (case_sensitive)
        return make_expression<Compare<S>>(right.clone(), left.clone());
    else
        return make_expression<Compare<I>>(right.clone(), left.clone());
}

template <class T, class S, class I>
Query mixed_compare(const Subexpr2<Mixed>& left, T right, bool case_sensitive)
{
    Mixed data(right);
    if (case_sensitive)
        return create<S>(data, left);
    else
        return create<I>(data, left);
}

template <class S, class I>
Query mixed_compare(const Subexpr2<Mixed>& left, const Subexpr2<Mixed>& right, bool case_sensitive)
{
    if (case_sensitive)
        return make_expression<Compare<S>>(right.clone(), left.clone());
    else
        return make_expression<Compare<I>>(right.clone(), left.clone());
}


// This class is intended to perform queries on the *pointers* of links, contrary to performing queries on *payload*
// in linked-to tables. Queries can be "find first link that points at row X" or "find first null-link". Currently
// only "find first null link" and "find first non-null link" is supported. More will be added later. When we add
// more, I propose to remove the <bool has_links> template argument from this class and instead template it by
// a criteria-class (like the FindNullLinks class below in find_first()) in some generalized fashion.
template <bool has_links>
class UnaryLinkCompare : public Expression {
public:
    UnaryLinkCompare(const LinkMap& lm)
        : m_link_map(lm)
    {
    }

    void set_base_table(ConstTableRef table) override
    {
        m_link_map.set_base_table(table);
    }

    void set_cluster(const Cluster* cluster) override
    {
        m_link_map.set_cluster(cluster);
    }

    void collect_dependencies(std::vector<TableKey>& tables) const override
    {
        m_link_map.collect_dependencies(tables);
    }

    // Return main table of query (table on which table->where()... is invoked). Note that this is not the same as
    // any linked-to payload tables
    ConstTableRef get_base_table() const override
    {
        return m_link_map.get_base_table();
    }

    size_t find_first(size_t start, size_t end) const override
    {
        for (; start < end; ++start) {
            bool found_link = false;
            m_link_map.map_links(start, [&](ObjKey) {
                found_link = true;
                return false; // we've found a key, so this can't be a null-link, so exit link harvesting
            });
            if (found_link == has_links)
                return start;
        }

        return not_found;
    }

    std::string description(util::serializer::SerialisationState& state) const override
    {
        return state.describe_columns(m_link_map, ColKey()) + (has_links ? " != NULL" : " == NULL");
    }

    std::unique_ptr<Expression> clone() const override
    {
        return std::unique_ptr<Expression>(new UnaryLinkCompare(*this));
    }

private:
    UnaryLinkCompare(const UnaryLinkCompare& other)
        : Expression(other)
        , m_link_map(other.m_link_map)
    {
    }

    mutable LinkMap m_link_map;
};

class LinkCount : public Subexpr2<Int> {
public:
    LinkCount(const LinkMap& link_map)
        : m_link_map(link_map)
    {
        if (m_link_map.get_nb_hops() > 1) {
            m_column_key = m_link_map.pop_last();
        }
    }
    LinkCount(LinkCount const& other)
        : Subexpr2<Int>(other)
        , m_link_map(other.m_link_map)
        , m_column_key(other.m_column_key)
    {
    }

    std::unique_ptr<Subexpr> clone() const override
    {
        return make_subexpr<LinkCount>(*this);
    }

    ConstTableRef get_base_table() const override
    {
        return m_link_map.get_base_table();
    }

    void set_base_table(ConstTableRef table) override
    {
        m_link_map.set_base_table(table);
    }

    void set_cluster(const Cluster* cluster) override
    {
        m_link_map.set_cluster(cluster);
    }

    void collect_dependencies(std::vector<TableKey>& tables) const override
    {
        m_link_map.collect_dependencies(tables);
    }

    void evaluate(Subexpr::Index& index, ValueBase& destination) override;

    std::string description(util::serializer::SerialisationState& state) const override;

private:
    LinkMap m_link_map;
    ColKey m_column_key;
};

// Gives a count of all backlinks across all columns for the specified row.
// The unused template parameter is a hack to avoid a circular dependency between table.hpp and query_expression.hpp.
template <class>
class BacklinkCount : public Subexpr2<Int> {
public:
    BacklinkCount(const LinkMap& link_map)
        : m_link_map(link_map)
    {
    }
    BacklinkCount(LinkMap&& link_map)
        : m_link_map(std::move(link_map))
    {
    }
    BacklinkCount(ConstTableRef table, std::vector<ExtendedColumnKey>&& links = {})
        : m_link_map(table, std::move(links))
    {
    }
    BacklinkCount(BacklinkCount const& other)
        : Subexpr2<Int>(other)
        , m_link_map(other.m_link_map)
    {
    }

    std::unique_ptr<Subexpr> clone() const override
    {
        return make_subexpr<BacklinkCount<Int>>(*this);
    }

    ConstTableRef get_base_table() const override
    {
        return m_link_map.get_base_table();
    }

    void set_base_table(ConstTableRef table) override
    {
        m_link_map.set_base_table(table);
    }

    void set_cluster(const Cluster* cluster) override
    {
        if (m_link_map.has_links()) {
            m_link_map.set_cluster(cluster);
        }
        else {
            m_cluster = cluster;
        }
    }

    void collect_dependencies(std::vector<TableKey>& tables) const override
    {
        m_link_map.collect_dependencies(tables);
    }

    void evaluate(Subexpr::Index& index, ValueBase& destination) override
    {
        size_t count;
        if (m_link_map.has_links()) {
            count = m_link_map.count_all_backlinks(index);
        }
        else {
            const Obj obj = m_link_map.get_base_table()->get_object(m_cluster->get_real_key(index));
            count = obj.get_backlink_count();
        }
        destination = Value<int64_t>(count);
    }

    std::string description(util::serializer::SerialisationState& state) const override
    {
        std::string s;
        if (m_link_map.links_exist()) {
            s += state.describe_columns(m_link_map, ColKey()) + util::serializer::value_separator;
        }
        s += "@links.@count";
        return s;
    }

private:
    const Cluster* m_cluster = nullptr;
    LinkMap m_link_map;
};

#if REALM_ENABLE_GEOSPATIAL
class GeoWithinCompare : public Expression {
public:
    GeoWithinCompare(const LinkMap& lm, Geospatial&& bounds, util::Optional<ExpressionComparisonType> comp_type)
        : m_link_map(lm)
        , m_bounds(std::move(bounds))
        , m_region(m_bounds)
        , m_comp_type(comp_type)
    {
        Status status = m_region.get_conversion_status();
        if (!status.is_ok()) {
            throw InvalidArgument(status.code(),
                                  util::format("Invalid region in GEOWITHIN query for parameter '%1': '%2'", m_bounds,
                                               status.reason()));
        }
    }

    GeoWithinCompare(const GeoWithinCompare& other)
        : m_link_map(other.m_link_map)
        , m_bounds(other.m_bounds)
        , m_region(m_bounds)
        , m_comp_type(other.m_comp_type)
    {
    }

    void set_base_table(ConstTableRef table) override
    {
        m_link_map.set_base_table(table);
        m_coords_col = m_link_map.get_target_table()->get_column_key(Geospatial::c_geo_point_coords_col_name);
        m_type_col = m_link_map.get_target_table()->get_column_key(Geospatial::c_geo_point_type_col_name);
        if (!m_coords_col || !m_type_col || !m_coords_col.is_list() ||
            m_coords_col.get_type() != ColumnType(ColumnType::Type::Double) ||
            m_type_col.get_type() != ColumnType(ColumnType::Type::String) || m_type_col.is_collection()) {
            util::serializer::SerialisationState none;
            throw std::runtime_error(util::format(
                "Query '%1' links to data in the wrong format for a geoWithin query", this->description(none)));
        }
        if (!m_link_map.get_target_table()->is_embedded()) {
            throw std::runtime_error(util::format(
                "A GEOWITHIN query can only operate on a link to an embedded class but '%1' is at the top level",
                m_link_map.get_target_table()->get_class_name()));
        }
    }

    void set_cluster(const Cluster* cluster) override
    {
        m_link_map.set_cluster(cluster);
    }

    void collect_dependencies(std::vector<TableKey>& tables) const override
    {
        m_link_map.collect_dependencies(tables);
    }

    // Return main table of query (table on which table->where()... is invoked). Note that this is not the same as
    // any linked-to payload tables
    ConstTableRef get_base_table() const override
    {
        return m_link_map.get_base_table();
    }

    size_t find_first(size_t start, size_t end) const override
    {
        auto table = m_link_map.get_target_table();

        while (start < end) {
            bool found = false;
            switch (m_comp_type.value_or(ExpressionComparisonType::Any)) {
                case ExpressionComparisonType::Any: {
                    m_link_map.map_links(start, [&](ObjKey key) {
                        found = m_region.contains(
                            Geospatial::point_from_obj(table->get_object(key), m_type_col, m_coords_col));
                        return !found; // keep searching if not found, stop searching on first match
                    });
                    if (found)
                        return start;
                    break;
                }
                case ExpressionComparisonType::All: {
                    m_link_map.map_links(start, [&](ObjKey key) {
                        found = m_region.contains(
                            Geospatial::point_from_obj(table->get_object(key), m_type_col, m_coords_col));
                        return found; // keep searching until one the first non-match
                    });
                    if (found) // all matched
                        return start;
                    break;
                }
                case ExpressionComparisonType::None: {
                    m_link_map.map_links(start, [&](ObjKey key) {
                        found = m_region.contains(
                            Geospatial::point_from_obj(table->get_object(key), m_type_col, m_coords_col));
                        return !found; // keep searching until the first match
                    });
                    if (!found) // none matched
                        return start;
                    break;
                }
            }
            start++;
        }

        return not_found;
    }

    std::string description(util::serializer::SerialisationState& state) const override
    {
        return state.describe_expression_type(m_comp_type) + state.describe_columns(m_link_map, ColKey()) +
               " GEOWITHIN " + util::serializer::print_value(m_bounds);
    }

    std::unique_ptr<Expression> clone() const override
    {
        return std::unique_ptr<Expression>(new GeoWithinCompare(*this));
    }

private:
    LinkMap m_link_map;
    Geospatial m_bounds;
    GeoRegion m_region;
    ColKey m_type_col;
    ColKey m_coords_col;
    util::Optional<ExpressionComparisonType> m_comp_type;
};
#endif

template <class T>
class SizeOperator : public Subexpr2<Int> {
public:
    SizeOperator(std::unique_ptr<Subexpr> left)
        : m_expr(std::move(left))
    {
    }

    SizeOperator(const SizeOperator& other)
        : m_expr(other.m_expr->clone())
    {
    }

    // See comment in base class
    void set_base_table(ConstTableRef table) override
    {
        m_expr->set_base_table(table);
    }

    void set_cluster(const Cluster* cluster) override
    {
        m_expr->set_cluster(cluster);
    }

    // Recursively fetch tables of columns in expression tree. Used when user first builds a stand-alone expression
    // and binds it to a Query at a later time
    ConstTableRef get_base_table() const override
    {
        return m_expr->get_base_table();
    }

    // destination = operator(left)
    void evaluate(Subexpr::Index& index, ValueBase& destination) override
    {
        Value<T> v;
        m_expr->evaluate(index, v);

        size_t sz = v.size();
        destination.init(v.m_from_list, sz);

        for (size_t i = 0; i < sz; i++) {
            auto elem = v[i].template get<T>();
            if constexpr (std::is_same_v<T, int64_t>) {
                // This is the size of a list
                destination.set(i, elem);
            }
            else if constexpr (std::is_same_v<T, Mixed>) {
                if (elem.is_null()) {
                    destination.set_null(i);
                }
                else if (elem.is_type(type_String)) {
                    destination.set(i, int64_t(elem.get_string().size()));
                }
                else if (elem.is_type(type_List)) {
                    DummyParent parent(m_expr->get_base_table().cast_away_const(), elem.get_ref());
                    Lst<Mixed> list(parent, 0);
                    destination.set(i, int64_t(list.size()));
                }
                else if (elem.is_type(type_Dictionary)) {
                    DummyParent parent(m_expr->get_base_table().cast_away_const(), elem.get_ref());
                    Dictionary dict(parent, 0);
                    destination.set(i, int64_t(dict.size()));
                }
                else if (elem.is_type(type_Binary)) {
                    destination.set(i, int64_t(elem.get_binary().size()));
                }
            }
            else {
                if (!elem) {
                    destination.set_null(i);
                }
                else {
                    destination.set(i, int64_t(elem.size()));
                }
            }
        }
    }

    std::string description(util::serializer::SerialisationState& state) const override
    {
        if (m_expr) {
            return m_expr->description(state) + util::serializer::value_separator + "@size";
        }
        return "@size";
    }

    std::unique_ptr<Subexpr> clone() const override
    {
        return std::unique_ptr<Subexpr>(new SizeOperator(*this));
    }

private:
    std::unique_ptr<Subexpr> m_expr;
};

template <class T>
class TypeOfValueOperator : public Subexpr2<TypeOfValue> {
public:
    TypeOfValueOperator(std::unique_ptr<Subexpr> left)
        : m_expr(std::move(left))
    {
    }

    TypeOfValueOperator(const TypeOfValueOperator& other)
        : m_expr(other.m_expr->clone())
    {
    }

    util::Optional<ExpressionComparisonType> get_comparison_type() const override
    {
        return m_expr->get_comparison_type();
    }

    // See comment in base class
    void set_base_table(ConstTableRef table) override
    {
        m_expr->set_base_table(table);
    }

    void set_cluster(const Cluster* cluster) override
    {
        m_expr->set_cluster(cluster);
    }

    // Recursively fetch tables of columns in expression tree. Used when user first builds a stand-alone expression
    // and binds it to a Query at a later time
    ConstTableRef get_base_table() const override
    {
        return m_expr->get_base_table();
    }

    // destination = operator(left)
    void evaluate(Subexpr::Index& index, ValueBase& destination) override
    {
        Value<T> v;
        m_expr->evaluate(index, v);

        size_t sz = v.size();
        destination.init(v.m_from_list, sz);

        for (size_t i = 0; i < sz; i++) {
            auto elem = v[i].template get<T>();
            destination.set(i, TypeOfValue(elem));
        }
    }

    std::string description(util::serializer::SerialisationState& state) const override
    {
        if (m_expr) {
            return m_expr->description(state) + util::serializer::value_separator + "@type";
        }
        return "@type";
    }

    std::unique_ptr<Subexpr> clone() const override
    {
        return std::unique_ptr<Subexpr>(new TypeOfValueOperator(*this));
    }

private:
    std::unique_ptr<Subexpr> m_expr;
};

class KeyValue : public Subexpr2<Link> {
public:
    KeyValue(ObjKey key)
        : m_key(key)
    {
    }

    void set_base_table(ConstTableRef) override {}

    ConstTableRef get_base_table() const override
    {
        return nullptr;
    }

    void evaluate(Subexpr::Index&, ValueBase& destination) override
    {
        destination = Value<ObjKey>(m_key);
    }

    std::string description(util::serializer::SerialisationState&) const override
    {
        return util::serializer::print_value(m_key);
    }

    std::unique_ptr<Subexpr> clone() const override
    {
        return std::unique_ptr<Subexpr>(new KeyValue(*this));
    }

private:
    KeyValue(const KeyValue& source)
        : m_key(source.m_key)
    {
    }

    ObjKey m_key;
};

template <typename T>
class SubColumns;

// This is for LinkList and BackLink too since they're declared as typedefs of Link.
template <>
class Columns<Link> : public Subexpr2<Link> {
public:
    Columns(const Columns& other)
        : Subexpr2<Link>(other)
        , m_link_map(other.m_link_map)
        , m_comparison_type(other.m_comparison_type)
        , m_is_list(other.m_is_list)
    {
    }

    Columns(ColKey column_key, ConstTableRef table, const std::vector<ExtendedColumnKey>& links = {},
            util::Optional<ExpressionComparisonType> type = util::none)
        : m_link_map(table, links)
        , m_comparison_type(type)
        , m_is_list(column_key.is_list())
    {
    }

    Query is_null()
    {
        if (m_link_map.get_nb_hops() > 1)
            throw Exception(ErrorCodes::InvalidQuery, "Combining link() and is_null() is currently not supported");
        // Todo, it may be useful to support the above, but we would need to figure out an intuitive behaviour
        return make_expression<UnaryLinkCompare<false>>(m_link_map);
    }

    Query is_not_null()
    {
        if (m_link_map.get_nb_hops() > 1)
            throw Exception(ErrorCodes::InvalidQuery,
                            "Combining link() and is_not_null() is currently not supported");
        // Todo, it may be useful to support the above, but we would need to figure out an intuitive behaviour
        return make_expression<UnaryLinkCompare<true>>(m_link_map);
    }

#if REALM_ENABLE_GEOSPATIAL
    Query geo_within(Geospatial bounds) const
    {
        return make_expression<GeoWithinCompare>(m_link_map, std::move(bounds), m_comparison_type);
    }
#endif

    LinkCount count() const
    {
        return LinkCount(m_link_map);
    }

    template <class T>
    BacklinkCount<T> backlink_count() const
    {
        return BacklinkCount<T>(m_link_map);
    }

    template <typename C>
    SubColumns<C> column(ColKey column_key) const
    {
        // no need to pass along m_comparison_type because the only operations supported from
        // the subsequent SubColumns are aggregate operations such as sum, min, max, avg where
        // having
        REALM_ASSERT_DEBUG(!m_comparison_type);
        return SubColumns<C>(Columns<C>(column_key, m_link_map.get_target_table()), m_link_map);
    }

    const LinkMap& link_map() const
    {
        return m_link_map;
    }

    DataType get_type() const override
    {
        return type_Link;
    }

    ConstTableRef get_target_table() const override
    {
        return link_map().get_target_table();
    }

    bool has_multiple_values() const override
    {
        return m_is_list || !m_link_map.only_unary_links();
    }

    ConstTableRef get_base_table() const override
    {
        return m_link_map.get_base_table();
    }

    void set_base_table(ConstTableRef table) override
    {
        m_link_map.set_base_table(table);
    }

    void set_cluster(const Cluster* cluster) override
    {
        REALM_ASSERT(m_link_map.has_links());
        m_link_map.set_cluster(cluster);
    }

    void collect_dependencies(std::vector<TableKey>& tables) const override
    {
        m_link_map.collect_dependencies(tables);
    }

    std::string description(util::serializer::SerialisationState& state) const override
    {
        return state.describe_expression_type(m_comparison_type) + state.describe_columns(m_link_map, ColKey());
    }

    util::Optional<ExpressionComparisonType> get_comparison_type() const override
    {
        return m_comparison_type;
    }

    std::unique_ptr<Subexpr> clone() const override
    {
        return std::unique_ptr<Subexpr>(new Columns<Link>(*this));
    }

    void evaluate(Subexpr::Index& index, ValueBase& destination) override;

private:
    LinkMap m_link_map;
    util::Optional<ExpressionComparisonType> m_comparison_type;
    bool m_is_list;
    friend class Table;
    friend class LinkChain;
};

template <typename T>
class ListColumns;
template <typename T, typename Operation>
class CollectionColumnAggregate;
namespace aggregate_operations {
template <typename T>
class Minimum;
template <typename T>
class Maximum;
template <typename T>
class Sum;
template <typename T>
class Average;
} // namespace aggregate_operations

class ColumnListBase {
public:
    ColumnListBase(ColKey column_key, ConstTableRef table, const std::vector<ExtendedColumnKey>& links,
                   util::Optional<ExpressionComparisonType> type = util::none)
        : m_column_key(column_key)
        , m_link_map(table, links)
        , m_comparison_type(type)
    {
    }

    ColumnListBase(const ColumnListBase& other)
        : m_column_key(other.m_column_key)
        , m_link_map(other.m_link_map)
        , m_comparison_type(other.m_comparison_type)
    {
    }

    void set_cluster(const Cluster* cluster);

    void get_lists(size_t index, Value<int64_t>& destination);

    std::string description(util::serializer::SerialisationState& state) const
    {
        return state.describe_expression_type(m_comparison_type) + state.describe_columns(m_link_map, m_column_key);
    }

    bool links_exist() const
    {
        return m_link_map.has_links();
    }

    virtual SizeOperator<int64_t> size() = 0;
    virtual std::unique_ptr<Subexpr> get_element_length() = 0;
    virtual std::unique_ptr<Subexpr> max_of() = 0;
    virtual std::unique_ptr<Subexpr> min_of() = 0;
    virtual std::unique_ptr<Subexpr> sum_of() = 0;
    virtual std::unique_ptr<Subexpr> avg_of() = 0;

    virtual bool index(const PathElement&) = 0;

    mutable ColKey m_column_key;
    LinkMap m_link_map;
    std::optional<ArrayInteger> m_leaf;
    std::optional<ExpressionComparisonType> m_comparison_type;
};

template <typename>
class ColumnListSize;

template <typename T>
class ColumnListElementLength;

template <typename T>
class ColumnsCollection : public Subexpr2<T>, public ColumnListBase {
public:
    ColumnsCollection(ColKey column_key, ConstTableRef table, const std::vector<ExtendedColumnKey>& links = {},
                      util::Optional<ExpressionComparisonType> type = util::none)
        : ColumnListBase(column_key, table, links, type)
        , m_is_nullable_storage(this->m_column_key.get_attrs().test(col_attr_Nullable))
    {
    }

    ColumnsCollection(const ColumnsCollection& other)
        : Subexpr2<T>(other)
        , ColumnListBase(other)
        , m_is_nullable_storage(this->m_column_key.get_attrs().test(col_attr_Nullable))
        , m_index(other.m_index)
    {
    }

    bool has_multiple_values() const override
    {
        return true;
    }

    ConstTableRef get_base_table() const final
    {
        return m_link_map.get_base_table();
    }
    ConstTableRef get_target_table() const override
    {
        return m_link_map.get_target_table()->get_opposite_table(m_column_key);
    }

    Allocator& get_alloc() const
    {
        return m_link_map.get_target_table()->get_alloc();
    }

    void set_base_table(ConstTableRef table) override
    {
        m_link_map.set_base_table(table);
    }

    void set_cluster(const Cluster* cluster) final
    {
        ColumnListBase::set_cluster(cluster);
    }

    void collect_dependencies(std::vector<TableKey>& tables) const final
    {
        m_link_map.collect_dependencies(tables);
    }

    void evaluate(Subexpr::Index& index, ValueBase& destination) override
    {
        if constexpr (realm::is_any_v<T, ObjectId, Int, Bool, UUID>) {
            if (m_is_nullable_storage) {
                evaluate<util::Optional<T>>(index, destination);
                return;
            }
        }
        evaluate<T>(index, destination);
    }

    std::string description(util::serializer::SerialisationState& state) const override
    {
        std::string index_string;
        if (m_index) {
            PathElement p(*m_index);
            index_string = "[" + util::to_string(p) + "]";
        }
        return ColumnListBase::description(state) + index_string;
    }

    util::Optional<ExpressionComparisonType> get_comparison_type() const final
    {
        return ColumnListBase::m_comparison_type;
    }

    SizeOperator<int64_t> size() override;

    ColumnListElementLength<T> element_lengths() const
    {
        return {*this};
    }

    TypeOfValueOperator<T> type_of_value()
    {
        return TypeOfValueOperator<T>(this->clone());
    }

    CollectionColumnAggregate<T, aggregate_operations::Minimum<T>> min() const
    {
        return {*this};
    }

    CollectionColumnAggregate<T, aggregate_operations::Maximum<T>> max() const
    {
        return {*this};
    }

    CollectionColumnAggregate<T, aggregate_operations::Sum<T>> sum() const
    {
        return {*this};
    }

    CollectionColumnAggregate<T, aggregate_operations::Average<T>> average() const
    {
        return {*this};
    }

    std::unique_ptr<Subexpr> max_of() override
    {
        if constexpr (realm::is_any_v<T, Int, Float, Double, Decimal128, Mixed>) {
            return max().clone();
        }
        else {
            return {};
        }
    }
    std::unique_ptr<Subexpr> min_of() override
    {
        if constexpr (realm::is_any_v<T, Int, Float, Double, Decimal128, Mixed>) {
            return min().clone();
        }
        else {
            return {};
        }
    }
    std::unique_ptr<Subexpr> sum_of() override
    {
        if constexpr (realm::is_any_v<T, Int, Float, Double, Decimal128, Mixed>) {
            return sum().clone();
        }
        else {
            return {};
        }
    }
    std::unique_ptr<Subexpr> avg_of() override
    {
        if constexpr (realm::is_any_v<T, Int, Float, Double, Decimal128, Mixed>) {
            return average().clone();
        }
        else {
            return {};
        }
    }

    std::unique_ptr<Subexpr> get_element_length() override
    {
        if constexpr (realm::is_any_v<T, StringData, BinaryData, Mixed>) {
            return element_lengths().clone();
        }
        else {
            return {};
        }
    }

    std::unique_ptr<Subexpr> clone() const override
    {
        return std::unique_ptr<Subexpr>(new ColumnsCollection(*this));
    }

    bool index(const PathElement& ndx) override
    {
        if (ndx.is_ndx()) {
            m_index = ndx.get_ndx();
            return true;
        }
        else if (ndx.is_all()) {
            return true;
        }
        return false;
    }
    const bool m_is_nullable_storage;
    std::optional<size_t> m_index;
<<<<<<< HEAD

protected:
=======

protected:
    Value<int64_t> m_list_refs;

>>>>>>> edf70641
    template <typename StorageType>
    void evaluate(Subexpr::Index& index, ValueBase& destination)
    {
        const bool is_from_list = true;
        destination.init(is_from_list, 0);

        if (index.initialize()) {
            get_lists(index, m_list_refs);
            if (!index.set_size(m_list_refs.size()))
                return;
        }

        std::vector<StorageType> values;
<<<<<<< HEAD
        for (auto&& i : list_refs) {
            ref_type list_ref = to_ref(i.get_int());
            if (list_ref) {
                BPlusTree<StorageType> list(alloc);
                list.init_from_ref(list_ref);
                if (size_t s = list.size()) {
                    if (m_index) {
                        if (*m_index < s) {
                            values.push_back(list.get(*m_index));
                        }
                        else if (*m_index == size_t(-1)) {
                            values.push_back(list.get(s - 1));
                        }
                    }
                    else {
                        for (size_t j = 0; j < s; j++) {
                            values.push_back(list.get(j));
                        }
=======
        ref_type list_ref = to_ref(m_list_refs.get(index.get_and_incr_sub_index()).get_int());
        if (list_ref) {
            BPlusTree<StorageType> list(get_alloc());
            list.init_from_ref(list_ref);
            if (size_t s = list.size()) {
                if (m_index) {
                    destination.init(is_from_list, 1);
                    if (*m_index < s) {
                        destination.set(0, list.get(*m_index));
                    }
                    else if (*m_index == size_t(-1)) {
                        destination.set(0, list.get(s - 1));
                    }
                }
                else {
                    destination.init(is_from_list, s);
                    for (size_t j = 0; j < s; j++) {
                        destination.set(j, list.get(j));
>>>>>>> edf70641
                    }
                }
            }
        }
    }
};

template <typename T>
class Columns<Lst<T>> : public ColumnsCollection<T> {
public:
    using ColumnsCollection<T>::ColumnsCollection;
    std::unique_ptr<Subexpr> clone() const override
    {
        return make_subexpr<Columns<Lst<T>>>(*this);
    }
};

template <>
class Columns<Lst<String>> : public ColumnsCollection<String> {
public:
    using ColumnsCollection<String>::ColumnsCollection;
    using ColumnListBase::m_column_key;
    using ColumnListBase::m_link_map;

    std::unique_ptr<Subexpr> clone() const override
    {
        return make_subexpr<Columns<Lst<String>>>(*this);
    }

    bool has_search_index() const final
    {
        auto target_table = m_link_map.get_target_table();
        return target_table->search_index_type(m_column_key) == IndexType::General;
    }

    std::vector<ObjKey> find_all(Mixed value) const final
    {
        std::vector<ObjKey> ret;
        std::vector<ObjKey> result;

        StringIndex* index = m_link_map.get_target_table()->get_string_index(m_column_key);
        REALM_ASSERT(index);
        index->find_all(result, value);

        for (ObjKey k : result) {
            auto ndxs = m_link_map.get_origin_objkeys(k);
            ret.insert(ret.end(), ndxs.begin(), ndxs.end());
        }

        return ret;
    }
};

template <typename T>
class Columns<Set<T>> : public ColumnsCollection<T> {
public:
    using ColumnsCollection<T>::ColumnsCollection;
    std::unique_ptr<Subexpr> clone() const override
    {
        return make_subexpr<Columns<Set<T>>>(*this);
    }
    bool index(const PathElement&) override
    {
        return false;
    }
};


template <>
class Columns<LnkLst> : public Columns<Lst<ObjKey>> {
public:
    using Columns<Lst<ObjKey>>::Columns;

    std::unique_ptr<Subexpr> clone() const override
    {
        return make_subexpr<Columns<LnkLst>>(*this);
    }
};

template <>
class Columns<LnkSet> : public Columns<Set<ObjKey>> {
public:
    using Columns<Set<ObjKey>>::Columns;

    std::unique_ptr<Subexpr> clone() const override
    {
        return make_subexpr<Columns<LnkSet>>(*this);
    }
};

template <>
class Columns<Lst<Mixed>> : public ColumnsCollection<Mixed> {
public:
    using ColumnsCollection<Mixed>::ColumnsCollection;
    std::unique_ptr<Subexpr> clone() const override
    {
        return make_subexpr<Columns<Lst<Mixed>>>(*this);
    }
    friend class Table;
    friend class LinkChain;
    bool indexes(const Path& path)
    {
        REALM_ASSERT(!path.empty());
        if (ColumnsCollection<Mixed>::index(path[0])) {
            for (auto& elem : path) {
<<<<<<< HEAD
                m_path.emplace_back(elem);
=======
                m_ctrl.path.emplace_back(elem);
>>>>>>> edf70641
            }
            return true;
        }
        return false;
    }
    Columns<Lst<Mixed>>& path(const Path& path)
    {
        if (!indexes(path)) {
            throw InvalidArgument("Illegal path");
        }
        return *this;
    }
    std::string description(util::serializer::SerialisationState& state) const override
    {
<<<<<<< HEAD
        return ColumnListBase::description(state) + util::to_string(m_path);
    }

    void evaluate(size_t index, ValueBase& destination) override
    {
        // Base class will handle path[0] and return result in destination
        ColumnsCollection<Mixed>::evaluate<Mixed>(index, destination);
        if (m_path.size() > 1) {
            if (auto sz = destination.size()) {
                Collection::QueryCtrlBlock ctrl(m_path, *get_base_table(), destination.m_from_list);
                for (size_t i = 0; i < sz; i++) {
                    Collection::get_any(ctrl, destination.get(i), 1);
                }
                destination.init(ctrl.from_list, ctrl.matches.size());
                destination.set(ctrl.matches.begin(), ctrl.matches.end());
            }
=======
        return ColumnListBase::description(state) + util::to_string(m_ctrl.path);
    }
    void set_base_table(ConstTableRef table) override
    {
        ColumnsCollection::set_base_table(table);
        m_ctrl.alloc = &m_link_map.get_target_table()->get_alloc();
        m_ctrl.group = table->get_parent_group();
    }

    void evaluate(Subexpr::Index& index, ValueBase& destination) override
    {
        if (m_ctrl.path.size() > 1) {
            if (index.initialize()) {
                m_sub_index = index;
                m_ctrl.matches.clear();

                do {
                    Value<Mixed> destination;
                    ColumnsCollection<Mixed>::evaluate<Mixed>(m_sub_index, destination);

                    if (auto sz = destination.size()) {
                        for (size_t i = 0; i < sz; i++) {
                            Collection::get_any(m_ctrl, destination.get(i), 1);
                        }
                    }
                } while (m_sub_index.more());

                if (!index.set_size(m_ctrl.matches.size())) {
                    destination.init(true, 0);
                    return;
                }
            }
            // Copy values over
            auto& matches = m_ctrl.matches[index.get_and_incr_sub_index()];
            auto sz = matches.size();
            destination.init(!m_ctrl.path_only_unary_keys || sz == 0, sz);
            destination.set(matches.begin(), matches.end());
        }
        else {
            // Base class will handle path[0] and return result in destination
            ColumnsCollection<Mixed>::evaluate<Mixed>(index, destination);
>>>>>>> edf70641
        }
    }

private:
<<<<<<< HEAD
    Path m_path;
=======
    Collection::QueryCtrlBlock m_ctrl;
    Subexpr::Index m_sub_index = 0;
>>>>>>> edf70641
};

// Returns the keys
class ColumnDictionaryKeys;

// Returns the values
template <>
class Columns<Dictionary> : public ColumnsCollection<Mixed> {
public:
    Columns(ColKey column, ConstTableRef table, const std::vector<ExtendedColumnKey>& links = {},
            util::Optional<ExpressionComparisonType> type = util::none)
        : ColumnsCollection<Mixed>(column, table, links, type)
    {
        m_key_type = m_link_map.get_target_table()->get_dictionary_key_type(m_column_key);
<<<<<<< HEAD
        m_path.push_back(PathElement::AllTag());
        m_path_only_unary_keys = false;
=======
        m_ctrl.path.push_back(PathElement::AllTag());
>>>>>>> edf70641
    }

    Columns(const Path& path, ConstTableRef table, const std::vector<ExtendedColumnKey>& links = {},
            util::Optional<ExpressionComparisonType> type = util::none)
        : ColumnsCollection<Mixed>(path[0].get_col_key(), table, links, type)
    {
        size_t path_size = path.size();
        REALM_ASSERT(path_size > 0);
        if (path_size == 1) {
            m_key_type = m_link_map.get_target_table()->get_dictionary_key_type(m_column_key);
        }
        init_path(&path[1], &path[1] + path_size - 1);
    }

    // Change the node to handle a specific key value only
    Columns<Dictionary>& key(StringData key)
    {
        PathElement p(key);
        init_path(&p, &p + 1);
        return *this;
    }

    // Change the node to handle a specific key value only
    Columns<Dictionary>& path(const Path& path)
    {
        auto sz = path.size();
        const PathElement* first = &path[0];
        init_path(first, first + sz);
        return *this;
    }

    DataType get_key_type() const
    {
        return m_key_type;
    }

    ColumnDictionaryKeys keys();

<<<<<<< HEAD
=======
    void set_base_table(ConstTableRef table) override
    {
        ColumnsCollection::set_base_table(table);
        m_ctrl.alloc = &m_link_map.get_target_table()->get_alloc();
        m_ctrl.group = table->get_parent_group();
    }
>>>>>>> edf70641
    SizeOperator<int64_t> size() override;
    std::unique_ptr<Subexpr> get_element_length() override
    {
        // Not supported for Dictionary
        return {};
    }

    void evaluate(Subexpr::Index& index, ValueBase& destination) override;

    std::string description(util::serializer::SerialisationState& state) const override
    {
<<<<<<< HEAD
        return ColumnListBase::description(state) + util::to_string(m_path);
=======
        return ColumnListBase::description(state) + util::to_string(m_ctrl.path);
>>>>>>> edf70641
    }

    std::unique_ptr<Subexpr> clone() const override
    {
        return make_subexpr<Columns<Dictionary>>(*this);
<<<<<<< HEAD
    }

    bool index(const PathElement&) override
    {
        return false;
    }

    Columns(Columns const& other)
        : ColumnsCollection<Mixed>(other)
        , m_key_type(other.m_key_type)
        , m_path(other.m_path)
        , m_path_only_unary_keys(other.m_path_only_unary_keys)
    {
    }

protected:
    DataType m_key_type = type_String;
    Path m_path;
    bool m_path_only_unary_keys;

=======
    }

    bool index(const PathElement&) override
    {
        return false;
    }

    Columns(Columns const& other)
        : ColumnsCollection<Mixed>(other)
        , m_key_type(other.m_key_type)
        , m_ctrl(other.m_ctrl)
    {
    }

protected:
    DataType m_key_type = type_String;
    Collection::QueryCtrlBlock m_ctrl;

>>>>>>> edf70641
    void init_path(const PathElement* begin, const PathElement* end);
};

// Returns the keys
class ColumnDictionaryKeys : public Subexpr2<StringData> {
public:
    ColumnDictionaryKeys(const Columns<Dictionary>& dict)
        : m_key_type(dict.get_key_type())
        , m_column_key(dict.m_column_key)
        , m_link_map(dict.m_link_map)
        , m_comparison_type(dict.get_comparison_type())
    {
        REALM_ASSERT(m_key_type == type_String);
    }

    ConstTableRef get_base_table() const final
    {
        return m_link_map.get_base_table();
    }

    void set_base_table(ConstTableRef table) final
    {
        m_link_map.set_base_table(table);
    }

    void collect_dependencies(std::vector<TableKey>& tables) const final
    {
        m_link_map.collect_dependencies(tables);
    }

    util::Optional<ExpressionComparisonType> get_comparison_type() const final
    {
        return m_comparison_type;
    }

    void set_cluster(const Cluster* cluster) override;
    void evaluate(Subexpr::Index& index, ValueBase& destination) override;

    std::string description(util::serializer::SerialisationState& state) const override
    {
        return state.describe_expression_type(m_comparison_type) + state.describe_columns(m_link_map, m_column_key) +
               ".@keys";
    }

    std::unique_ptr<Subexpr> clone() const override
    {
        return std::unique_ptr<Subexpr>(new ColumnDictionaryKeys(*this));
    }

    ColumnDictionaryKeys(const ColumnDictionaryKeys& other)
        : m_key_type(other.m_key_type)
        , m_column_key(other.m_column_key)
        , m_link_map(other.m_link_map)
        , m_comparison_type(other.m_comparison_type)
    {
    }

private:
    DataType m_key_type;
    ColKey m_column_key;
    LinkMap m_link_map;
    std::optional<ExpressionComparisonType> m_comparison_type;
    std::optional<ArrayInteger> m_leaf;
    std::vector<ObjKey> m_links;
};

template <typename T>
class ColumnListSize : public ColumnsCollection<T> {
public:
    ColumnListSize(const ColumnsCollection<T>& other)
        : ColumnsCollection<T>(other)
    {
    }

    void evaluate(Subexpr::Index& index, ValueBase& destination) override
    {
        if constexpr (realm::is_any_v<T, ObjectId, Int, Bool, UUID>) {
            if (this->m_is_nullable_storage) {
                evaluate<util::Optional<T>>(index, destination);
                return;
            }
        }
        evaluate<T>(index, destination);
    }

    std::unique_ptr<Subexpr> clone() const override
    {
        return std::unique_ptr<Subexpr>(new ColumnListSize<T>(*this));
    }

private:
    template <typename StorageType>
    void evaluate(Subexpr::Index& index, ValueBase& destination)
    {
        Allocator& alloc = ColumnsCollection<T>::get_alloc();
        Value<int64_t> list_refs;
        this->get_lists(index, list_refs);
        destination.init(list_refs.m_from_list, list_refs.size());
        for (size_t i = 0; i < list_refs.size(); i++) {
            ref_type list_ref = to_ref(list_refs[i].get_int());
            if (list_ref) {
                BPlusTree<StorageType> list(alloc);
                list.init_from_ref(list_ref);
                size_t s = list.size();
                destination.set(i, int64_t(s));
            }
            else {
                destination.set(i, 0);
            }
        }
    }
};


template <typename T>
class ColumnListElementLength : public Subexpr2<Int> {
public:
    ColumnListElementLength(const ColumnsCollection<T>& source)
        : m_list(source)
    {
    }
    bool has_multiple_values() const override
    {
        return true;
    }
    void evaluate(Subexpr::Index& index, ValueBase& destination) override
    {
        Allocator& alloc = m_list.get_alloc();
        Value<int64_t> list_refs;
        m_list.get_lists(index, list_refs);
        std::vector<Int> sizes;
        for (size_t i = 0; i < list_refs.size(); i++) {
            ref_type list_ref = to_ref(list_refs[i].get_int());
            if (list_ref) {
                BPlusTree<T> list(alloc);
                list.init_from_ref(list_ref);
                const size_t list_size = list.size();
                sizes.reserve(sizes.size() + list_size);
                for (size_t j = 0; j < list_size; j++) {
                    if constexpr (std::is_same_v<T, Mixed>) {
                        Mixed v = list.get(j);
                        if (!v.is_null()) {
                            if (v.get_type() == type_String) {
                                sizes.push_back(v.get_string().size());
                            }
                            else if (v.get_type() == type_Binary) {
                                sizes.push_back(v.get_binary().size());
                            }
                        }
                    }
                    else {
                        sizes.push_back(list.get(j).size());
                    }
                }
            }
        }
        constexpr bool is_from_list = true;
        destination.init(is_from_list, sizes.size());
        destination.set(sizes.begin(), sizes.end());
    }
    ConstTableRef get_base_table() const override
    {
        return m_list.get_base_table();
    }

    void set_base_table(ConstTableRef table) override
    {
        m_list.set_base_table(table);
    }

    void set_cluster(const Cluster* cluster) override
    {
        m_list.set_cluster(cluster);
    }

    void collect_dependencies(std::vector<TableKey>& tables) const override
    {
        m_list.collect_dependencies(tables);
    }

    std::unique_ptr<Subexpr> clone() const override
    {
        return std::unique_ptr<Subexpr>(new ColumnListElementLength<T>(*this));
    }

    std::string description(util::serializer::SerialisationState& state) const override
    {
        return m_list.description(state) + util::serializer::value_separator + "length";
    }

    util::Optional<ExpressionComparisonType> get_comparison_type() const override
    {
        return m_list.get_comparison_type();
    }

private:
    ColumnsCollection<T> m_list;
};


template <typename T>
SizeOperator<int64_t> ColumnsCollection<T>::size()
{
    std::unique_ptr<Subexpr> ptr(new ColumnListSize<T>(*this));
    return SizeOperator<int64_t>(std::move(ptr));
}

template <typename T, typename Operation>
class CollectionColumnAggregate : public Subexpr2<decltype(Operation().result())> {
public:
    CollectionColumnAggregate(ColumnsCollection<T> column)
        : m_columns_collection(std::move(column))
    {
        if (m_columns_collection.m_column_key.is_dictionary()) {
            m_dictionary_key_type = m_columns_collection.m_link_map.get_target_table()->get_dictionary_key_type(
                m_columns_collection.m_column_key);
        }
    }

    CollectionColumnAggregate(const CollectionColumnAggregate& other)
        : m_columns_collection(other.m_columns_collection)
        , m_dictionary_key_type(other.m_dictionary_key_type)
    {
    }

    DataType get_type() const override
    {
        return DataType(m_columns_collection.m_column_key.get_type());
    }

    std::unique_ptr<Subexpr> clone() const override
    {
        return make_subexpr<CollectionColumnAggregate>(*this);
    }

    ConstTableRef get_base_table() const override
    {
        return m_columns_collection.get_base_table();
    }

    void set_base_table(ConstTableRef table) override
    {
        m_columns_collection.set_base_table(table);
    }

    void set_cluster(const Cluster* cluster) override
    {
        m_columns_collection.set_cluster(cluster);
    }

    void collect_dependencies(std::vector<TableKey>& tables) const override
    {
        m_columns_collection.collect_dependencies(tables);
    }

    void evaluate(Subexpr::Index& index, ValueBase& destination) override
    {
        if (m_dictionary_key_type) {
            if (m_columns_collection.links_exist()) {
                std::vector<ObjKey> links = m_columns_collection.m_link_map.get_links(index);
                auto sz = links.size();

                destination.init_for_links(m_columns_collection.m_link_map.only_unary_links(), sz);
                if (sz == 0 && m_columns_collection.m_link_map.only_unary_links()) {
                    set_value_for_empty_dictionary(destination, 0);
                }
                for (size_t t = 0; t < sz; t++) {
                    const Obj obj = m_columns_collection.m_link_map.get_target_table()->get_object(links[t]);
                    auto dict = obj.get_dictionary(m_columns_collection.m_column_key);
                    if (dict.size() > 0) {
                        destination.set(t, do_dictionary_agg(dict));
                    }
                    else {
                        set_value_for_empty_dictionary(destination, t);
                    }
                }
            }
            else {
                if (auto ref = m_columns_collection.m_leaf->get(index)) {
                    Allocator& alloc = m_columns_collection.get_base_table()->get_alloc();
                    Dictionary dict(alloc, m_columns_collection.m_column_key, to_ref(ref));
                    destination.set(0, do_dictionary_agg(dict));
                }
                else {
                    set_value_for_empty_dictionary(destination, 0);
                }
            }
        }
        else {
            Allocator& alloc = m_columns_collection.get_alloc();
            Value<int64_t> list_refs;
            m_columns_collection.get_lists(index, list_refs);
            size_t sz = list_refs.size();
            REALM_ASSERT_DEBUG(sz > 0 || list_refs.m_from_list);
            // The result is an aggregate value for each table
            destination.init_for_links(!list_refs.m_from_list, sz);
            for (size_t i = 0; i < list_refs.size(); i++) {
                auto list_ref = to_ref(list_refs[i].get_int());
                Operation op;
                if (list_ref) {
                    if constexpr (realm::is_any_v<T, ObjectId, Int, Bool, UUID>) {
                        if (m_columns_collection.m_is_nullable_storage) {
                            accumulate<util::Optional<T>>(op, alloc, list_ref);
                        }
                        else {
                            accumulate<T>(op, alloc, list_ref);
                        }
                    }
                    else {
                        accumulate<T>(op, alloc, list_ref);
                    }
                }
                if (op.is_null()) {
                    destination.set_null(i);
                }
                else {
                    destination.set(i, op.result());
                }
            }
        }
    }

    std::string description(util::serializer::SerialisationState& state) const override
    {
        return m_columns_collection.description(state) + util::serializer::value_separator + Operation::description();
    }

private:
    template <typename StorageType>
    void accumulate(Operation& op, Allocator& alloc, ref_type list_ref)
    {
        BPlusTree<StorageType> list(alloc);
        list.init_from_ref(list_ref);
        size_t s = list.size();
        for (unsigned j = 0; j < s; j++) {
            auto v = list.get(j);
            if (!value_is_null(v)) {
                if constexpr (std::is_same_v<StorageType, util::Optional<T>>) {
                    op.accumulate(*v);
                }
                else {
                    op.accumulate(v);
                }
            }
        }
    }

    Mixed do_dictionary_agg(const Dictionary& dict)
    {
        if constexpr (std::is_same_v<Operation, aggregate_operations::Maximum<Mixed>>) {
            return *dict.do_max();
        }
        else if constexpr (std::is_same_v<Operation, aggregate_operations::Minimum<Mixed>>) {
            return *dict.do_min();
        }
        else if constexpr (std::is_same_v<Operation, aggregate_operations::Average<Mixed>>) {
            return *dict.do_avg();
        }
        else if constexpr (std::is_same_v<Operation, aggregate_operations::Sum<Mixed>>) {
            return *dict.do_sum();
        }
        REALM_UNREACHABLE();
    }

    inline void set_value_for_empty_dictionary(ValueBase& destination, size_t ndx)
    {
        if constexpr (std::is_same_v<Operation, aggregate_operations::Sum<Mixed>>) {
            destination.set(ndx, 0); // the sum of nothing is zero
        }
        else {
            destination.set_null(ndx);
        }
    }

    ColumnsCollection<T> m_columns_collection;
    util::Optional<DataType> m_dictionary_key_type;
};

template <class Operator>
Query compare(const Subexpr2<Link>& left, const Obj& obj)
{
    static_assert(std::is_same_v<Operator, Equal> || std::is_same_v<Operator, NotEqual>,
                  "Links can only be compared for equality.");
    const Columns<Link>* column = dynamic_cast<const Columns<Link>*>(&left);
    if (column) {
        const LinkMap& link_map = column->link_map();
        REALM_ASSERT(link_map.get_target_table()->get_key() == obj.get_table()->get_key());
#ifdef REALM_OLDQUERY_FALLBACK
        if (link_map.get_nb_hops() == 1) {
            // We can fall back to Query::links_to for != and == operations on links
            if (link_map.m_link_types[0] == col_type_Link) {
                ConstTableRef t = column->get_base_table();
                Query query(t);

                if (std::is_same_v<Operator, Equal>) {
                    return query.equal(link_map.m_link_column_keys[0], obj.get_link());
                }
                else {
                    return query.not_equal(link_map.m_link_column_keys[0], obj.get_link());
                }
            }
        }
#endif
    }
    return make_expression<Compare<Operator>>(left.clone(), make_subexpr<KeyValue>(obj.get_key()));
}
template <class Operator>
Query compare(const Subexpr2<Link>& left, null)
{
    static_assert(std::is_same_v<Operator, Equal> || std::is_same_v<Operator, NotEqual>,
                  "Links can only be compared for equality.");
    return make_expression<Compare<Operator>>(left.clone(), make_subexpr<KeyValue>(ObjKey{}));
}


template <class T>
class Columns : public ObjPropertyExpr<T> {
    constexpr static bool requires_null_column = realm::is_any_v<T, int64_t, bool>;

public:
    using LeafType = typename ColumnTypeTraits<T>::cluster_leaf_type;
    using NullableLeafType =
        std::conditional_t<requires_null_column, typename ColumnTypeTraits<util::Optional<T>>::cluster_leaf_type,
                           LeafType>;
    using ObjPropertyExpr<T>::links_exist;
    using ObjPropertyBase::is_nullable;

    Columns(ColKey column, ConstTableRef table, const std::vector<ExtendedColumnKey>& links = {},
            util::Optional<ExpressionComparisonType> type = util::none)
        : ObjPropertyExpr<T>(column, table, links, type)
    {
    }

    Columns(const Columns& other)
        : ObjPropertyExpr<T>(other)
    {
    }

    void set_cluster(const Cluster* cluster) override
    {
        if (links_exist()) {
            m_link_map.set_cluster(cluster);
            m_leaf = mpark::monostate();
        }
        else if (requires_null_column && is_nullable()) {
            auto& leaf = m_leaf.template emplace<NullableLeafType>(this->get_base_table()->get_alloc());
            cluster->init_leaf(m_column_key, &leaf);
        }
        else {
            auto& leaf = m_leaf.template emplace<LeafType>(this->get_base_table()->get_alloc());
            cluster->init_leaf(m_column_key, &leaf);
        }
    }

    template <class LeafType2 = LeafType>
    void evaluate_internal(size_t index, ValueBase& destination)
    {
        using U = typename LeafType2::value_type;

        if (links_exist()) {
            REALM_ASSERT(mpark::holds_alternative<mpark::monostate>(m_leaf));
            if (m_link_map.only_unary_links()) {
                destination.init(false, 1);
                destination.set_null(0);
                if (auto link_translation_key = m_link_map.get_unary_link_or_not_found(index)) {
                    const Obj obj = m_link_map.get_target_table()->get_object(link_translation_key);
                    if (!obj.is_null(m_column_key))
                        destination.set(0, obj.get<U>(m_column_key));
                }
            }
            else {
                // LinkList with more than 0 values. Create Value with payload for all fields
                std::vector<ObjKey> links = m_link_map.get_links(index);
                destination.init_for_links(m_link_map.only_unary_links(), links.size());

                for (size_t t = 0; t < links.size(); t++) {
                    const Obj obj = m_link_map.get_target_table()->get_object(links[t]);
                    if (obj.is_null(m_column_key))
                        destination.set_null(t);
                    else
                        destination.set(t, obj.get<U>(m_column_key));
                }
            }
        }
        else {
            auto leaf = mpark::get_if<LeafType2>(&m_leaf);
            REALM_ASSERT(leaf);
            // Not a Link column
            size_t colsize = leaf->size();

            size_t rows = std::min(colsize - index, ValueBase::chunk_size);

            // Now load `ValueBase::chunk_size` rows from from the leaf into m_storage.
            if constexpr (std::is_same_v<U, int64_t>) {
                // If it's an integer leaf, then it contains the method get_chunk() which copies
                // these values in a super fast way. If you want to modify 'chunk_size' then update Array::get_chunk()
                REALM_ASSERT_3(ValueBase::chunk_size, ==, 8);

                int64_t res[ValueBase::chunk_size];
                static_cast<const Array*>(leaf)->get_chunk(index, res);
                destination.init(false, rows);
                destination.set(res, res + rows);
                return;
            }

            destination.init(false, rows);
            for (size_t t = 0; t < rows; t++) {
                if (leaf->is_null(index + t)) {
                    destination.set_null(t);
                }
                else {
                    destination.set(t, leaf->get(index + t));
                }
            }
        }
    }

    std::string description(util::serializer::SerialisationState& state) const override
    {
        return state.describe_expression_type(this->m_comparison_type) +
               state.describe_columns(m_link_map, m_column_key);
    }

    // Load values from Column into destination
    void evaluate(Subexpr::Index& index, ValueBase& destination) override
    {
        if (is_nullable()) {
            evaluate_internal<NullableLeafType>(index, destination);
        }
        else {
            evaluate_internal<LeafType>(index, destination);
        }
    }

    void evaluate(ObjKey key, ValueBase& destination)
    {
        destination.init(false, 1);
        auto table = m_link_map.get_target_table();
        auto obj = table.unchecked_ptr()->get_object(key);
        if (requires_null_column && is_nullable()) {
            destination.set(0, obj.template get<util::Optional<T>>(m_column_key));
        }
        else {
            destination.set(0, obj.template get<T>(m_column_key));
        }
    }

private:
    using ObjPropertyExpr<T>::m_link_map;
    using ObjPropertyExpr<T>::m_column_key;
    using LeafStorage =
        std::conditional_t<requires_null_column, mpark::variant<mpark::monostate, LeafType, NullableLeafType>,
                           mpark::variant<mpark::monostate, LeafType>>;
    LeafStorage m_leaf;
};

template <typename T, typename Operation>
class SubColumnAggregate;

// Defines a uniform interface for aggregation methods.
class SubColumnBase {
public:
    virtual std::unique_ptr<Subexpr> max_of() = 0;
    virtual std::unique_ptr<Subexpr> min_of() = 0;
    virtual std::unique_ptr<Subexpr> sum_of() = 0;
    virtual std::unique_ptr<Subexpr> avg_of() = 0;
};

template <typename T>
class SubColumns : public Subexpr, public SubColumnBase {
public:
    SubColumns(Columns<T>&& column, const LinkMap& link_map)
        : m_column(std::move(column))
        , m_link_map(link_map)
    {
    }

    DataType get_type() const final
    {
        return ColumnTypeTraits<T>::id;
    }

    std::unique_ptr<Subexpr> clone() const override
    {
        return make_subexpr<SubColumns<T>>(*this);
    }

    ConstTableRef get_base_table() const override
    {
        return m_link_map.get_base_table();
    }

    void set_base_table(ConstTableRef table) override
    {
        m_link_map.set_base_table(table);
        m_column.set_base_table(m_link_map.get_target_table());
    }

    void collect_dependencies(std::vector<TableKey>& tables) const override
    {
        m_link_map.collect_dependencies(tables);
    }

    void evaluate(Subexpr::Index&, ValueBase&) override
    {
        // SubColumns can only be used in an expression in conjunction with its aggregate methods.
        REALM_ASSERT(false);
    }

    std::string description(util::serializer::SerialisationState&) const override
    {
        return ""; // by itself there are no conditions, see SubColumnAggregate
    }

    SubColumnAggregate<T, aggregate_operations::Minimum<T>> min() const
    {
        return {m_column, m_link_map};
    }

    SubColumnAggregate<T, aggregate_operations::Maximum<T>> max() const
    {
        return {m_column, m_link_map};
    }

    SubColumnAggregate<T, aggregate_operations::Sum<T>> sum() const
    {
        return {m_column, m_link_map};
    }

    SubColumnAggregate<T, aggregate_operations::Average<T>> average() const
    {
        return {m_column, m_link_map};
    }

    std::unique_ptr<Subexpr> max_of() override
    {
        if constexpr (realm::is_any_v<T, Int, Float, Double, Decimal128, Timestamp, Mixed>) {
            return max().clone();
        }
        else {
            return {};
        }
    }
    std::unique_ptr<Subexpr> min_of() override
    {
        if constexpr (realm::is_any_v<T, Int, Float, Double, Decimal128, Timestamp, Mixed>) {
            return min().clone();
        }
        else {
            return {};
        }
    }
    std::unique_ptr<Subexpr> sum_of() override
    {
        if constexpr (realm::is_any_v<T, Int, Float, Double, Decimal128, Mixed>) {
            return sum().clone();
        }
        else {
            return {};
        }
    }
    std::unique_ptr<Subexpr> avg_of() override
    {
        if constexpr (realm::is_any_v<T, Int, Float, Double, Decimal128, Mixed>) {
            return average().clone();
        }
        else {
            return {};
        }
    }

private:
    Columns<T> m_column;
    LinkMap m_link_map;
};

template <typename T, typename Operation>
class SubColumnAggregate : public Subexpr2<decltype(Operation().result())> {
public:
    SubColumnAggregate(const Columns<T>& column, const LinkMap& link_map)
        : m_column(column)
        , m_link_map(link_map)
    {
    }
    SubColumnAggregate(SubColumnAggregate const& other)
        : m_column(other.m_column)
        , m_link_map(other.m_link_map)
    {
    }

    std::unique_ptr<Subexpr> clone() const override
    {
        return make_subexpr<SubColumnAggregate>(*this);
    }

    ConstTableRef get_base_table() const override
    {
        return m_link_map.get_base_table();
    }

    void set_base_table(ConstTableRef table) override
    {
        m_link_map.set_base_table(table);
        m_column.set_base_table(m_link_map.get_target_table());
    }

    void set_cluster(const Cluster* cluster) override
    {
        m_link_map.set_cluster(cluster);
    }

    void collect_dependencies(std::vector<TableKey>& tables) const override
    {
        m_link_map.collect_dependencies(tables);
    }

    void evaluate(Subexpr::Index& index, ValueBase& destination) override
    {
        std::vector<ObjKey> keys = m_link_map.get_links(index);
        std::sort(keys.begin(), keys.end());

        Operation op;
        for (auto key : keys) {
            Value<T> value;
            m_column.evaluate(key, value);
            size_t value_index = 0;
            if (!value[value_index].is_null()) {
                op.accumulate(value[value_index].template get<T>());
            }
        }
        if (op.is_null()) {
            destination.set_null(0);
        }
        else {
            destination.set(0, op.result());
        }
    }

    std::string description(util::serializer::SerialisationState& state) const override
    {
        util::serializer::SerialisationState empty_state(state.group);
        return state.describe_columns(m_link_map, ColKey()) + util::serializer::value_separator +
               Operation::description() + util::serializer::value_separator + m_column.description(empty_state);
    }

private:
    Columns<T> m_column;
    LinkMap m_link_map;
};

class SubQueryCount : public Subexpr2<Int> {
public:
    SubQueryCount(const Query& q, const LinkMap& link_map)
        : m_query(q)
        , m_link_map(link_map)
    {
        REALM_ASSERT(q.produces_results_in_table_order());
        REALM_ASSERT(m_query.get_table() == m_link_map.get_target_table());
    }

    ConstTableRef get_base_table() const override
    {
        return m_link_map.get_base_table();
    }

    void set_base_table(ConstTableRef table) override
    {
        m_link_map.set_base_table(table);
        m_query.set_table(m_link_map.get_target_table().cast_away_const());
    }

    void set_cluster(const Cluster* cluster) override
    {
        m_link_map.set_cluster(cluster);
    }

    void collect_dependencies(std::vector<TableKey>& tables) const override
    {
        m_link_map.collect_dependencies(tables);
    }

    void evaluate(Subexpr::Index& index, ValueBase& destination) override
    {
        std::vector<ObjKey> links = m_link_map.get_links(index);
        // std::sort(links.begin(), links.end());
        if (!m_initialized) {
            m_query.init();
            m_initialized = true;
        }

        size_t count = std::accumulate(links.begin(), links.end(), size_t(0), [this](size_t running_count, ObjKey k) {
            const Obj obj = m_link_map.get_target_table()->get_object(k);
            return running_count + m_query.eval_object(obj);
        });

        destination = Value<int64_t>(count);
    }

    std::string description(util::serializer::SerialisationState& state) const override
    {
        REALM_ASSERT(m_link_map.get_base_table() != nullptr);
        std::string target = state.describe_columns(m_link_map, ColKey());
        std::string var_name = state.get_variable_name(m_link_map.get_base_table());
        state.subquery_prefix_list.push_back(var_name);
        std::string desc = "SUBQUERY(" + target + ", " + var_name + ", " + m_query.get_description(state) + ")" +
                           util::serializer::value_separator + "@count";
        state.subquery_prefix_list.pop_back();
        return desc;
    }

    std::unique_ptr<Subexpr> clone() const override
    {
        return make_subexpr<SubQueryCount>(*this);
    }

    SubQueryCount(const SubQueryCount& other)
        : m_query(other.m_query)
        , m_link_map(other.m_link_map)
        , m_initialized(false)
    {
    }

private:
    Query m_query;
    LinkMap m_link_map;
    bool m_initialized = false;
};

// The unused template parameter is a hack to avoid a circular dependency between table.hpp and query_expression.hpp.
template <class>
class SubQuery {
public:
    SubQuery(Columns<Link> link_column, Query query)
        : m_query(std::move(query))
        , m_link_map(link_column.link_map())
    {
        REALM_ASSERT(m_link_map.get_target_table() == m_query.get_table());
    }

    SubQueryCount count() const
    {
        return SubQueryCount(m_query, m_link_map);
    }

private:
    Query m_query;
    LinkMap m_link_map;
};

template <class oper>
class Operator : public Subexpr2<Mixed> {
public:
    Operator(std::unique_ptr<Subexpr> left, std::unique_ptr<Subexpr> right)
        : m_left(std::move(left))
        , m_right(std::move(right))
    {
        m_left_is_const = m_left->has_single_value();
        m_right_is_const = m_right->has_single_value();
        if (m_left_is_const) {
            m_const_value = m_left->get_mixed();
        }
        else if (m_right_is_const) {
            m_const_value = m_right->get_mixed();
        }
    }

    Operator(const Operator& other)
        : m_left(other.m_left->clone())
        , m_right(other.m_right->clone())
        , m_left_is_const(other.m_left_is_const)
        , m_right_is_const(other.m_right_is_const)
        , m_const_value(other.m_const_value)
    {
    }

    Operator& operator=(const Operator& other)
    {
        if (this != &other) {
            m_left = other.m_left->clone();
            m_right = other.m_right->clone();
        }
        return *this;
    }

    Operator(Operator&&) noexcept = delete;
    Operator& operator=(Operator&&) noexcept = delete;

    DataType get_type() const override
    {
        return m_left->get_type();
    }

    // See comment in base class
    void set_base_table(ConstTableRef table) override
    {
        m_left->set_base_table(table);
        m_right->set_base_table(table);
    }

    void set_cluster(const Cluster* cluster) override
    {
        m_left->set_cluster(cluster);
        m_right->set_cluster(cluster);
    }

    // Recursively fetch tables of columns in expression tree. Used when user first builds a stand-alone expression
    // and
    // binds it to a Query at a later time
    ConstTableRef get_base_table() const override
    {
        ConstTableRef l = m_left->get_base_table();
        ConstTableRef r = m_right->get_base_table();

        // Queries do not support multiple different tables; all tables must be the same.
        REALM_ASSERT(l == nullptr || r == nullptr || l == r);

        // nullptr pointer means expression which isn't yet associated with any table, or is a Value<T>
        return bool(l) ? l : r;
    }

    // destination = operator(left, right)
    void evaluate(Subexpr::Index& index, ValueBase& destination) override
    {
        Value<T> result;
        Value<T> left;
        Value<T> right;
        if (m_left_is_const) {
            m_right->evaluate(index, right);
            result.template fun_const<oper>(m_const_value, right);
        }
        else if (m_right_is_const) {
            m_left->evaluate(index, left);
            result.template fun_const<oper>(left, m_const_value);
        }
        else {
            m_left->evaluate(index, left);
            m_right->evaluate(index, right);
            result.template fun<oper>(left, right);
        }
        destination = result;
    }

    std::string description(util::serializer::SerialisationState& state) const override
    {
        std::string s = "(";
        if (m_left) {
            s += m_left->description(state);
        }
        s += (" " + oper::description() + " ");
        if (m_right) {
            s += m_right->description(state);
        }
        s += ")";
        return s;
    }

    util::Optional<ExpressionComparisonType> get_comparison_type() const override
    {
        if (!m_left_is_const) {
            return m_left->get_comparison_type();
        }
        if (!m_right_is_const) {
            return m_right->get_comparison_type();
        }
        return util::none;
    }

    std::unique_ptr<Subexpr> clone() const override
    {
        return make_subexpr<Operator>(*this);
    }

private:
    std::unique_ptr<Subexpr> m_left;
    std::unique_ptr<Subexpr> m_right;
    bool m_left_is_const;
    bool m_right_is_const;
    Mixed m_const_value;
};

class CompareBase : public Expression {
public:
    CompareBase(std::unique_ptr<Subexpr> left, std::unique_ptr<Subexpr> right)
        : m_left(std::move(left))
        , m_right(std::move(right))
    {
        if (m_left->has_constant_evaluation()) {
            m_left_const_values = dynamic_cast<ValueBase*>(m_left.get());
        }
        if (m_right->has_constant_evaluation()) {
            m_right_const_values = dynamic_cast<ValueBase*>(m_right.get());
        }
        REALM_ASSERT(!(m_left_const_values && m_right_const_values));
    }

    // See comment in base class
    void set_base_table(ConstTableRef table) override
    {
        m_left->set_base_table(table);
        m_right->set_base_table(table);
    }

    void set_cluster(const Cluster* cluster) override
    {
        if (m_has_matches) {
            m_cluster = cluster;
        }
        else {
            m_left->set_cluster(cluster);
            m_right->set_cluster(cluster);
        }
    }

    // Recursively fetch tables of columns in expression tree. Used when user first builds a stand-alone expression
    // and binds it to a Query at a later time
    ConstTableRef get_base_table() const override
    {
        ConstTableRef l = m_left->get_base_table();
        ConstTableRef r = m_right->get_base_table();

        // All main tables in each subexpression of a query (table.columns() or table.link()) must be the same.
        REALM_ASSERT(l == nullptr || r == nullptr || l == r);

        // nullptr pointer means expression which isn't yet associated with any table, or is a Value<T>
        return (l) ? l : r;
    }

    void collect_dependencies(std::vector<TableKey>& tables) const override
    {
        m_left->collect_dependencies(tables);
        m_right->collect_dependencies(tables);
    }

    size_t find_first_with_matches(size_t start, size_t end) const
    {
        if (m_index_end == 0 || start >= end)
            return not_found;

        ObjKey first_key = m_cluster->get_real_key(start);
        ObjKey actual_key;

        // Sequential lookup optimization: when the query isn't constrained
        // to a LnkLst we'll get find_first() requests in ascending order,
        // so we can do a simple linear scan.
        if (m_index_get < m_index_end && m_matches[m_index_get] <= first_key) {
            actual_key = m_matches[m_index_get];
            // skip through keys which are in "earlier" leafs than the one selected by start..end:
            while (first_key > actual_key) {
                m_index_get++;
                if (m_index_get == m_index_end)
                    return not_found;
                actual_key = m_matches[m_index_get];
            }
        }
        // Otherwise if we get requests out of order we have to do a more
        // expensive binary search
        else {
            auto it = std::lower_bound(m_matches.begin(), m_matches.end(), first_key);
            if (it == m_matches.end())
                return not_found;
            actual_key = *it;
        }

        // if actual key is bigger than last key, it is not in this leaf
        ObjKey last_key = start + 1 == end ? first_key : m_cluster->get_real_key(end - 1);
        if (actual_key > last_key)
            return not_found;

        // key is known to be in this leaf, so find key whithin leaf keys
        return m_cluster->lower_bound_key(ObjKey(actual_key.value - m_cluster->get_offset()));
    }

protected:
    CompareBase(const CompareBase& other)
        : m_left(other.m_left->clone())
        , m_right(other.m_right->clone())
    {
        if (m_left->has_constant_evaluation()) {
            m_left_const_values = dynamic_cast<ValueBase*>(m_left.get());
        }
        if (m_right->has_constant_evaluation()) {
            m_right_const_values = dynamic_cast<ValueBase*>(m_right.get());
        }
    }

    std::unique_ptr<Subexpr> m_left;
    std::unique_ptr<Subexpr> m_right;
    const Cluster* m_cluster;
    ValueBase* m_left_const_values = nullptr;
    ValueBase* m_right_const_values = nullptr;
    bool m_has_matches = false;
    std::vector<ObjKey> m_matches;
    mutable size_t m_index_get = 0;
    size_t m_index_end = 0;
};

template <class TCond>
class Compare : public CompareBase {
public:
    using CompareBase::CompareBase;

    double init() override
    {
        double dT = 50.0;
        if ((m_left->has_single_value()) || (m_right->has_single_value())) {
            dT = 10.0;
            if constexpr (std::is_same_v<TCond, Equal>) {
                // If the property not being constant has a search index we can speed things up by
                // finding all matches up front.
                Mixed const_value;
                Subexpr* column;
                std::optional<ExpressionComparisonType> const_value_cmp_type;
                if (m_left->has_single_value()) {
                    const_value = m_left->get_mixed();
                    const_value_cmp_type = m_left->get_comparison_type();
                    column = m_right.get();
                }
                else {
                    const_value = m_right->get_mixed();
                    const_value_cmp_type = m_right->get_comparison_type();
                    column = m_left.get();
                }

                if (column->has_search_index() && !column->has_indexes_in_link_map() &&
                    column->get_comparison_type().value_or(ExpressionComparisonType::Any) ==
                        ExpressionComparisonType::Any &&
                    const_value_cmp_type.value_or(ExpressionComparisonType::Any) != ExpressionComparisonType::None) {
                    if (const_value.is_null()) {
                        const ObjPropertyBase* prop = dynamic_cast<const ObjPropertyBase*>(m_right.get());
                        // when checking for null across links, null links are considered matches,
                        // so we must compute the slow matching even if there is an index.
                        if (!prop || prop->links_exist()) {
                            return dT;
                        }
                        else {
                            m_matches = column->find_all(Mixed());
                        }
                    }
                    else {
                        if (column->get_type() != const_value.get_type()) {
                            // If the type we are looking for is not the same type as the target
                            // column, we cannot use the index
                            return dT;
                        }
                        m_matches = column->find_all(const_value);
                    }
                    // Sort
                    std::sort(m_matches.begin(), m_matches.end());
                    // Remove all duplicates
                    m_matches.erase(std::unique(m_matches.begin(), m_matches.end()), m_matches.end());

                    m_has_matches = true;
                    m_index_get = 0;
                    m_index_end = m_matches.size();
                    dT = 0;
                }
            }
        }

        return dT;
    }

    size_t find_first(size_t start, size_t end) const override
    {
        if (m_has_matches) {
            return find_first_with_matches(start, end);
        }

        size_t match;
        ValueBase left_buf;
        ValueBase right_buf;
        const util::Optional<ExpressionComparisonType> left_cmp_type = m_left->get_comparison_type();
        const util::Optional<ExpressionComparisonType> right_cmp_type = m_right->get_comparison_type();

        ValueBase* left = m_left_const_values ? m_left_const_values : &left_buf;
        ValueBase* right = m_right_const_values ? m_right_const_values : &right_buf;

        for (; start < end;) {
            // In case of wildcard query strings, we will get a value for every collection matching the path
            // We need to match those separately against the other value - which might also come in multiple
            // instances.
            Subexpr::Index right_index(start);
            do {
                Subexpr::Index left_index(start);
                if (!m_right_const_values) {
                    m_right->evaluate(right_index, right_buf);
                }
                do {
                    if (!m_left_const_values)
                        m_left->evaluate(left_index, left_buf);
                    match = ValueBase::template compare<TCond>(*left, *right, left_cmp_type, right_cmp_type);
                    if (match != not_found && match + start < end)
                        return start + match;
                } while (left_index.more());
            } while (right_index.more());

            size_t rows = (left->m_from_list || right->m_from_list) ? 1 : std::min(right->size(), left->size());
            start += rows;
        }

        return not_found; // no match
    }

    std::string description(util::serializer::SerialisationState& state) const override
    {
        if constexpr (realm::is_any_v<TCond, BeginsWith, BeginsWithIns, EndsWith, EndsWithIns, Contains, ContainsIns,
                                      Like, LikeIns>) {
            // these string conditions have the arguments reversed but the order is important
            // operations ==, and != can be reversed because the produce the same results both ways
            return util::serializer::print_value(util::format("%1 %2 %3", m_right->description(state),
                                                              TCond::description(), m_left->description(state)));
        }
        else {
            state.target_table = m_right->get_target_table();
            std::string ret = m_left->description(state) + " " + TCond::description() + " ";
            state.target_table = m_left->get_target_table();
            ret += m_right->description(state);
            return ret;
        }
    }

    std::unique_ptr<Expression> clone() const override
    {
        return std::unique_ptr<Expression>(new Compare(*this));
    }
};
} // namespace realm
#endif // REALM_QUERY_EXPRESSION_HPP<|MERGE_RESOLUTION|>--- conflicted
+++ resolved
@@ -772,11 +772,7 @@
 
     virtual DataType get_type() const = 0;
 
-<<<<<<< HEAD
-    virtual void evaluate(size_t index, ValueBase& destination) = 0;
-=======
     virtual void evaluate(Subexpr::Index& index, ValueBase& destination) = 0;
->>>>>>> edf70641
 
     virtual Mixed get_mixed() const
     {
@@ -2054,23 +2050,6 @@
 public:
     using SimpleQuerySupport::evaluate; // don't hide the ObjKey overload
     using SimpleQuerySupport::SimpleQuerySupport;
-<<<<<<< HEAD
-    void evaluate(size_t index, ValueBase& destination) override
-    {
-        destination.init(false, 1); // Size of 1 is expected by SimpleQuerySupport
-        SimpleQuerySupport::evaluate(index, destination);
-        if (m_path.size() > 0) {
-            if (auto sz = destination.size()) {
-                Collection::QueryCtrlBlock ctrl(m_path, *get_base_table(),
-                                                destination.m_from_list || !m_path_only_unary_keys);
-                for (size_t i = 0; i < sz; i++) {
-                    Collection::get_any(ctrl, destination.get(i), 0);
-                }
-                sz = ctrl.matches.size();
-                destination.init(ctrl.from_list || sz == 0, sz);
-                destination.set(ctrl.matches.begin(), ctrl.matches.end());
-            }
-=======
     void set_base_table(ConstTableRef table) override
     {
         SimpleQuerySupport::set_base_table(table);
@@ -2106,49 +2085,29 @@
             auto sz = matches.size();
             destination.init(!m_ctrl.path_only_unary_keys || sz == 0, sz);
             destination.set(matches.begin(), matches.end());
->>>>>>> edf70641
         }
     }
     std::string description(util::serializer::SerialisationState& state) const override
     {
-<<<<<<< HEAD
-        return ObjPropertyExpr::description(state) + util::to_string(m_path);
-=======
         return ObjPropertyExpr::description(state) + util::to_string(m_ctrl.path);
->>>>>>> edf70641
     }
     Columns<Mixed>& path(const Path& path)
     {
         for (auto& elem : path) {
             if (elem.is_all()) {
-<<<<<<< HEAD
-                m_path_only_unary_keys = false;
-            }
-            m_path.emplace_back(elem);
-=======
                 m_ctrl.path_only_unary_keys = false;
             }
             m_ctrl.path.emplace_back(elem);
->>>>>>> edf70641
         }
         return *this;
     }
     bool has_path() const noexcept override
     {
-<<<<<<< HEAD
-        return !m_path.empty();
-    }
-
-private:
-    Path m_path;
-    bool m_path_only_unary_keys = true;
-=======
         return !m_ctrl.path.empty();
     }
 
 private:
     Collection::QueryCtrlBlock m_ctrl;
->>>>>>> edf70641
 };
 
 template <>
@@ -3190,15 +3149,10 @@
     }
     const bool m_is_nullable_storage;
     std::optional<size_t> m_index;
-<<<<<<< HEAD
-
-protected:
-=======
 
 protected:
     Value<int64_t> m_list_refs;
 
->>>>>>> edf70641
     template <typename StorageType>
     void evaluate(Subexpr::Index& index, ValueBase& destination)
     {
@@ -3212,26 +3166,6 @@
         }
 
         std::vector<StorageType> values;
-<<<<<<< HEAD
-        for (auto&& i : list_refs) {
-            ref_type list_ref = to_ref(i.get_int());
-            if (list_ref) {
-                BPlusTree<StorageType> list(alloc);
-                list.init_from_ref(list_ref);
-                if (size_t s = list.size()) {
-                    if (m_index) {
-                        if (*m_index < s) {
-                            values.push_back(list.get(*m_index));
-                        }
-                        else if (*m_index == size_t(-1)) {
-                            values.push_back(list.get(s - 1));
-                        }
-                    }
-                    else {
-                        for (size_t j = 0; j < s; j++) {
-                            values.push_back(list.get(j));
-                        }
-=======
         ref_type list_ref = to_ref(m_list_refs.get(index.get_and_incr_sub_index()).get_int());
         if (list_ref) {
             BPlusTree<StorageType> list(get_alloc());
@@ -3250,7 +3184,6 @@
                     destination.init(is_from_list, s);
                     for (size_t j = 0; j < s; j++) {
                         destination.set(j, list.get(j));
->>>>>>> edf70641
                     }
                 }
             }
@@ -3356,11 +3289,7 @@
         REALM_ASSERT(!path.empty());
         if (ColumnsCollection<Mixed>::index(path[0])) {
             for (auto& elem : path) {
-<<<<<<< HEAD
-                m_path.emplace_back(elem);
-=======
                 m_ctrl.path.emplace_back(elem);
->>>>>>> edf70641
             }
             return true;
         }
@@ -3375,24 +3304,6 @@
     }
     std::string description(util::serializer::SerialisationState& state) const override
     {
-<<<<<<< HEAD
-        return ColumnListBase::description(state) + util::to_string(m_path);
-    }
-
-    void evaluate(size_t index, ValueBase& destination) override
-    {
-        // Base class will handle path[0] and return result in destination
-        ColumnsCollection<Mixed>::evaluate<Mixed>(index, destination);
-        if (m_path.size() > 1) {
-            if (auto sz = destination.size()) {
-                Collection::QueryCtrlBlock ctrl(m_path, *get_base_table(), destination.m_from_list);
-                for (size_t i = 0; i < sz; i++) {
-                    Collection::get_any(ctrl, destination.get(i), 1);
-                }
-                destination.init(ctrl.from_list, ctrl.matches.size());
-                destination.set(ctrl.matches.begin(), ctrl.matches.end());
-            }
-=======
         return ColumnListBase::description(state) + util::to_string(m_ctrl.path);
     }
     void set_base_table(ConstTableRef table) override
@@ -3434,17 +3345,12 @@
         else {
             // Base class will handle path[0] and return result in destination
             ColumnsCollection<Mixed>::evaluate<Mixed>(index, destination);
->>>>>>> edf70641
         }
     }
 
 private:
-<<<<<<< HEAD
-    Path m_path;
-=======
     Collection::QueryCtrlBlock m_ctrl;
     Subexpr::Index m_sub_index = 0;
->>>>>>> edf70641
 };
 
 // Returns the keys
@@ -3459,12 +3365,7 @@
         : ColumnsCollection<Mixed>(column, table, links, type)
     {
         m_key_type = m_link_map.get_target_table()->get_dictionary_key_type(m_column_key);
-<<<<<<< HEAD
-        m_path.push_back(PathElement::AllTag());
-        m_path_only_unary_keys = false;
-=======
         m_ctrl.path.push_back(PathElement::AllTag());
->>>>>>> edf70641
     }
 
     Columns(const Path& path, ConstTableRef table, const std::vector<ExtendedColumnKey>& links = {},
@@ -3503,15 +3404,12 @@
 
     ColumnDictionaryKeys keys();
 
-<<<<<<< HEAD
-=======
     void set_base_table(ConstTableRef table) override
     {
         ColumnsCollection::set_base_table(table);
         m_ctrl.alloc = &m_link_map.get_target_table()->get_alloc();
         m_ctrl.group = table->get_parent_group();
     }
->>>>>>> edf70641
     SizeOperator<int64_t> size() override;
     std::unique_ptr<Subexpr> get_element_length() override
     {
@@ -3523,38 +3421,12 @@
 
     std::string description(util::serializer::SerialisationState& state) const override
     {
-<<<<<<< HEAD
-        return ColumnListBase::description(state) + util::to_string(m_path);
-=======
         return ColumnListBase::description(state) + util::to_string(m_ctrl.path);
->>>>>>> edf70641
     }
 
     std::unique_ptr<Subexpr> clone() const override
     {
         return make_subexpr<Columns<Dictionary>>(*this);
-<<<<<<< HEAD
-    }
-
-    bool index(const PathElement&) override
-    {
-        return false;
-    }
-
-    Columns(Columns const& other)
-        : ColumnsCollection<Mixed>(other)
-        , m_key_type(other.m_key_type)
-        , m_path(other.m_path)
-        , m_path_only_unary_keys(other.m_path_only_unary_keys)
-    {
-    }
-
-protected:
-    DataType m_key_type = type_String;
-    Path m_path;
-    bool m_path_only_unary_keys;
-
-=======
     }
 
     bool index(const PathElement&) override
@@ -3573,7 +3445,6 @@
     DataType m_key_type = type_String;
     Collection::QueryCtrlBlock m_ctrl;
 
->>>>>>> edf70641
     void init_path(const PathElement* begin, const PathElement* end);
 };
 
