--- conflicted
+++ resolved
@@ -1145,9 +1145,6 @@
 
     return low;
 }
-<<<<<<< HEAD
-} // namespace realm
-=======
 } // namespace impl
 
 template <int width>
@@ -1155,27 +1152,25 @@
 {
     return impl::lower_bound(data, 0, size, value, impl::default_fetcher<width>);
 }
->>>>>>> 4cd02b49
 
 template <typename T>
 inline size_t lower_bound(const char* data, size_t size, int64_t value,
                           const impl::CompressedDataFetcher<T>& fetcher) noexcept
 {
     return impl::lower_bound(data, 0, size, value, fetcher);
-}
-
-template <int width>
-inline size_t upper_bound(const char* data, size_t size, int64_t value) noexcept
-{
-    return impl::upper_bound(data, 0, size, value, impl::default_fetcher<width>);
-}
-
-template <typename T>
-inline size_t upper_bound(const char* data, size_t size, int64_t value,
-                          const impl::CompressedDataFetcher<T>& fetcher) noexcept
-{
-    return impl::upper_bound(data, 0, size, value, fetcher);
-}
+
+    template <int width>
+    inline size_t upper_bound(const char* data, size_t size, int64_t value) noexcept
+    {
+        return impl::upper_bound(data, 0, size, value, impl::default_fetcher<width>);
+    }
+
+    template <typename T>
+    inline size_t upper_bound(const char* data, size_t size, int64_t value,
+                              const impl::CompressedDataFetcher<T>& fetcher) noexcept
+    {
+        return impl::upper_bound(data, 0, size, value, fetcher);
+    }
 
 } // namespace realm
 
