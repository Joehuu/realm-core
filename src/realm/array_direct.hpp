--- conflicted
+++ resolved
@@ -1145,7 +1145,6 @@
 
     return low;
 }
-<<<<<<< HEAD
 } // namespace impl
 
 template <int width>
@@ -1153,22 +1152,18 @@
 {
     return impl::lower_bound(data, 0, size, value, impl::default_fetcher<width>);
 }
-=======
-} // namespace realm
->>>>>>> a05d0ae5
 
 template <typename T>
 inline size_t lower_bound(const char* data, size_t size, int64_t value,
                           const impl::CompressedDataFetcher<T>& fetcher) noexcept
 {
     return impl::lower_bound(data, 0, size, value, fetcher);
-}
-
-template <int width>
-inline size_t upper_bound(const char* data, size_t size, int64_t value) noexcept
-{
-    return impl::upper_bound(data, 0, size, value, impl::default_fetcher<width>);
-}
+
+    template <int width>
+    inline size_t upper_bound(const char* data, size_t size, int64_t value) noexcept
+    {
+        return impl::upper_bound(data, 0, size, value, impl::default_fetcher<width>);
+    }
 
 template <typename T>
 inline size_t upper_bound(const char* data, size_t size, int64_t value,
