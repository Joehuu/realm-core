--- conflicted
+++ resolved
@@ -22,7 +22,6 @@
 #include <cstring>
 #include <realm/utilities.hpp>
 #include <realm/alloc.hpp>
-#include <realm/array_encode.hpp>
 
 // clang-format off
 /* wid == 16/32 likely when accessing offsets in B tree */
@@ -243,15 +242,6 @@
 // supports arrays of pairs by differentiating field size and step size.
 class bf_ref;
 class bf_iterator {
-<<<<<<< HEAD
-    uint64_t* data_area;
-    uint64_t* first_word_ptr;
-    size_t field_position;
-    uint8_t field_size;
-    uint8_t step_size; // may be different than field_size if used for arrays of pairs
-
-public:
-=======
     friend class ArrayPacked;
     friend class ArrayFlex;
     uint64_t* data_area = nullptr;
@@ -268,46 +258,28 @@
     bf_iterator(bf_iterator&&) = default;
     bf_iterator& operator=(const bf_iterator&) = default;
     bf_iterator& operator=(bf_iterator&&) = default;
->>>>>>> 7fb1964e
     bf_iterator(uint64_t* data_area, size_t initial_offset, size_t field_size, size_t step_size, size_t index)
         : data_area(data_area)
         , field_size(static_cast<uint8_t>(field_size))
         , step_size(static_cast<uint8_t>(step_size))
-<<<<<<< HEAD
-    {
-        field_position = initial_offset + index * step_size;
-        first_word_ptr = data_area + (field_position >> 6);
-=======
         , offset(initial_offset)
     {
         if (field_size < 64)
             mask = (1ULL << field_size) - 1;
         move(index);
->>>>>>> 7fb1964e
     }
 
     inline uint64_t get_full_word_with_value() const
     {
-<<<<<<< HEAD
-        auto in_word_position = field_position & 0x3F;
-        auto first_word = first_word_ptr[0];
-=======
         const auto in_word_position = field_position & 0x3F;
         const auto first_word = first_word_ptr[0];
->>>>>>> 7fb1964e
         uint64_t result = first_word >> in_word_position;
         // note: above shifts in zeroes above the bitfield
         if (in_word_position + field_size > 64) {
             // if we're here, in_word_position > 0
-<<<<<<< HEAD
-            auto first_word_size = 64 - in_word_position;
-            auto second_word = first_word_ptr[1];
-            result |= second_word << first_word_size;
-=======
             const auto first_word_size = 64 - in_word_position;
             const auto second_word = first_word_ptr[1];
             return result | second_word << first_word_size;
->>>>>>> 7fb1964e
             // note: above shifts in zeroes below the bits we want
         }
         return result;
@@ -318,11 +290,7 @@
         auto result = get_full_word_with_value();
         // discard any bits above the field we want
         if (field_size < 64)
-<<<<<<< HEAD
-            result &= (1ULL << field_size) - 1;
-=======
             result &= mask;
->>>>>>> 7fb1964e
         return result;
     }
 
@@ -330,24 +298,14 @@
     // end of array. For that particular case, you must use get_last_unaligned_word instead.
     inline uint64_t get_unaligned_word() const
     {
-<<<<<<< HEAD
-        auto in_word_position = field_position & 0x3F;
-        auto first_word = first_word_ptr[0];
-=======
         const auto in_word_position = field_position & 0x3F;
         const auto first_word = first_word_ptr[0];
->>>>>>> 7fb1964e
         if (in_word_position == 0)
             return first_word;
         uint64_t result = first_word >> in_word_position;
         // note: above shifts in zeroes above the bitfield
-<<<<<<< HEAD
-        auto first_word_size = 64 - in_word_position;
-        auto second_word = first_word_ptr[1];
-=======
         const auto first_word_size = 64 - in_word_position;
         const auto second_word = first_word_ptr[1];
->>>>>>> 7fb1964e
         result |= second_word << first_word_size;
         // note: above shifts in zeroes below the bits we want
         return result;
@@ -355,25 +313,15 @@
 
     inline uint64_t get_last_unaligned_word() const
     {
-<<<<<<< HEAD
-        auto in_word_position = field_position & 0x3F;
-        auto first_word = first_word_ptr[0];
-        uint64_t result = first_word >> in_word_position;
-=======
         const auto in_word_position = field_position & 0x3F;
         const auto first_word = first_word_ptr[0];
         const uint64_t result = first_word >> in_word_position;
->>>>>>> 7fb1964e
         // note: above shifts in zeroes above the bitfield
         return result;
     }
     void set_value(uint64_t value) const
     {
-<<<<<<< HEAD
-        auto in_word_position = field_position & 0x3F;
-=======
         const auto in_word_position = field_position & 0x3F;
->>>>>>> 7fb1964e
         auto first_word = first_word_ptr[0];
         uint64_t mask = 0ULL - 1ULL;
         if (field_size < 64) {
@@ -381,11 +329,7 @@
             value &= mask;
         }
         // zero out field in first word:
-<<<<<<< HEAD
-        auto first_word_mask = ~(mask << in_word_position);
-=======
         const auto first_word_mask = ~(mask << in_word_position);
->>>>>>> 7fb1964e
         first_word &= first_word_mask;
         // or in relevant part of value
         first_word |= value << in_word_position;
@@ -393,17 +337,10 @@
         if (in_word_position + field_size > 64) {
             // bitfield crosses word boundary.
             // discard the lowest bits of value (it has been written to the first word)
-<<<<<<< HEAD
-            auto bits_written_to_first_word = 64 - in_word_position;
-            // bit_written_to_first_word must be lower than 64, so shifts based on it are well defined
-            value >>= bits_written_to_first_word;
-            auto second_word_mask = mask >> bits_written_to_first_word;
-=======
             const auto bits_written_to_first_word = 64 - in_word_position;
             // bit_written_to_first_word must be lower than 64, so shifts based on it are well defined
             value >>= bits_written_to_first_word;
             const auto second_word_mask = mask >> bits_written_to_first_word;
->>>>>>> 7fb1964e
             auto second_word = first_word_ptr[1];
             // zero out the field in second word, then or in the (high part of) value
             second_word &= ~second_word_mask;
@@ -413,32 +350,13 @@
     }
     inline void operator++()
     {
-<<<<<<< HEAD
-        auto next_field_position = field_position + step_size;
-=======
         const auto next_field_position = field_position + step_size;
->>>>>>> 7fb1964e
         if ((next_field_position >> 6) > (field_position >> 6)) {
             first_word_ptr = data_area + (next_field_position >> 6);
         }
         field_position = next_field_position;
     }
 
-<<<<<<< HEAD
-    inline void move(size_t index, size_t initial_offset = 0)
-    {
-        field_position = initial_offset + index * step_size;
-        first_word_ptr = data_area + (field_position >> 6);
-    }
-    // The compiler should be able to generate code matching this
-    // from operator* and the bf_ref declared below:
-    //
-    //    uint64_t operator*() const
-    //    {
-    //        return get_value();
-    //    }
-    bf_ref operator*();
-=======
     inline void move(size_t index)
     {
         field_position = offset + index * step_size;
@@ -450,7 +368,6 @@
         return get_value();
     }
 
->>>>>>> 7fb1964e
     friend bool operator<(const bf_iterator&, const bf_iterator&);
 };
 
@@ -480,15 +397,6 @@
     }
 };
 
-<<<<<<< HEAD
-inline bf_ref bf_iterator::operator*()
-{
-    return bf_ref(*this);
-}
-
-
-=======
->>>>>>> 7fb1964e
 inline uint64_t read_bitfield(uint64_t* data_area, size_t field_position, size_t width)
 {
     bf_iterator it(data_area, field_position, width, width, 0);
@@ -498,11 +406,7 @@
 inline void write_bitfield(uint64_t* data_area, size_t field_position, size_t width, uint64_t value)
 {
     bf_iterator it(data_area, field_position, width, width, 0);
-<<<<<<< HEAD
-    *it = value;
-=======
     it.set_value(value);
->>>>>>> 7fb1964e
 }
 
 inline int64_t sign_extend_field_by_mask(uint64_t sign_mask, uint64_t value)
@@ -1069,18 +973,6 @@
     return get_direct<width>(data, ndx);
 }
 
-<<<<<<< HEAD
-struct EncodedFetcher {
-
-    int64_t operator()(const char* data, size_t ndx) const
-    {
-        return ptr->get(data, ndx);
-    }
-    const ArrayEncode* ptr;
-};
-static EncodedFetcher s_encoded_fetcher;
-
-=======
 template <typename T>
 struct EncodedFetcher {
 
@@ -1090,7 +982,6 @@
     }
     const T* ptr;
 };
->>>>>>> 7fb1964e
 
 // Lower and Upper bound are mainly used in the B+tree implementation,
 // but also for indexing, we can exploit these functions when the array
@@ -1263,18 +1154,11 @@
     return impl::lower_bound<width>(data, 0, size, value, impl::default_fetcher<width>);
 }
 
-<<<<<<< HEAD
-inline size_t lower_bound(const char* data, size_t size, int64_t value, const ArrayEncode& encoder) noexcept
-{
-    impl::s_encoded_fetcher.ptr = &encoder;
-    return impl::lower_bound<0>(data, 0, size, value, impl::s_encoded_fetcher);
-=======
 template <typename T>
 inline size_t lower_bound(const char* data, size_t size, int64_t value,
                           const impl::EncodedFetcher<T>& encoder) noexcept
 {
     return impl::lower_bound<0>(data, 0, size, value, encoder);
->>>>>>> 7fb1964e
 }
 
 template <int width>
@@ -1283,18 +1167,11 @@
     return impl::upper_bound<width>(data, 0, size, value, impl::default_fetcher<width>);
 }
 
-<<<<<<< HEAD
-inline size_t upper_bound(const char* data, size_t size, int64_t value, const ArrayEncode& encoder) noexcept
-{
-    impl::s_encoded_fetcher.ptr = &encoder;
-    return impl::lower_bound<0>(data, 0, size, value, impl::s_encoded_fetcher);
-=======
 template <typename T>
 inline size_t upper_bound(const char* data, size_t size, int64_t value,
                           const impl::EncodedFetcher<T>& encoder) noexcept
 {
     return impl::lower_bound<0>(data, 0, size, value, encoder);
->>>>>>> 7fb1964e
 }
 
 } // namespace realm
