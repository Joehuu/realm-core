--- conflicted
+++ resolved
@@ -1,83 +1,3 @@
-<<<<<<< HEAD
-#include <cstring>
-#include <iostream>
-
-#include <UnitTest++.h>
-#include <TestReporter.h> // Part of UnitTest++
-#include <tightdb.hpp>
-#include <tightdb/column.hpp>
-#include <tightdb/utilities.hpp>
-#include <tightdb/query_expression.hpp>
-#include <assert.h>
-
-#define USE_VLD
-#if defined(_MSC_VER) && defined(_DEBUG) && defined(USE_VLD)
-    #include "C:\\Program Files (x86)\\Visual Leak Detector\\include\\vld.h"
-#endif
-
-using namespace std;
-using namespace UnitTest;
-using namespace tightdb;
-
-namespace {
-
-
-
-struct CustomTestReporter: TestReporter {
-    void ReportTestStart(TestDetails const& test)
-    {
-        static_cast<void>(test);
-//        cerr << test.filename << ":" << test.lineNumber << ": Begin " << test.testName << "\n";
-    }
-
-    void ReportFailure(TestDetails const& test, char const* failure)
-    {
-        cerr << test.filename << ":" << test.lineNumber << ": error: "
-            "Failure in " << test.testName << ": " << failure << "\n";
-    }
-
-    void ReportTestFinish(TestDetails const& test, float seconds_elapsed)
-    {
-        static_cast<void>(test);
-        static_cast<void>(seconds_elapsed);
-//        cerr << test.filename << ":" << test.lineNumber << ": End\n";
-    }
-
-    void ReportSummary(int total_test_count, int failed_test_count, int failure_count, float seconds_elapsed)
-    {
-        if (0 < failure_count)
-            cerr << "FAILURE: " << failed_test_count << " "
-                "out of " << total_test_count << " tests failed "
-                "(" << failure_count << " failures).\n";
-        else
-            cerr << "Success: " << total_test_count << " tests passed.\n";
-
-        const streamsize orig_prec = cerr.precision();
-        cerr.precision(2);
-        cerr << "Test time: " << seconds_elapsed << " seconds.\n";
-        cerr.precision(orig_prec);
-    }
-};
-
-} // anonymous namespace
-
-
-
-int main(int argc, char* argv[])
-{
-    CustomTestReporter reporter;
-    TestRunner runner(reporter);
-    const int res = runner.RunTestsIf(Test::GetTestList(), 0, True(), 0);
-
-    
-    return 0;
-}
- 
-
-// 638
-
-// 545   568
-=======
 #include <cstring>
 #include <algorithm>
 #include <vector>
@@ -210,5 +130,4 @@
     getchar(); // wait for key
 #endif
     return no_error_exit_staus ? 0 : res;
-}
->>>>>>> faefbad6
+}