/*************************************************************************
 *
 * Copyright 2016 Realm Inc.
 *
 * Licensed under the Apache License, Version 2.0 (the "License");
 * you may not use this file except in compliance with the License.
 * You may obtain a copy of the License at
 *
 * http://www.apache.org/licenses/LICENSE-2.0
 *
 * Unless required by applicable law or agreed to in writing, software
 * distributed under the License is distributed on an "AS IS" BASIS,
 * WITHOUT WARRANTIES OR CONDITIONS OF ANY KIND, either express or implied.
 * See the License for the specific language governing permissions and
 * limitations under the License.
 *
 **************************************************************************/

#include "testsettings.hpp"
#ifdef TEST_GROUP

#include <algorithm>
#include <fstream>

#include <sys/stat.h>
#ifndef _WIN32
#include <unistd.h>
#include <sys/types.h>
#endif

// File permissions for Windows
// http://stackoverflow.com/questions/592448/c-how-to-set-file-permissions-cross-platform
#ifdef _WIN32
#include <io.h>
typedef int mode_t2;
static const mode_t2 S_IWUSR = mode_t2(_S_IWRITE);
static const mode_t2 MS_MODE_MASK = 0x0000ffff;
#endif

#include <realm.hpp>
#include <realm/util/file.hpp>

#include "test.hpp"
#include "test_table_helper.hpp"

using namespace realm;
using namespace realm::util;
using namespace realm::test_util;

// Test independence and thread-safety
// -----------------------------------
//
// All tests must be thread safe and independent of each other. This
// is required because it allows for both shuffling of the execution
// order and for parallelized testing.
//
// In particular, avoid using std::rand() since it is not guaranteed
// to be thread safe. Instead use the API offered in
// `test/util/random.hpp`.
//
// All files created in tests must use the TEST_PATH macro (or one of
// its friends) to obtain a suitable file system path. See
// `test/util/test_path.hpp`.
//
//
// Debugging and the ONLY() macro
// ------------------------------
//
// A simple way of disabling all tests except one called `Foo`, is to
// replace TEST(Foo) with ONLY(Foo) and then recompile and rerun the
// test suite. Note that you can also use filtering by setting the
// environment varible `UNITTEST_FILTER`. See `README.md` for more on
// this.
//
// Another way to debug a particular test, is to copy that test into
// `experiments/testcase.cpp` and then run `sh build.sh
// check-testcase` (or one of its friends) from the command line.


namespace {

template <class T>
void test_table_add_columns(T t)
{
    t->add_column(type_String, "first");
    t->add_column(type_Int, "second");
    t->add_column(type_Bool, "third");
    t->add_column(type_Int, "fourth");
}

template <class T>
void setup_table(T t)
{
    t->create_object().set_all("a", 1, true, int(Wed));
    t->create_object().set_all("b", 15, true, int(Wed));
    t->create_object().set_all("ccc", 10, true, int(Wed));
    t->create_object().set_all("dddd", 20, true, int(Wed));
}

} // Anonymous namespace


TEST(Group_Unattached)
{
    Group group((Group::unattached_tag()));

    CHECK(!group.is_attached());
}


TEST(Group_UnattachedErrorHandling)
{
    Group group((Group::unattached_tag()));

    CHECK_EQUAL(false, group.is_empty());
    CHECK_EQUAL(TableKey(), group.find_table("foo"));
    CHECK_LOGIC_ERROR(group.get_table(TableKey()), LogicError::detached_accessor);
    CHECK_LOGIC_ERROR(group.get_table("foo"), LogicError::detached_accessor);
    CHECK_LOGIC_ERROR(group.add_table("foo", false), LogicError::detached_accessor);
    CHECK_LOGIC_ERROR(group.get_table(TableKey()), LogicError::detached_accessor);
    CHECK_LOGIC_ERROR(group.get_table("foo"), LogicError::detached_accessor);
    CHECK_LOGIC_ERROR(group.add_table("foo", false), LogicError::detached_accessor);
    CHECK_LOGIC_ERROR(group.remove_table("foo"), LogicError::detached_accessor);
    CHECK_LOGIC_ERROR(group.remove_table(TableKey()), LogicError::detached_accessor);
    CHECK_LOGIC_ERROR(group.rename_table("foo", "bar", false), LogicError::detached_accessor);
    CHECK_LOGIC_ERROR(group.rename_table(TableKey(), "bar", false), LogicError::detached_accessor);
    CHECK_LOGIC_ERROR(group.commit(), LogicError::detached_accessor);

    {
        const Group& const_group = group;
        CHECK_LOGIC_ERROR(const_group.get_table(TableKey()), LogicError::detached_accessor);
        CHECK_LOGIC_ERROR(const_group.get_table("foo"), LogicError::detached_accessor);
        CHECK_LOGIC_ERROR(const_group.get_table(TableKey()), LogicError::detached_accessor);
    }

    {
        bool f = false;
        CHECK_LOGIC_ERROR(group.get_or_add_table("foo", &f), LogicError::detached_accessor);
        CHECK_LOGIC_ERROR(group.get_or_add_table("foo", &f), LogicError::detached_accessor);
    }
    {
        std::ostringstream out;
        size_t link_depth = 0;
        std::map<std::string, std::string> renames;
        CHECK_LOGIC_ERROR(group.to_json(out, link_depth, &renames), LogicError::detached_accessor);
    }
}


TEST(Group_OpenFile)
{
    GROUP_TEST_PATH(path);

    {
        Group group((Group::unattached_tag()));
        group.open(path, crypt_key(), Group::mode_ReadWrite);
        CHECK(group.is_attached());
    }

    {
        Group group((Group::unattached_tag()));
        group.open(path, crypt_key(), Group::mode_ReadWriteNoCreate);
        CHECK(group.is_attached());
    }

    {
        Group group((Group::unattached_tag()));
        group.open(path, crypt_key(), Group::mode_ReadOnly);
        CHECK(group.is_attached());
    }
}

// Ensure that Group throws when you attempt to attach it twice in a row
TEST(Group_DoubleOpening)
{
    // File-based open()
    {
        GROUP_TEST_PATH(path);
        Group group((Group::unattached_tag()));

        group.open(path, crypt_key(), Group::mode_ReadWrite);
        CHECK_LOGIC_ERROR(group.open(path, crypt_key(), Group::mode_ReadWrite), LogicError::wrong_group_state);
    }

    // Buffer-based open()
    {
        // Produce a valid buffer
        std::unique_ptr<char[]> buffer;
        size_t buffer_size;

        {
            GROUP_TEST_PATH(path);
            {
                Group group;
                group.write(path);
            }
            {
                File file(path);
                buffer_size = size_t(file.get_size());
                buffer.reset(new char[buffer_size]);
                CHECK(bool(buffer));
                file.read(buffer.get(), buffer_size);
            }
        }

        Group group((Group::unattached_tag()));
        bool take_ownership = false;

        group.open(BinaryData(buffer.get(), buffer_size), take_ownership);
        CHECK_LOGIC_ERROR(group.open(BinaryData(buffer.get(), buffer_size), take_ownership),
                          LogicError::wrong_group_state);
    }
}

#if REALM_ENABLE_ENCRYPTION
TEST(Group_OpenUnencryptedFileWithKey)
{
    GROUP_TEST_PATH(path);
    {
        Group group(path, nullptr, Group::mode_ReadWrite);

        // We want the file to be exactly three pages in size so that trying to
        // read the footer would use the first non-zero field of the header as
        // the IV
        TableRef table = group.get_or_add_table("table");
        auto col = table->add_column(type_String, "str");
        std::string data(page_size() - 100, '\1');
        table->create_object().set<String>(col, data);
        table->create_object().set<String>(col, data);

        group.commit();
    }

    {
        Group group((Group::unattached_tag()));
        CHECK_THROW(group.open(path, crypt_key(true), Group::mode_ReadWrite), InvalidDatabase);
    }
}
#endif // REALM_ENABLE_ENCRYPTION

#ifndef _WIN32
TEST(Group_Permissions)
{
    if (getuid() == 0) {
        std::cout << "Group_Permissions test skipped because you are running it as root\n\n";
        return;
    }

    GROUP_TEST_PATH(path);
    {
        Group group1;
        TableRef t1 = group1.add_table("table1");
        t1->add_column(type_String, "s");
        t1->add_column(type_Int, "i");
        for (size_t i = 0; i < 4; ++i) {
            t1->create_object().set_all("a", 3);
        }
        group1.write(path, crypt_key());
    }

#ifdef _WIN32
    _chmod(path.c_str(), S_IWUSR & MS_MODE_MASK);
#else
    chmod(path.c_str(), S_IWUSR);
#endif

    {
        Group group2((Group::unattached_tag()));

        // Following two lines fail under Windows, fixme
        CHECK_THROW(group2.open(path, crypt_key(), Group::mode_ReadOnly), File::PermissionDenied);
        CHECK(!group2.is_attached());
    }
}
#endif

TEST(Group_BadFile)
{
    GROUP_TEST_PATH(path_1);
    GROUP_TEST_PATH(path_2);

    {
        File file(path_1, File::mode_Append);
        file.write("foo");
    }

    {
        Group group((Group::unattached_tag()));
        CHECK_THROW(group.open(path_1, crypt_key(), Group::mode_ReadOnly), InvalidDatabase);
        CHECK(!group.is_attached());
        CHECK_THROW(group.open(path_1, crypt_key(), Group::mode_ReadOnly), InvalidDatabase); // Again
        CHECK(!group.is_attached());
        CHECK_THROW(group.open(path_1, crypt_key(), Group::mode_ReadWrite), InvalidDatabase);
        CHECK(!group.is_attached());
        CHECK_THROW(group.open(path_1, crypt_key(), Group::mode_ReadWriteNoCreate), InvalidDatabase);
        CHECK(!group.is_attached());
        group.open(path_2, crypt_key(), Group::mode_ReadWrite); // This one must work
        CHECK(group.is_attached());
    }
}


TEST(Group_OpenBuffer)
{
    // Produce a valid buffer
    std::unique_ptr<char[]> buffer;
    size_t buffer_size;
    {
        GROUP_TEST_PATH(path);
        {
            Group group;
            group.write(path);
        }
        {
            File file(path);
            buffer_size = size_t(file.get_size());
            buffer.reset(new char[buffer_size]);
            CHECK(bool(buffer));
            file.read(buffer.get(), buffer_size);
        }
    }

    // Keep ownership of buffer
    {
        Group group((Group::unattached_tag()));
        bool take_ownership = false;
        group.open(BinaryData(buffer.get(), buffer_size), take_ownership);
        CHECK(group.is_attached());
    }

    // Pass ownership of buffer
    {
        Group group((Group::unattached_tag()));
        bool take_ownership = true;
        group.open(BinaryData(buffer.get(), buffer_size), take_ownership);
        CHECK(group.is_attached());
        buffer.release();
    }
}


TEST(Group_BadBuffer)
{
    GROUP_TEST_PATH(path);

    // Produce an invalid buffer
    char buffer[32];
    for (size_t i = 0; i < sizeof buffer; ++i)
        buffer[i] = char((i + 192) % 128);

    {
        Group group((Group::unattached_tag()));
        bool take_ownership = false;
        CHECK_THROW(group.open(BinaryData(buffer), take_ownership), InvalidDatabase);
        CHECK(!group.is_attached());
        // Check that ownership is not passed on failure during
        // open. If it was, we would get a bad delete on stack
        // allocated memory wich would at least be caught by Valgrind.
        take_ownership = true;
        CHECK_THROW(group.open(BinaryData(buffer), take_ownership), InvalidDatabase);
        CHECK(!group.is_attached());
        // Check that the group is still able to attach to a file,
        // even after failures.
        group.open(path, crypt_key(), Group::mode_ReadWrite);
        CHECK(group.is_attached());
    }
}


TEST(Group_Size)
{
    Group group;
    CHECK(group.is_attached());
    CHECK(group.is_empty());

    group.add_table("a");
    CHECK_NOT(group.is_empty());
    CHECK_EQUAL(1, group.size());

    group.add_table("b");
    CHECK_NOT(group.is_empty());
    CHECK_EQUAL(2, group.size());
}


TEST(Group_AddTable)
{
    Group group;
    TableRef foo_1 = group.add_table("foo");
    CHECK_EQUAL(1, group.size());
    CHECK_THROW(group.add_table("foo"), TableNameInUse);
    CHECK_EQUAL(1, group.size());
    bool require_unique_name = false;
    TableRef foo_2 = group.add_table("foo", require_unique_name);
    CHECK_EQUAL(2, group.size());
    CHECK_NOT_EQUAL(foo_1, foo_2);
}


TEST(Group_AddTable2)
{
    Group group;
    TableRef a = group.add_table("a");
    TableRef b = group.add_table("b");
    CHECK_EQUAL(2, group.size());
    CHECK_THROW(group.add_table("b"), TableNameInUse);
    CHECK_EQUAL(2, group.size());
}


TEST(Group_AddTableWithLinks)
{
    using tf = _impl::TableFriend;

    Group group;
    TableRef a = group.add_table("a");
    TableRef b = group.add_table("b");
    a->add_column(type_Int, "foo");
    b->add_column_link(type_Link, "bar", *a);

    auto& a_spec = tf::get_spec(*a);
    auto& b_spec = tf::get_spec(*b);
    auto a_key = a->get_key();
    auto b_key = b->get_key();
    CHECK_EQUAL(b_spec.get_opposite_link_table_key(0), a_key);
    CHECK_EQUAL(a_spec.get_opposite_link_table_key(1), b_key);

    group.add_table("c");

    CHECK_EQUAL(b_spec.get_opposite_link_table_key(0), a_key);
    CHECK_EQUAL(a_spec.get_opposite_link_table_key(1), b_key);
}


TEST(Group_TableNameTooLong)
{
    Group group;
    size_t buf_len = 64;
    std::unique_ptr<char[]> buf(new char[buf_len]);
    CHECK_LOGIC_ERROR(group.add_table(StringData(buf.get(), buf_len)), LogicError::table_name_too_long);
    group.add_table(StringData(buf.get(), buf_len - 1));
}


TEST(Group_TableKey)
{
    Group group;
    TableRef moja = group.add_table("moja");
    TableRef mbili = group.add_table("mbili");
    TableRef tatu = group.add_table("tatu");
    CHECK_EQUAL(3, group.size());
    CHECK_EQUAL(moja, group.get_table(moja->get_key()));
    CHECK_EQUAL(mbili, group.get_table(mbili->get_key()));
    CHECK_EQUAL(tatu, group.get_table(tatu->get_key()));
    CHECK_EQUAL("moja", group.get_table_name(moja->get_key()));
    CHECK_EQUAL("mbili", group.get_table_name(mbili->get_key()));
    CHECK_EQUAL("tatu", group.get_table_name(tatu->get_key()));
    CHECK_EQUAL(group.find_table("moja"), moja->get_key());
    CHECK_NOT(group.find_table("hello"));

    auto all_table_keys = group.get_table_keys();
    CHECK_EQUAL(all_table_keys.size(), 3);
    int cnt = 0;
    for (auto key : group.get_table_keys()) {
        CHECK_EQUAL(key, all_table_keys[cnt]);
        cnt++;
    }
    CHECK_EQUAL(cnt, 3);
}


TEST(Group_GetTable)
{
    Group group;
    const Group& cgroup = group;

    TableRef table_1 = group.add_table("table_1");
    TableRef table_2 = group.add_table("table_2");

    CHECK_NOT(group.get_table("foo"));
    CHECK_NOT(cgroup.get_table("foo"));
    CHECK_EQUAL(table_1, group.get_table("table_1"));
    CHECK_EQUAL(table_1, cgroup.get_table("table_1"));
    CHECK_EQUAL(table_2, group.get_table("table_2"));
    CHECK_EQUAL(table_2, cgroup.get_table("table_2"));
}


TEST(Group_GetOrAddTable)
{
    Group group;
    CHECK_EQUAL(0, group.size());
    group.get_or_add_table("a");
    CHECK_EQUAL(1, group.size());
    group.get_or_add_table("a");
    CHECK_EQUAL(1, group.size());

    bool was_created = false;
    group.get_or_add_table("foo", &was_created);
    CHECK(was_created);
    CHECK_EQUAL(2, group.size());
    group.get_or_add_table("foo", &was_created);
    CHECK_NOT(was_created);
    CHECK_EQUAL(2, group.size());
    group.get_or_add_table("bar", &was_created);
    CHECK(was_created);
    CHECK_EQUAL(3, group.size());
    group.get_or_add_table("baz", &was_created);
    CHECK(was_created);
    CHECK_EQUAL(4, group.size());
    group.get_or_add_table("bar", &was_created);
    CHECK_NOT(was_created);
    CHECK_EQUAL(4, group.size());
    group.get_or_add_table("baz", &was_created);
    CHECK_NOT(was_created);
    CHECK_EQUAL(4, group.size());
}


TEST(Group_GetOrAddTable2)
{
    Group group;
    bool was_inserted;
    group.get_or_add_table("foo", &was_inserted);
    CHECK_EQUAL(1, group.size());
    CHECK(was_inserted);
    group.get_or_add_table("foo", &was_inserted);
    CHECK_EQUAL(1, group.size());
    CHECK_NOT(was_inserted);
}


TEST(Group_BasicRemoveTable)
{
    Group group;
    TableRef alpha = group.add_table("alpha");
    TableRef beta = group.add_table("beta");
    TableRef gamma = group.add_table("gamma");
    TableRef delta = group.add_table("delta");
    CHECK_EQUAL(4, group.size());
    group.verify();
    group.remove_table(gamma->get_key()); // By key
    CHECK_EQUAL(3, group.size());
    CHECK(alpha);
    CHECK(beta);
    CHECK_NOT(gamma);
    CHECK(delta);
    CHECK_EQUAL("alpha", group.get_table_name(alpha->get_key()));
    CHECK_EQUAL("beta", group.get_table_name(beta->get_key()));
    CHECK_EQUAL("delta", group.get_table_name(delta->get_key()));
    group.remove_table(alpha->get_key()); // By key
    CHECK_EQUAL(2, group.size());
    CHECK_NOT(alpha);
    CHECK(beta);
    CHECK_NOT(gamma);
    CHECK(delta);
    CHECK_EQUAL("beta", group.get_table_name(beta->get_key()));
    CHECK_EQUAL("delta", group.get_table_name(delta->get_key()));
    group.remove_table("delta"); // By name
    CHECK_EQUAL(1, group.size());
    CHECK_NOT(alpha);
    CHECK(beta);
    CHECK_NOT(gamma);
    CHECK_NOT(delta);
    CHECK_EQUAL("beta", group.get_table_name(beta->get_key()));
    CHECK_THROW(group.remove_table("epsilon"), NoSuchTable);
    group.verify();
}


TEST(Group_ObjUseAfterTableDetach)
{
    Obj obj;
    ColKey col;
    {
        Group group;
        TableRef alpha = group.add_table("alpha");
        col = alpha->add_column(type_Int, "first");
        obj = alpha->create_object();
        obj.set(col, 42);
        CHECK_EQUAL(obj.get<int64_t>(col), 42);
    }
    CHECK_THROW(obj.get<int64_t>(col), realm::LogicError);
}

TEST(Group_RemoveTableWithColumns)
{
    Group group;

    TableRef alpha = group.add_table("alpha");
    TableRef beta = group.add_table("beta");
    TableRef gamma = group.add_table("gamma");
    TableRef delta = group.add_table("delta");
    TableRef epsilon = group.add_table("epsilon");
    CHECK_EQUAL(5, group.size());

    alpha->add_column(type_Int, "alpha-1");
    auto col_link = beta->add_column_link(type_Link, "beta-1", *delta);
    gamma->add_column_link(type_Link, "gamma-1", *gamma);
    delta->add_column(type_Int, "delta-1");
    epsilon->add_column_link(type_Link, "epsilon-1", *delta);

    Obj obj = delta->create_object();
    ObjKey k = obj.get_key();
    beta->create_object().set<ObjKey>(col_link, k);
    auto view = obj.get_backlink_view(beta, col_link);
    CHECK_EQUAL(view.size(), 1);

    // Remove table with columns, but no link columns, and table is not a link
    // target.
    group.remove_table("alpha");
    CHECK_EQUAL(4, group.size());
    CHECK_NOT(alpha);
    CHECK(beta);
    CHECK(gamma);
    CHECK(delta);
    CHECK(epsilon);

    // Remove table with link column, and table is not a link target.
    group.remove_table("beta");
    CHECK_EQUAL(3, group.size());
    CHECK_NOT(beta);
    CHECK(gamma);
    CHECK(delta);
    CHECK(epsilon);
    view.sync_if_needed();
    CHECK_EQUAL(view.size(), 0);

    // Remove table with self-link column, and table is not a target of link
    // columns of other tables.
    group.remove_table("gamma");
    CHECK_EQUAL(2, group.size());
    CHECK_NOT(gamma);
    CHECK(delta);
    CHECK(epsilon);

    // Try, but fail to remove table which is a target of link columns of other
    // tables.
    CHECK_THROW(group.remove_table("delta"), CrossTableLinkTarget);
    CHECK_EQUAL(2, group.size());
    CHECK(delta);
    CHECK(epsilon);
}


TEST(Group_RemoveTableMovesTableWithLinksOver)
{
    // Create a scenario where a table is removed from the group, and the last
    // table in the group (which will be moved into the vacated slot) has both
    // link and backlink columns.

    Group group;
    TableRef first = group.add_table("alpha");
    TableRef second = group.add_table("beta");
    TableRef third = group.add_table("gamma");
    TableRef fourth = group.add_table("delta");

    auto one = first->add_column_link(type_Link, "one", *third);

    auto two = third->add_column_link(type_Link, "two", *fourth);
    auto three = third->add_column_link(type_Link, "three", *third);

    auto four = fourth->add_column_link(type_Link, "four", *first);
    auto five = fourth->add_column_link(type_Link, "five", *third);

    std::vector<ObjKey> first_keys;
    std::vector<ObjKey> third_keys;
    std::vector<ObjKey> fourth_keys;
    first->create_objects(2, first_keys);
    third->create_objects(2, third_keys);
    fourth->create_object();
    fourth->create_object();
    fourth->create_objects(2, fourth_keys);
    first->get_object(first_keys[0]).set(one, third_keys[0]);    // first[0].one   = third[0]
    first->get_object(first_keys[1]).set(one, third_keys[1]);    // first[1].one   = third[1]
    third->get_object(third_keys[0]).set(two, fourth_keys[1]);   // third[0].two   = fourth[1]
    third->get_object(third_keys[1]).set(two, fourth_keys[0]);   // third[1].two   = fourth[0]
    third->get_object(third_keys[0]).set(three, third_keys[1]);  // third[0].three = third[1]
    third->get_object(third_keys[1]).set(three, third_keys[1]);  // third[1].three = third[1]
    fourth->get_object(fourth_keys[0]).set(four, first_keys[0]); // fourth[0].four = first[0]
    fourth->get_object(fourth_keys[1]).set(four, first_keys[0]); // fourth[1].four = first[0]
    fourth->get_object(fourth_keys[0]).set(five, third_keys[0]); // fourth[0].five = third[0]
    fourth->get_object(fourth_keys[1]).set(five, third_keys[1]); // fourth[1].five = third[1]

    group.verify();

    group.remove_table(second->get_key()); // Second

    group.verify();

    CHECK_EQUAL(3, group.size());
    CHECK(bool(first));
    CHECK_NOT(bool(second));
    CHECK(bool(third));
    CHECK(bool(fourth));
    CHECK_EQUAL(1, first->get_column_count());
    CHECK_EQUAL("one", first->get_column_name(one));
    CHECK_EQUAL(third, first->get_link_target(one));
    CHECK_EQUAL(2, third->get_column_count());
    CHECK_EQUAL("two", third->get_column_name(two));
    CHECK_EQUAL("three", third->get_column_name(three));
    CHECK_EQUAL(fourth, third->get_link_target(two));
    CHECK_EQUAL(third, third->get_link_target(three));
    CHECK_EQUAL(2, fourth->get_column_count());
    CHECK_EQUAL("four", fourth->get_column_name(four));
    CHECK_EQUAL("five", fourth->get_column_name(five));
    CHECK_EQUAL(first, fourth->get_link_target(four));
    CHECK_EQUAL(third, fourth->get_link_target(five));

    third->get_object(third_keys[0]).set(two, fourth_keys[0]);   // third[0].two   = fourth[0]
    fourth->get_object(fourth_keys[1]).set(four, first_keys[1]); // fourth[1].four = first[1]
    first->get_object(first_keys[0]).set(one, third_keys[1]);    // first[0].one   = third[1]

    group.verify();

    CHECK_EQUAL(2, first->size());
    CHECK_EQUAL(third_keys[1], first->get_object(first_keys[0]).get<ObjKey>(one));
    CHECK_EQUAL(third_keys[1], first->get_object(first_keys[1]).get<ObjKey>(one));
    CHECK_EQUAL(1, first->get_object(first_keys[0]).get_backlink_count(*fourth, four));
    CHECK_EQUAL(1, first->get_object(first_keys[1]).get_backlink_count(*fourth, four));

    CHECK_EQUAL(2, third->size());
    CHECK_EQUAL(fourth_keys[0], third->get_object(third_keys[0]).get<ObjKey>(two));
    CHECK_EQUAL(fourth_keys[0], third->get_object(third_keys[1]).get<ObjKey>(two));
    CHECK_EQUAL(third_keys[1], third->get_object(third_keys[0]).get<ObjKey>(three));
    CHECK_EQUAL(third_keys[1], third->get_object(third_keys[1]).get<ObjKey>(three));

    CHECK_EQUAL(0, third->get_object(third_keys[0]).get_backlink_count(*first, one));
    CHECK_EQUAL(2, third->get_object(third_keys[1]).get_backlink_count(*first, one));
    CHECK_EQUAL(0, third->get_object(third_keys[0]).get_backlink_count(*third, three));
    CHECK_EQUAL(2, third->get_object(third_keys[1]).get_backlink_count(*third, three));
    CHECK_EQUAL(1, third->get_object(third_keys[0]).get_backlink_count(*fourth, five));
    CHECK_EQUAL(1, third->get_object(third_keys[1]).get_backlink_count(*fourth, five));

    CHECK_EQUAL(4, fourth->size());
    CHECK_EQUAL(first_keys[0], fourth->get_object(fourth_keys[0]).get<ObjKey>(four));
    CHECK_EQUAL(first_keys[1], fourth->get_object(fourth_keys[1]).get<ObjKey>(four));
    CHECK_EQUAL(third_keys[0], fourth->get_object(fourth_keys[0]).get<ObjKey>(five));
    CHECK_EQUAL(third_keys[1], fourth->get_object(fourth_keys[1]).get<ObjKey>(five));

    CHECK_EQUAL(2, fourth->get_object(fourth_keys[0]).get_backlink_count(*third, two));
    CHECK_EQUAL(0, fourth->get_object(fourth_keys[1]).get_backlink_count(*third, two));
}


TEST(Group_RemoveLinkTable)
{
    Group group;
    TableRef table = group.add_table("table");
    table->add_column_link(type_Link, "link", *table);
    group.remove_table(table->get_key());
    CHECK(group.is_empty());
    CHECK(!table);
    TableRef origin = group.add_table("origin");
    TableRef target = group.add_table("target");
    target->add_column(type_Int, "int");
    origin->add_column_link(type_Link, "link", *target);
    CHECK_THROW(group.remove_table(target->get_key()), CrossTableLinkTarget);
    group.remove_table(origin->get_key());
    CHECK_EQUAL(1, group.size());
    CHECK(!origin);
    CHECK(target);
    group.verify();
}


TEST(Group_RenameTable)
{
    Group group;
    TableRef alpha = group.add_table("alpha");
    TableRef beta = group.add_table("beta");
    TableRef gamma = group.add_table("gamma");
    group.rename_table(beta->get_key(), "delta");
    CHECK_EQUAL("delta", beta->get_name());
    group.rename_table("delta", "epsilon");
    CHECK_EQUAL("alpha", alpha->get_name());
    CHECK_EQUAL("epsilon", beta->get_name());
    CHECK_EQUAL("gamma", gamma->get_name());
    CHECK_THROW(group.rename_table("eta", "theta"), NoSuchTable);
    CHECK_THROW(group.rename_table("epsilon", "alpha"), TableNameInUse);
    bool require_unique_name = false;
    group.rename_table("epsilon", "alpha", require_unique_name);
    CHECK_EQUAL("alpha", alpha->get_name());
    CHECK_EQUAL("alpha", beta->get_name());
    CHECK_EQUAL("gamma", gamma->get_name());
    group.verify();
}


TEST(Group_Equal)
{
    Group g1, g2, g3;
    CHECK(g1 == g2);
    auto t1 = g1.add_table("TABLE1");
    test_table_add_columns(t1);
    CHECK_NOT(g1 == g2);
    setup_table(t1);
    auto t2 = g2.add_table("TABLE1");
    test_table_add_columns(t2);
    setup_table(t2);
    CHECK(g1 == g2);
    t2->create_object().set_all("hey", 2, false, int(Thu));
    CHECK(g1 != g2); // table size differ
    auto t3 = g3.add_table("TABLE3");
    test_table_add_columns(t3);
    setup_table(t3);
    CHECK(g1 != g3); // table names differ
}

TEST(Group_Invalid1)
{
    GROUP_TEST_PATH(path);

    // Try to open non-existing file
    // (read-only files have to exists to before opening)
    CHECK_THROW(Group(path, crypt_key()), File::NotFound);
}

TEST(Group_Invalid2)
{
    // Try to open buffer with invalid data
    const char* const str = "invalid data";
    CHECK_THROW(Group(BinaryData(str, strlen(str))), InvalidDatabase);
}

TEST(Group_Overwrite)
{
    GROUP_TEST_PATH(path);
    {
        Group g;
        g.write(path, crypt_key());
        CHECK_THROW(g.write(path, crypt_key()), File::Exists);
    }
    {
        Group g(path, crypt_key());
        CHECK_THROW(g.write(path, crypt_key()), File::Exists);
    }
    {
        Group g;
        File::try_remove(path);
        g.write(path, crypt_key());
    }
}


TEST(Group_Serialize0)
{
    GROUP_TEST_PATH(path);
    {
        // Create empty group and serialize to disk
        Group to_disk;
        to_disk.write(path, crypt_key());

        // Load the group
        Group from_disk(path, crypt_key());

        // Create new table in group
        auto t = from_disk.add_table("test");
        test_table_add_columns(t);
        auto cols = t->get_column_keys();

        CHECK_EQUAL(4, t->get_column_count());
        CHECK_EQUAL(0, t->size());

        // Modify table
        Obj obj = t->create_object();
        obj.set_all("Test", 1, true, int(Wed));

        CHECK_EQUAL("Test", obj.get<String>(cols[0]));
        CHECK_EQUAL(1, obj.get<Int>(cols[1]));
        CHECK_EQUAL(true, obj.get<Bool>(cols[2]));
        CHECK_EQUAL(Wed, obj.get<Int>(cols[3]));
    }
    {
        // Load the group and let it clean up without loading
        // any tables
        Group g(path, crypt_key());
    }
}


TEST(Group_Serialize1)
{
    GROUP_TEST_PATH(path);
    {
        // Create group with one table
        Group to_disk;
        auto table = to_disk.add_table("test");
        test_table_add_columns(table);
        table->create_object(ObjKey(0)).set_all("", 1, true, int(Wed));
        table->create_object(ObjKey(1)).set_all("", 15, true, int(Wed));
        table->create_object(ObjKey(2)).set_all("", 10, true, int(Wed));
        table->create_object(ObjKey(3)).set_all("", 20, true, int(Wed));
        table->create_object(ObjKey(4)).set_all("", 11, true, int(Wed));

        table->create_object(ObjKey(6)).set_all("", 45, true, int(Wed));
        table->create_object(ObjKey(7)).set_all("", 10, true, int(Wed));
        table->create_object(ObjKey(8)).set_all("", 0, true, int(Wed));
        table->create_object(ObjKey(9)).set_all("", 30, true, int(Wed));
        table->create_object(ObjKey(10)).set_all("", 9, true, int(Wed));

#ifdef REALM_DEBUG
        to_disk.verify();
#endif

        // Serialize to disk
        to_disk.write(path, crypt_key());

        // Load the table
        Group from_disk(path, crypt_key());
        auto t = from_disk.get_table("test");

        CHECK_EQUAL(4, t->get_column_count());
        CHECK_EQUAL(10, t->size());
        auto cols = t->get_column_keys();
        // Verify that original values are there
        CHECK(*table == *t);

        // Modify both tables
        table->get_object(ObjKey(0)).set(cols[0], "test");
        t->get_object(ObjKey(0)).set(cols[0], "test");

        table->create_object(ObjKey(5)).set_all("hello", 100, false, int(Mon));
        t->create_object(ObjKey(5)).set_all("hello", 100, false, int(Mon));
        table->remove_object(ObjKey(1));
        t->remove_object(ObjKey(1));

        // Verify that both changed correctly
        CHECK(*table == *t);
#ifdef REALM_DEBUG
        to_disk.verify();
        from_disk.verify();
#endif
    }
    {
        // Load the group and let it clean up without loading
        // any tables
        Group g(path, crypt_key());
    }
}


TEST(Group_Serialize2)
{
    GROUP_TEST_PATH(path);

    // Create group with two tables
    Group to_disk;
    TableRef table1 = to_disk.add_table("test1");
    test_table_add_columns(table1);
    table1->create_object().set_all("", 1, true, int(Wed));
    table1->create_object().set_all("", 15, true, int(Wed));
    table1->create_object().set_all("", 10, true, int(Wed));

    TableRef table2 = to_disk.add_table("test2");
    test_table_add_columns(table2);
    table2->create_object().set_all("hey", 0, true, int(Tue));
    table2->create_object().set_all("hello", 3232, false, int(Sun));

#ifdef REALM_DEBUG
    to_disk.verify();
#endif

    // Serialize to disk
    to_disk.write(path, crypt_key());

    // Load the tables
    Group from_disk(path, crypt_key());
    TableRef t1 = from_disk.get_table("test1");
    TableRef t2 = from_disk.get_table("test2");

    // Verify that original values are there
    CHECK(*table1 == *t1);
    CHECK(*table2 == *t2);

#ifdef REALM_DEBUG
    to_disk.verify();
    from_disk.verify();
#endif
}


TEST(Group_Serialize3)
{
    GROUP_TEST_PATH(path);

    // Create group with one table (including long strings
    Group to_disk;
    TableRef table = to_disk.add_table("test");
    test_table_add_columns(table);
    table->create_object().set_all("1 xxxxxxxx xxxxxxxx xxxxxxxx xxxxxxxx xxxxxxxx xxxxxxxx xxxxxxxx xxxxxxxx 1", 1,
                                   true, int(Wed));
    table->create_object().set_all("2 xxxxxxxx xxxxxxxx xxxxxxxx xxxxxxxx xxxxxxxx xxxxxxxx xxxxxxxx xxxxxxxx 2", 15,
                                   true, int(Wed));

#ifdef REALM_DEBUG
    to_disk.verify();
#endif

    // Serialize to disk
    to_disk.write(path, crypt_key());

    // Load the table
    Group from_disk(path, crypt_key());
    TableRef t = from_disk.get_table("test");

    // Verify that original values are there
    CHECK(*table == *t);
#ifdef REALM_DEBUG
    to_disk.verify();
    from_disk.verify();
#endif
}


TEST(Group_Serialize_Mem)
{
    // Create group with one table
    Group to_mem;
    TableRef table = to_mem.add_table("test");
    test_table_add_columns(table);
    table->create_object().set_all("", 1, true, int(Wed));
    table->create_object().set_all("", 15, true, int(Wed));
    table->create_object().set_all("", 10, true, int(Wed));
    table->create_object().set_all("", 20, true, int(Wed));
    table->create_object().set_all("", 11, true, int(Wed));
    table->create_object().set_all("", 45, true, int(Wed));
    table->create_object().set_all("", 10, true, int(Wed));
    table->create_object().set_all("", 0, true, int(Wed));
    table->create_object().set_all("", 30, true, int(Wed));
    table->create_object().set_all("", 9, true, int(Wed));

#ifdef REALM_DEBUG
    to_mem.verify();
#endif

    // Serialize to memory (we now own the buffer)
    BinaryData buffer = to_mem.write_to_mem();

    // Load the table
    Group from_mem(buffer);
    TableRef t = from_mem.get_table("test");

    CHECK_EQUAL(4, t->get_column_count());
    CHECK_EQUAL(10, t->size());

    // Verify that original values are there
    CHECK(*table == *t);
#ifdef REALM_DEBUG
    to_mem.verify();
    from_mem.verify();
#endif
}


TEST(Group_Close)
{
    Group to_mem;
    TableRef table = to_mem.add_table("test");
    test_table_add_columns(table);
    table->create_object().set_all("", 1, true, int(Wed));
    table->create_object().set_all("", 2, true, int(Wed));

    // Serialize to memory (we now own the buffer)
    BinaryData buffer = to_mem.write_to_mem();

    Group from_mem(buffer);
}

TEST(Group_Serialize_Optimized)
{
    // Create group with one table
    Group to_mem;
    TableRef table = to_mem.add_table("test");
    test_table_add_columns(table);

    for (size_t i = 0; i < 5; ++i) {
        table->create_object().set_all("abd", 1, true, int(Mon));
        table->create_object().set_all("eftg", 2, true, int(Tue));
        table->create_object().set_all("hijkl", 5, true, int(Wed));
        table->create_object().set_all("mnopqr", 8, true, int(Thu));
        table->create_object().set_all("stuvxyz", 9, true, int(Fri));
    }

    ColKey col_string = table->get_column_keys()[0];
    table->enumerate_string_column(col_string);

#ifdef REALM_DEBUG
    to_mem.verify();
#endif

    // Serialize to memory (we now own the buffer)
    BinaryData buffer = to_mem.write_to_mem();

    // Load the table
    Group from_mem(buffer);
    TableRef t = from_mem.get_table("test");

    CHECK_EQUAL(4, t->get_column_count());

    // Verify that original values are there
    CHECK(*table == *t);

    // Add a row with a known (but unique) value
    auto k = table->create_object().set_all("search_target", 9, true, int(Fri)).get_key();

    const auto res = table->find_first_string(col_string, "search_target");
    CHECK_EQUAL(k, res);

#ifdef REALM_DEBUG
    to_mem.verify();
    from_mem.verify();
#endif
}


TEST(Group_Serialize_All)
{
    // Create group with one table
    Group to_mem;
    TableRef table = to_mem.add_table("test");

    table->add_column(type_Int, "int");
    table->add_column(type_Bool, "bool");
    table->add_column(type_Timestamp, "date");
    table->add_column(type_String, "string");
    table->add_column(type_Binary, "binary");

    table->create_object(ObjKey(0)).set_all(12, true, Timestamp{12345, 0}, "test", BinaryData("binary", 7));

    // Serialize to memory (we now own the buffer)
    BinaryData buffer = to_mem.write_to_mem();

    // Load the table
    Group from_mem(buffer);
    TableRef t = from_mem.get_table("test");

    CHECK_EQUAL(5, t->get_column_count());
    CHECK_EQUAL(1, t->size());
    auto cols = t->get_column_keys();
    Obj obj = t->get_object(ObjKey(0));
    CHECK_EQUAL(12, obj.get<Int>(cols[0]));
    CHECK_EQUAL(true, obj.get<Bool>(cols[1]));
    CHECK(obj.get<Timestamp>(cols[2]) == Timestamp(12345, 0));
    CHECK_EQUAL("test", obj.get<String>(cols[3]));
    CHECK_EQUAL(7, obj.get<Binary>(cols[4]).size());
    CHECK_EQUAL("binary", obj.get<Binary>(cols[4]).data());
}

TEST(Group_Persist)
{
    GROUP_TEST_PATH(path);

    // Create new database
    Group db(path, crypt_key(), Group::mode_ReadWrite);

    // Insert some data
    TableRef table = db.add_table("test");
    table->add_column(type_Int, "int");
    table->add_column(type_Bool, "bool");
    table->add_column(type_String, "string");
    table->add_column(type_Binary, "binary");
    table->add_column(type_Timestamp, "timestamp");
    table->create_object(ObjKey(0)).set_all(12, true, "test", BinaryData("binary", 7), Timestamp{111, 222});

    // Write changes to file
    db.commit();

#ifdef REALM_DEBUG
    db.verify();
#endif

    {
        CHECK_EQUAL(5, table->get_column_count());
        CHECK_EQUAL(1, table->size());
        auto cols = table->get_column_keys();
        Obj obj = table->get_object(ObjKey(0));
        CHECK_EQUAL(12, obj.get<Int>(cols[0]));
        CHECK_EQUAL(true, obj.get<Bool>(cols[1]));
        CHECK_EQUAL("test", obj.get<String>(cols[2]));
        CHECK_EQUAL(7, obj.get<Binary>(cols[3]).size());
        CHECK_EQUAL("binary", obj.get<Binary>(cols[3]).data());
        CHECK(obj.get<Timestamp>(cols[4]) == Timestamp(111, 222));

        // Change a bit
        obj.set(cols[2], "Changed!");

        // Write changes to file
        db.commit();
    }

#ifdef REALM_DEBUG
    db.verify();
#endif

    {
        CHECK_EQUAL(5, table->get_column_count());
        CHECK_EQUAL(1, table->size());
        auto cols = table->get_column_keys();
        Obj obj = table->get_object(ObjKey(0));
        CHECK_EQUAL(12, obj.get<Int>(cols[0]));
        CHECK_EQUAL(true, obj.get<Bool>(cols[1]));
        CHECK_EQUAL("Changed!", obj.get<String>(cols[2]));
        CHECK_EQUAL(7, obj.get<Binary>(cols[3]).size());
        CHECK_EQUAL("binary", obj.get<Binary>(cols[3]).data());
        CHECK(obj.get<Timestamp>(cols[4]) == Timestamp(111, 222));
    }
}

#ifdef LEGACY_TESTS
TEST(Group_ToJSON)
{
    Group g;
    TableRef table = g.add_table("test");
    test_table_add_columns(table);

    add(table, "jeff", 1, true, int(Wed));
    add(table, "jim", 1, true, int(Wed));
    std::ostringstream out;
    g.to_json(out);
    std::string str = out.str();
    CHECK(str.length() > 0);
    CHECK_EQUAL("{\"test\":[{\"first\":\"jeff\",\"second\":1,\"third\":true,\"fourth\":2},{\"first\":\"jim\","
                "\"second\":1,\"third\":true,\"fourth\":2}]}",
                str);
}

TEST(Group_ToString)
{
    Group g;
    TableRef table = g.add_table("test");
    test_table_add_columns(table);

    add(table, "jeff", 1, true, int(Wed));
    add(table, "jim", 1, true, int(Wed));
    std::ostringstream out;
    g.to_string(out);
    std::string str = out.str();
    CHECK(str.length() > 0);
    CHECK_EQUAL("     tables     rows  \n   0 test       2     \n", str.c_str());
}
#endif // LEGACY_TESTS

TEST(Group_IndexString)
{
    Group to_mem;
    TableRef table = to_mem.add_table("test");
    test_table_add_columns(table);

    auto k0 = table->create_object().set_all("jeff", 1, true, int(Wed)).get_key();
    auto k1 = table->create_object().set_all("jim", 1, true, int(Wed)).get_key();
    table->create_object().set_all("jennifer", 1, true, int(Wed));
    table->create_object().set_all("john", 1, true, int(Wed));
    table->create_object().set_all("jimmy", 1, true, int(Wed));
    auto k5 = table->create_object().set_all("jimbo", 1, true, int(Wed)).get_key();
    auto k6 = table->create_object().set_all("johnny", 1, true, int(Wed)).get_key();
    table->create_object().set_all("jennifer", 1, true, int(Wed)); // duplicate

    ColKey col_string = table->get_column_key("first");
    table->add_search_index(col_string);
    CHECK(table->has_search_index(col_string));

    auto r1 = table->find_first_string(col_string, "jimmi");
    CHECK_EQUAL(null_key, r1);

    auto r2 = table->find_first_string(col_string, "jeff");
    auto r3 = table->find_first_string(col_string, "jim");
    auto r4 = table->find_first_string(col_string, "jimbo");
    auto r5 = table->find_first_string(col_string, "johnny");
    CHECK_EQUAL(k0, r2);
    CHECK_EQUAL(k1, r3);
    CHECK_EQUAL(k5, r4);
    CHECK_EQUAL(k6, r5);

    size_t c1 = table->count_string(col_string, "jennifer");
    CHECK_EQUAL(2, c1);

    // Serialize to memory (we now own the buffer)
    BinaryData buffer = to_mem.write_to_mem();

    // Load the table
    Group from_mem(buffer);
    TableRef t = from_mem.get_table("test");
    CHECK_EQUAL(4, t->get_column_count());
    CHECK_EQUAL(8, t->size());

    col_string = table->get_column_key("first");
    CHECK(t->has_search_index(col_string));

    auto m1 = t->find_first_string(col_string, "jimmi");
    CHECK_EQUAL(null_key, m1);

    auto m2 = t->find_first_string(col_string, "jeff");
    auto m3 = t->find_first_string(col_string, "jim");
    auto m4 = t->find_first_string(col_string, "jimbo");
    auto m5 = t->find_first_string(col_string, "johnny");
    CHECK_EQUAL(k0, m2);
    CHECK_EQUAL(k1, m3);
    CHECK_EQUAL(k5, m4);
    CHECK_EQUAL(k6, m5);

    size_t m6 = t->count_string(col_string, "jennifer");
    CHECK_EQUAL(2, m6);

    // Remove the search index and verify
    t->remove_search_index(col_string);
    CHECK(!t->has_search_index(col_string));
    from_mem.verify();

    auto m7 = t->find_first_string(col_string, "jimmi");
    auto m8 = t->find_first_string(col_string, "johnny");
    CHECK_EQUAL(null_key, m7);
    CHECK_EQUAL(k6, m8);
}

TEST(Group_StockBug)
{
    // This test is a regression test - it once triggered a bug.
    // the bug was fixed in pr 351. In release mode, it crashes
    // the application. To get an assert in debug mode, the max
    // list size should be set to 1000.
    GROUP_TEST_PATH(path);
    Group group(path, crypt_key(), Group::mode_ReadWrite);

    TableRef table = group.add_table("stocks");
    auto col = table->add_column(type_String, "ticker");

    for (size_t i = 0; i < 100; ++i) {
        table->verify();
<<<<<<< HEAD
        table->create_object().set(col, "123456789012345678901234567890123456789");
=======
        group.verify();
        table->insert_empty_row(i);
        table->set_string(0, i, "123456789012345678901234567890123456789");
>>>>>>> 354b9958
        table->verify();
        group.commit();
    }
}

TEST(Group_CommitLinkListChange)
{
    GROUP_TEST_PATH(path);
    Group group(path, crypt_key(), Group::mode_ReadWrite);
    TableRef origin = group.add_table("origin");
    TableRef target = group.add_table("target");
    auto col_link = origin->add_column_link(type_LinkList, "links", *target);
    target->add_column(type_Int, "integers");
    auto k = target->create_object().get_key();
    origin->create_object().get_linklist(col_link).add(k);
    group.commit();
    group.verify();
}

TEST(Group_Commit_Update_Integer_Index)
{
    // This reproduces a bug where a commit would fail to update the Column::m_search_index pointer
    // and hence crash or behave erratic for subsequent index operations
    GROUP_TEST_PATH(path);

    Group g(path, 0, Group::mode_ReadWrite);
    TableRef t = g.add_table("table");
    auto col = t->add_column(type_Int, "integer");

    auto k0 = t->create_object().set<Int>(col, (0 + 1) * 0xeeeeeeeeeeeeeeeeULL).get_key();
    for (size_t i = 1; i < 200; i++) {
        t->create_object().set<Int>(col, (i + 1) * 0xeeeeeeeeeeeeeeeeULL);
    }

    t->add_search_index(col);

    // This would always work
    CHECK(t->find_first_int(col, (0 + 1) * 0xeeeeeeeeeeeeeeeeULL) == k0);

    g.commit();

    // This would fail (sometimes return not_found, sometimes crash)
    CHECK(t->find_first_int(col, (0 + 1) * 0xeeeeeeeeeeeeeeeeULL) == k0);
}


TEST(Group_CascadeNotify_Simple)
{
    GROUP_TEST_PATH(path);

    Group g(path, 0, Group::mode_ReadWrite);
    TableRef t = g.add_table("target");
    t->add_column(type_Int, "int");

    // Add some extra rows so that the indexes being tested aren't all 0
    std::vector<ObjKey> t_keys;
    t->create_objects(100, t_keys);

    bool called = false;
    g.set_cascade_notification_handler([&](const Group::CascadeNotification&) { called = true; });
    t->remove_object(t_keys[5]);
    t_keys.erase(t_keys.begin() + 5);
    CHECK(called);
    // remove_object() on a table with no (back)links just sends that single
    // row in the notification
    called = false;
    g.set_cascade_notification_handler([&](const Group::CascadeNotification& notification) {
        called = true;
        CHECK_EQUAL(0, notification.links.size());
        CHECK_EQUAL(1, notification.rows.size());
        CHECK_EQUAL(t->get_key(), notification.rows[0].table_key);
        CHECK_EQUAL(t_keys[5], notification.rows[0].key);
    });
    t->remove_object(t_keys[5]);
    t_keys.erase(t_keys.begin() + 5);
    CHECK(called);

    // Add another table which links to the target table
    TableRef origin = g.add_table("origin");
    auto col_link = origin->add_column_link(type_Link, "link", *t);
    auto col_link_list = origin->add_column_link(type_LinkList, "linklist", *t);

    std::vector<ObjKey> o_keys;
    origin->create_objects(100, o_keys);

    // move_last_over() on an un-linked-to row should still just send that row
    // in the notification
    called = false;
    g.set_cascade_notification_handler([&](const Group::CascadeNotification& notification) {
        called = true;
        CHECK_EQUAL(0, notification.links.size());
        CHECK_EQUAL(1, notification.rows.size());
        CHECK_EQUAL(t->get_key(), notification.rows[0].table_key);
        CHECK_EQUAL(t_keys[5], notification.rows[0].key);
    });
    t->remove_object(t_keys[5]);
    t_keys.erase(t_keys.begin() + 5);
    CHECK(called);

    // move_last_over() on a linked-to row should send information about the
    // links which had linked to it
    // rows are arbitrarily different to make things less likely to pass by coincidence
    Obj obj10 = origin->get_object(o_keys[10]);
    Obj obj15 = origin->get_object(o_keys[15]);
    obj10.set(col_link, t_keys[11]);
    LnkLstPtr lv = obj15.get_linklist_ptr(col_link_list);
    lv->add(t_keys[11]);
    lv->add(t_keys[30]);
    called = false;
    g.set_cascade_notification_handler([&](const Group::CascadeNotification& notification) {
        called = true;
        CHECK_EQUAL(1, notification.rows.size());
        CHECK_EQUAL(t->get_key(), notification.rows[0].table_key);
        CHECK_EQUAL(t_keys[11], notification.rows[0].key);

        CHECK_EQUAL(2, notification.links.size());

        CHECK_EQUAL(col_link, notification.links[0].origin_col_ndx);
        CHECK_EQUAL(o_keys[10], notification.links[0].origin_key);
        CHECK_EQUAL(t_keys[11], notification.links[0].old_target_key);

        CHECK_EQUAL(col_link_list, notification.links[1].origin_col_ndx);
        CHECK_EQUAL(o_keys[15], notification.links[1].origin_key);
        CHECK_EQUAL(t_keys[11], notification.links[1].old_target_key);
    });
    t->remove_object(t_keys[11]);
    t_keys.erase(t_keys.begin() + 11);
    CHECK(called);

    // move_last_over() on the origin table just sends the row being removed
    // because the links are weak
    obj10.set(col_link, t_keys[11]);
    called = false;
    g.set_cascade_notification_handler([&](const Group::CascadeNotification& notification) {
        called = true;
        CHECK_EQUAL(1, notification.rows.size());
        CHECK_EQUAL(origin->get_key(), notification.rows[0].table_key);
        CHECK_EQUAL(o_keys[10], notification.rows[0].key);

        CHECK_EQUAL(0, notification.links.size());
    });
    origin->remove_object(o_keys[10]);
    o_keys.erase(o_keys.begin() + 10);
    CHECK(called);

    // move_last_over() on the origin table with strong links lists the target
    // rows that are removed
    origin->set_link_type(col_link, link_Strong);
    origin->set_link_type(col_link_list, link_Strong);

    Obj obj12 = origin->get_object(o_keys[12]);
    Obj obj13 = origin->get_object(o_keys[13]);
    obj12.set(col_link, t_keys[50]);
    lv = obj12.get_linklist_ptr(col_link_list);
    lv->add(t_keys[60]);
    lv->add(t_keys[61]);
    lv->add(t_keys[61]);
    lv->add(t_keys[62]);
    obj13.set(col_link, t_keys[62]); // hold on to 62
    // 50, 60 and 61 should be removed; 62 should not as there's still a strong link
    called = false;
    g.set_cascade_notification_handler([&](const Group::CascadeNotification& notification) {
        called = true;
        CHECK_EQUAL(4, notification.rows.size());
        CHECK_EQUAL(origin->get_key(), notification.rows[0].table_key);
        CHECK_EQUAL(o_keys[12], notification.rows[0].key);
        CHECK_EQUAL(t->get_key(), notification.rows[1].table_key);
        CHECK_EQUAL(t_keys[50], notification.rows[1].key);
        CHECK_EQUAL(t->get_key(), notification.rows[2].table_key);
        CHECK_EQUAL(t_keys[60], notification.rows[2].key);
        CHECK_EQUAL(t->get_key(), notification.rows[3].table_key);
        CHECK_EQUAL(t_keys[61], notification.rows[3].key);

        CHECK_EQUAL(0, notification.links.size());
    });
    origin->remove_object(o_keys[12]);
    CHECK(called);

    // Indirect nullifications: move_last_over() on a row with the last strong
    // links to a row that still has weak links to it
    auto col_link_weak = origin->add_column_link(type_Link, "link2", *t);
    auto col_link_list_weak = origin->add_column_link(type_LinkList, "linklist2", *t);

    Obj obj30 = t->get_object(t_keys[30]);
    Obj obj31 = t->get_object(t_keys[31]);
    CHECK_EQUAL(0, obj30.get_backlink_count(*origin, col_link));
    CHECK_EQUAL(0, obj30.get_backlink_count(*origin, col_link_list));
    CHECK_EQUAL(0, obj30.get_backlink_count(*origin, col_link_weak));
    CHECK_EQUAL(0, obj30.get_backlink_count(*origin, col_link_list_weak));
    CHECK_EQUAL(0, obj31.get_backlink_count(*origin, col_link));
    CHECK_EQUAL(0, obj31.get_backlink_count(*origin, col_link_list));
    CHECK_EQUAL(0, obj31.get_backlink_count(*origin, col_link_weak));
    CHECK_EQUAL(0, obj31.get_backlink_count(*origin, col_link_list_weak));

    Obj obj20 = origin->get_object(o_keys[20]);
    Obj obj25 = origin->get_object(o_keys[25]);
    obj20.set(col_link, t_keys[30]);
    obj20.get_linklist(col_link_list).add(t_keys[31]);
    obj25.set(col_link_weak, t_keys[31]);
    obj25.get_linklist(col_link_list_weak).add(t_keys[30]);

    CHECK_EQUAL(1, obj30.get_backlink_count(*origin, col_link));
    CHECK_EQUAL(0, obj30.get_backlink_count(*origin, col_link_list));
    CHECK_EQUAL(0, obj30.get_backlink_count(*origin, col_link_weak));
    CHECK_EQUAL(1, obj30.get_backlink_count(*origin, col_link_list_weak));
    CHECK_EQUAL(0, obj31.get_backlink_count(*origin, col_link));
    CHECK_EQUAL(1, obj31.get_backlink_count(*origin, col_link_list));
    CHECK_EQUAL(1, obj31.get_backlink_count(*origin, col_link_weak));
    CHECK_EQUAL(0, obj31.get_backlink_count(*origin, col_link_list_weak));

    called = false;
    g.set_cascade_notification_handler([&](const Group::CascadeNotification& notification) {
        called = true;
        CHECK_EQUAL(3, notification.rows.size());

        CHECK_EQUAL(origin->get_key(), notification.rows[0].table_key);
        CHECK_EQUAL(o_keys[20], notification.rows[0].key);
        CHECK_EQUAL(t->get_key(), notification.rows[1].table_key);
        CHECK_EQUAL(t_keys[30], notification.rows[1].key);
        CHECK_EQUAL(t->get_key(), notification.rows[2].table_key);
        CHECK_EQUAL(t_keys[31], notification.rows[2].key);

        CHECK_EQUAL(2, notification.links.size());

        CHECK_EQUAL(col_link_list_weak, notification.links[0].origin_col_ndx);
        CHECK_EQUAL(o_keys[25], notification.links[0].origin_key);
        CHECK_EQUAL(t_keys[30], notification.links[0].old_target_key);

        CHECK_EQUAL(col_link_weak, notification.links[1].origin_col_ndx);
        CHECK_EQUAL(o_keys[25], notification.links[1].origin_key);
        CHECK_EQUAL(t_keys[31], notification.links[1].old_target_key);
    });
    origin->remove_object(o_keys[20]);
    CHECK(called);
}


TEST(Group_CascadeNotify_TableClear)
{
    GROUP_TEST_PATH(path);

    Group g(path, 0, Group::mode_ReadWrite);
    TableRef t = g.add_table("target");
    t->add_column(type_Int, "int");

    std::vector<ObjKey> t_keys;
    t->create_objects(10, t_keys);

    // clear() does not list the rows in the table being cleared because it
    // would be expensive and mostly pointless to do so
    bool called = false;
    g.set_cascade_notification_handler([&](const Group::CascadeNotification& notification) {
        called = true;
        CHECK_EQUAL(0, notification.links.size());
        CHECK_EQUAL(0, notification.rows.size());
    });
    t->clear();
    t_keys.clear();
    CHECK(called);

    // Add another table which links to the target table
    TableRef origin = g.add_table("origin");
    auto col_link = origin->add_column_link(type_Link, "link", *t);
    auto col_link_list = origin->add_column_link(type_LinkList, "linklist", *t);

    std::vector<ObjKey> o_keys;
    origin->create_objects(10, o_keys);
    t->create_objects(10, t_keys);

    // clear() does report nullified links
    origin->get_object(o_keys[1]).set(col_link, t_keys[2]);
    origin->get_object(o_keys[3]).get_linklist(col_link_list).add(t_keys[4]);

    called = false;
    g.set_cascade_notification_handler([&](const Group::CascadeNotification& notification) {
        called = true;
        CHECK_EQUAL(0, notification.rows.size());

        CHECK_EQUAL(2, notification.links.size());
        CHECK_EQUAL(col_link, notification.links[0].origin_col_ndx);
        CHECK_EQUAL(o_keys[1], notification.links[0].origin_key);
        CHECK_EQUAL(t_keys[2], notification.links[0].old_target_key);

        CHECK_EQUAL(col_link_list, notification.links[1].origin_col_ndx);
        CHECK_EQUAL(o_keys[3], notification.links[1].origin_key);
        CHECK_EQUAL(t_keys[4], notification.links[1].old_target_key);
    });
    t->clear();
    t_keys.clear();
    CHECK(called);

    t->create_objects(10, t_keys);

    // and cascaded deletions
    origin->set_link_type(col_link, link_Strong);
    origin->set_link_type(col_link_list, link_Strong);

    origin->get_object(o_keys[1]).set(col_link, t_keys[2]);
    origin->get_object(o_keys[3]).get_linklist(col_link_list).add(t_keys[4]);

    called = false;
    g.set_cascade_notification_handler([&](const Group::CascadeNotification& notification) {
        called = true;
        CHECK_EQUAL(2, notification.rows.size());
        CHECK_EQUAL(t->get_key(), notification.rows[0].table_key);
        CHECK_EQUAL(t_keys[2], notification.rows[0].key);
        CHECK_EQUAL(t->get_key(), notification.rows[1].table_key);
        CHECK_EQUAL(t_keys[4], notification.rows[1].key);

        CHECK_EQUAL(0, notification.links.size());
    });
    origin->clear();
    CHECK(called);
}

TEST(Group_CascadeNotify_TableViewClear)
{
    GROUP_TEST_PATH(path);

    Group g(path, 0, Group::mode_ReadWrite);
    TableRef t = g.add_table("target");
    t->add_column(type_Int, "int");

    std::vector<ObjKey> t_keys;
    t->create_objects(10, t_keys);

    // No link columns, so remove() is used
    // Unlike clearing a table, the rows removed by the clear() are included in
    // the notification so that cascaded deletions and direct deletions don't
    // need to be handled separately
    int called = 0;
    g.set_cascade_notification_handler([&](const Group::CascadeNotification& notification) {
        called++;
        CHECK_EQUAL(0, notification.links.size());
        CHECK_EQUAL(10, notification.rows.size());
    });
    t->where().find_all().clear();
    t_keys.clear();
    CHECK_EQUAL(called, 1);

    // Add another table which links to the target table
    TableRef origin = g.add_table("origin");
    auto col_link = origin->add_column_link(type_Link, "link", *t);
    auto col_link_list = origin->add_column_link(type_LinkList, "linklist", *t);

    std::vector<ObjKey> o_keys;
    origin->create_objects(10, o_keys);
    t->create_objects(10, t_keys);

    // should list which links were nullified
    origin->get_object(o_keys[1]).set(col_link, t_keys[2]);
    origin->get_object(o_keys[3]).get_linklist(col_link_list).add(t_keys[4]);

    g.set_cascade_notification_handler([&](const Group::CascadeNotification& notification) {
        called++;
        CHECK_EQUAL(10, notification.rows.size());
        CHECK_EQUAL(2, notification.links.size());

        CHECK_EQUAL(col_link, notification.links[0].origin_col_ndx);
        CHECK_EQUAL(o_keys[1], notification.links[0].origin_key);
        CHECK_EQUAL(t_keys[2], notification.links[0].old_target_key);

        CHECK_EQUAL(col_link_list, notification.links[1].origin_col_ndx);
        CHECK_EQUAL(o_keys[3], notification.links[1].origin_key);
        CHECK_EQUAL(t_keys[4], notification.links[1].old_target_key);
    });
    t->where().find_all().clear();
    t_keys.clear();
    CHECK_EQUAL(called, 2);

    t->create_objects(10, t_keys);

    // should included cascaded deletions
    origin->set_link_type(col_link, link_Strong);
    origin->set_link_type(col_link_list, link_Strong);

    origin->get_object(o_keys[1]).set(col_link, t_keys[2]);
    origin->get_object(o_keys[3]).get_linklist(col_link_list).add(t_keys[4]);

    g.set_cascade_notification_handler([&](const Group::CascadeNotification& notification) {
        called++;
        CHECK_EQUAL(0, notification.links.size());
        CHECK_EQUAL(12, notification.rows.size()); // 10 from origin, 2 from target
        CHECK_EQUAL(t->get_key(), notification.rows[10].table_key);
        CHECK_EQUAL(t_keys[2], notification.rows[10].key);
        CHECK_EQUAL(t->get_key(), notification.rows[11].table_key);
        CHECK_EQUAL(t_keys[4], notification.rows[11].key);
    });
    origin->where().find_all().clear();
    CHECK_EQUAL(called, 3);
}

TEST(Group_WriteEmpty)
{
    GROUP_TEST_PATH(path_1);
    GROUP_TEST_PATH(path_2);
    {
        Group group;
        group.write(path_2);
    }
    File::remove(path_2);
    {
        Group group(path_1, 0, Group::mode_ReadWrite);
        group.write(path_2);
    }
}


#ifdef REALM_DEBUG
#ifdef REALM_TO_DOT

TEST(Group_ToDot)
{
    // Create group with one table
    Group mygroup;

    // Create table with all column types
    TableRef table = mygroup.add_table("test");
    DescriptorRef subdesc;
    table->add_column(type_Int, "int");
    table->add_column(type_Bool, "bool");
    table->add_column(type_OldDateTime, "date");
    table->add_column(type_String, "string");
    table->add_column(type_String, "string_long");
    table->add_column(type_String, "string_enum"); // becomes StringEnumColumn
    table->add_column(type_Binary, "binary");
    table->add_column(type_Mixed, "mixed");
    table->add_column(type_Table, "tables", &subdesc);
    subdesc->add_column(type_Int, "sub_first");
    subdesc->add_column(type_String, "sub_second");
    subdesc.reset();

    // Add some rows
    for (size_t i = 0; i < 15; ++i) {
        table->insert_empty_row(i);
        table->set_int(0, i, i);
        table->set_bool(1, i, (i % 2 ? true : false));
        table->set_olddatetime(2, i, 12345);

        std::stringstream ss;
        ss << "string" << i;
        table->set_string(3, i, ss.str().c_str());

        ss << " very long string.........";
        table->set_string(4, i, ss.str().c_str());

        switch (i % 3) {
            case 0:
                table->set_string(5, i, "test1");
                break;
            case 1:
                table->set_string(5, i, "test2");
                break;
            case 2:
                table->set_string(5, i, "test3");
                break;
        }

        table->set_binary(6, i, BinaryData("binary", 7));

        switch (i % 3) {
            case 0:
                table->set_mixed(7, i, false);
                break;
            case 1:
                table->set_mixed(7, i, (int64_t)i);
                break;
            case 2:
                table->set_mixed(7, i, "string");
                break;
        }

        // Add sub-tables
        if (i == 2) {
            // To mixed column
            table->set_mixed(7, i, Mixed::subtable_tag());
            TableRef st = table->get_subtable(7, i);

            st->add_column(type_Int, "first");
            st->add_column(type_String, "second");

            st->insert_empty_row(0);
            st->set_int(0, 0, 42);
            st->set_string(1, 0, "meaning");

            // To table column
            TableRef subtable2 = table->get_subtable(8, i);
            subtable2->add_empty_row();
            subtable2->set_int(0, 0, 42);
            subtable2->set_string(1, 0, "meaning");
        }
    }

    // We also want StringEnumColumn's
    table->optimize();

#if 1
    // Write array graph to std::cout
    std::stringstream ss;
    mygroup.to_dot(ss);
    std::cout << ss.str() << std::endl;
#endif

    // Write array graph to file in dot format
    std::ofstream fs("realm_graph.dot", std::ios::out | std::ios::binary);
    if (!fs.is_open())
        std::cout << "file open error " << strerror(errno) << std::endl;
    mygroup.to_dot(fs);
    fs.close();
}

#endif // REALM_TO_DOT
#endif // REALM_DEBUG

TEST_TYPES(Group_TimestampAddAIndexAndThenInsertEmptyRows, std::true_type, std::false_type)
{
    constexpr bool nullable = TEST_TYPE::value;
    Group g;
    TableRef table = g.add_table("");
    auto col = table->add_column(type_Timestamp, "date", nullable);
    table->add_search_index(col);
    std::vector<ObjKey> keys;
    table->create_objects(5, keys);
    CHECK_EQUAL(table->size(), 5);
}

TEST(Group_SharedMappingsForReadOnlyStreamingForm)
{
    GROUP_TEST_PATH(path);
    {
        Group g;
        auto table = g.add_table("table");
        table->add_column(type_Int, "col");
        table->create_object();
        g.write(path, crypt_key());
    }

    {
        Group g1(path, crypt_key(), Group::mode_ReadOnly);
        auto table1 = g1.get_table("table");
        CHECK(table1 && table1->size() == 1);

        Group g2(path, crypt_key(), Group::mode_ReadOnly);
        auto table2 = g2.get_table("table");
        CHECK(table2 && table2->size() == 1);
    }
}


#ifdef LEGACY_TESTS
// This test embodies a current limitation of our merge algorithm. If this
// limitation is lifted, the code for the SET_UNIQUE instruction in
// fuzz_group.cpp should be strengthened to reflect this.
// (i.e. remove the try / catch for LogicError of kind illegal_combination)
TEST(Group_SetNullUniqueLimitation)
{
    Group g;
    TableRef t = g.add_table("t0");
    t->add_column(type_Int, "", true);
    t->add_search_index(0);
    t->add_column_link(type_LinkList, "", *t);
    t->add_empty_row();
    t->get_linklist(1, 0)->add(0);
    try {
        t->set_null_unique(0, 0);
    }
    catch (const LogicError& le) {
        CHECK(le.kind() == LogicError::illegal_combination);
    }
}
#endif // LEGACY_TESTS

// This test ensures that cascading delete works by testing that
// a linked row is deleted when the parent row is deleted, but only
// if it is the only parent row. It is also tested that an optional
// notification handler is called appropriately.
// It is tested that it works both with one and two levels of links
// and also if the links creates a cycle
TEST(Group_RemoveRecursive)
{
    Group g;
    TableRef target = g.add_table("target");
    TableRef origin = g.add_table("origin");
    TableKey target_key = target->get_key();

    target->add_column(type_Int, "integers", true);
    auto link_col_t = target->add_column_link(type_Link, "links", *target);
    auto link_col_o = origin->add_column_link(type_Link, "links", *target);

    // Delete one at a time
    ObjKey key_target = target->create_object().get_key();
    ObjKey k0 = origin->create_object().set(link_col_o, key_target).get_key();
    ObjKey k1 = origin->create_object().set(link_col_o, key_target).get_key();
    CHECK_EQUAL(target->size(), 1);
    origin->remove_object_recursive(k0);
    // Should not have deleted child
    CHECK_EQUAL(target->size(), 1);
    // Delete last link
    origin->remove_object_recursive(k1);
    // Now it should be gone
    CHECK_EQUAL(target->size(), 0);

    // 3 rows linked together in a list
    std::vector<ObjKey> keys;
    target->create_objects(3, keys);
    target->get_object(keys[0]).set(link_col_t, keys[1]);
    target->get_object(keys[1]).set(link_col_t, keys[2]);
    int called = 0;
    g.set_cascade_notification_handler([&](const Group::CascadeNotification& notification) {
        called++;
        size_t sz = notification.rows.size();
        CHECK_EQUAL(3, sz);
        for (size_t i = 0; i < sz; i++) {
            CHECK_EQUAL(target_key, notification.rows[i].table_key);
            CHECK_EQUAL(keys[i], notification.rows[i].key);
        }

        CHECK_EQUAL(0, notification.links.size());
    });
    target->remove_object_recursive(keys[0]);
    CHECK_EQUAL(called, 1);
    CHECK_EQUAL(target->size(), 0);

    // 3 rows linked together in circle
    keys.clear();
    target->create_objects(3, keys);
    target->get_object(keys[0]).set(link_col_t, keys[1]);
    target->get_object(keys[1]).set(link_col_t, keys[2]);
    target->get_object(keys[2]).set(link_col_t, keys[0]);

    called = 0;
    g.set_cascade_notification_handler([&](const Group::CascadeNotification& notification) {
        called++;
        size_t sz = notification.rows.size();
        CHECK_EQUAL(3, sz);
        for (size_t i = 0; i < sz; i++) {
            CHECK_EQUAL(target_key, notification.rows[i].table_key);
            CHECK_EQUAL(keys[i], notification.rows[i].key);
        }

        CHECK_EQUAL(0, notification.links.size());
    });
    target->remove_object_recursive(keys[0]);
    CHECK_EQUAL(called, 1);
    CHECK_EQUAL(target->size(), 0);

    // Object linked to itself
    k0 = target->create_object().get_key();
    target->get_object(k0).set(link_col_t, k0);
    g.set_cascade_notification_handler(nullptr);
    target->remove_object_recursive(k0);
    CHECK_EQUAL(target->size(), 0);
}

#endif // TEST_GROUP<|MERGE_RESOLUTION|>--- conflicted
+++ resolved
@@ -1327,13 +1327,8 @@
 
     for (size_t i = 0; i < 100; ++i) {
         table->verify();
-<<<<<<< HEAD
+        group.verify();
         table->create_object().set(col, "123456789012345678901234567890123456789");
-=======
-        group.verify();
-        table->insert_empty_row(i);
-        table->set_string(0, i, "123456789012345678901234567890123456789");
->>>>>>> 354b9958
         table->verify();
         group.commit();
     }
