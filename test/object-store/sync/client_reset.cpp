--- conflicted
+++ resolved
@@ -110,11 +110,7 @@
 namespace cf = realm::collection_fixtures;
 using reset_utils::create_object;
 
-<<<<<<< HEAD
-TEST_CASE("sync: large reset with recovery is restartable", "[client reset][baas]") {
-=======
 TEST_CASE("sync: large reset with recovery is restartable", "[sync][pbs][client reset][baas]") {
->>>>>>> c04f5e40
     const reset_utils::Partition partition{"realm_id", random_string(20)};
     Property partition_prop = {partition.property_name, PropertyType::String | PropertyType::Nullable};
     Schema schema{
@@ -209,11 +205,7 @@
     REQUIRE(expected_obj_ids == found_object_ids);
 }
 
-<<<<<<< HEAD
-TEST_CASE("sync: pending client resets are cleared when downloads are complete", "[client reset][baas]") {
-=======
 TEST_CASE("sync: pending client resets are cleared when downloads are complete", "[sync][pbs][client reset][baas]") {
->>>>>>> c04f5e40
     const reset_utils::Partition partition{"realm_id", random_string(20)};
     Property partition_prop = {partition.property_name, PropertyType::String | PropertyType::Nullable};
     Schema schema{
@@ -270,11 +262,7 @@
     wait_for_download(*realm, std::chrono::minutes(10));
 }
 
-<<<<<<< HEAD
-TEST_CASE("sync: client reset", "[client reset][baas]") {
-=======
 TEST_CASE("sync: client reset", "[sync][pbs][client reset][baas]") {
->>>>>>> c04f5e40
     if (!util::EventLoop::has_implementation())
         return;
 
@@ -1798,11 +1786,7 @@
     } // end: The server can prohibit recovery
 }
 
-<<<<<<< HEAD
-TEST_CASE("sync: Client reset during async open", "[client reset][baas]") {
-=======
 TEST_CASE("sync: Client reset during async open", "[sync][pbs][client reset][baas]") {
->>>>>>> c04f5e40
     const reset_utils::Partition partition{"realm_id", random_string(20)};
     Property partition_prop = {partition.property_name, PropertyType::String | PropertyType::Nullable};
     Schema schema{
