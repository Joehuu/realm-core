--- conflicted
+++ resolved
@@ -216,10 +216,21 @@
     CHECK_EQUAL(set_typed_links.size(), 3);
     CHECK_EQUAL(set_mixeds.size(), 3);
 
-<<<<<<< HEAD
-    CHECK_NOT_EQUAL(set_links.find(bar1.get_key()), realm::npos);
-    CHECK_NOT_EQUAL(set_typed_links.find(bar1.get_link()), realm::npos);
-    CHECK_NOT_EQUAL(set_mixeds.find(bar1.get_link()), realm::npos);
+    CHECK_EQUAL(set_links.find(bar1.get_key()), realm::npos);
+    CHECK_EQUAL(set_typed_links.find(bar1.get_link()), realm::npos);
+    CHECK_EQUAL(set_mixeds.find(bar1.get_link()), realm::npos);
+
+    auto bar2_key = bar2.get_key();
+    auto bar2_link = bar2.get_link();
+    bar2.invalidate();
+
+    CHECK_EQUAL(set_links.size(), 2);
+    CHECK_EQUAL(set_typed_links.size(), 3);
+    CHECK_EQUAL(set_mixeds.size(), 3);
+
+    CHECK_EQUAL(set_links.find(bar2_key), realm::npos);
+    CHECK_EQUAL(set_typed_links.find(bar2_link), realm::npos);
+    CHECK_EQUAL(set_mixeds.find(bar2_link), realm::npos);
 }
 
 // FIXME: Set::erase_null() doesn't work for nullable float/double
@@ -269,21 +280,4 @@
             CHECK_EQUAL(ndx, realm::npos);
         }
     }
-=======
-    CHECK_EQUAL(set_links.find(bar1.get_key()), realm::npos);
-    CHECK_EQUAL(set_typed_links.find(bar1.get_link()), realm::npos);
-    CHECK_EQUAL(set_mixeds.find(bar1.get_link()), realm::npos);
-
-    auto bar2_key = bar2.get_key();
-    auto bar2_link = bar2.get_link();
-    bar2.invalidate();
-
-    CHECK_EQUAL(set_links.size(), 2);
-    CHECK_EQUAL(set_typed_links.size(), 3);
-    CHECK_EQUAL(set_mixeds.size(), 3);
-
-    CHECK_EQUAL(set_links.find(bar2_key), realm::npos);
-    CHECK_EQUAL(set_typed_links.find(bar2_link), realm::npos);
-    CHECK_EQUAL(set_mixeds.find(bar2_link), realm::npos);
->>>>>>> bdec89a4
 }