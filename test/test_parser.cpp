/*************************************************************************
 *
 * Copyright 2016 Realm Inc.
 *
 * Licensed under the Apache License, Version 2.0 (the "License");
 * you may not use this file except in compliance with the License.
 * You may obtain a copy of the License at
 *
 * http://www.apache.org/licenses/LICENSE-2.0
 *
 * Unless required by applicable law or agreed to in writing, software
 * distributed under the License is distributed on an "AS IS" BASIS,
 * WITHOUT WARRANTIES OR CONDITIONS OF ANY KIND, either express or implied.
 * See the License for the specific language governing permissions and
 * limitations under the License.
 *
 **************************************************************************/

#include "testsettings.hpp"

#include <realm.hpp>
#include <realm/parser/keypath_mapping.hpp>
#include <realm/parser/query_parser.hpp>
#if defined(TEST_PARSER)

#include "test.hpp"

// Test independence and thread-safety
// -----------------------------------
//
// All tests must be thread safe and independent of each other. This
// is required because it allows for both shuffling of the execution
// order and for parallelized testing.
//
// In particular, avoid using std::rand() since it is not guaranteed
// to be thread safe. Instead use the API offered in
// `test/util/random.hpp`.
//
// All files created in tests must use the TEST_PATH macro (or one of
// its friends) to obtain a suitable file system path. See
// `test/util/test_path.hpp`.
//
//
// Debugging and the ONLY() macro
// ------------------------------
//
// A simple way of disabling all tests except one called `Foo`, is to
// replace TEST(Foo) with ONLY(Foo) and then recompile and rerun the
// test suite. Note that you can also use filtering by setting the
// environment varible `UNITTEST_FILTER`. See `README.md` for more on
// this.
//
// Another way to debug a particular test, is to copy that test into
// `experiments/testcase.cpp` and then run `sh build.sh
// check-testcase` (or one of its friends) from the command line.

#include <realm.hpp>
#include <realm/replication.hpp>
#include <realm/util/any.hpp>
#include <realm/util/encrypted_file_mapping.hpp>
#include <realm/util/to_string.hpp>
#include "test_table_helper.hpp"
#include "test_types_helper.hpp"

#include <chrono>
#include <string>
#include <thread>
#include <utility>
#include <vector>
#include <set>

using namespace realm;
using namespace realm::test_util;
using namespace realm::util;

// clang-format off
static std::vector<std::string> valid_queries = {
    // true/false predicates
    "truepredicate",
    "falsepredicate",
    " TRUEPREDICATE ",
    " FALSEPREDICATE ",
    "truepredicates = falsepredicates", // keypaths

    // characters/strings
    "\"\" = ''",
    "'azAZ09/ :()[]{}<>,.^@-+=*&~`' = '\\\" \\' \\\\ \\/ \\b \\f \\n \\r \\t \\0'",
    "\"azAZ09/\" = \"\\\" \\' \\\\ \\/ \\b \\f \\n \\r \\t \\0\"",
    "stringCol == \"\\\"\\n\\0\\r\\\\'\"",
    "'\\uffFf' = '\\u0020'",
    "'\\u01111' = 'asdf\\u0111asdf'",

    // utf8
    "你好=5",

    // expressions (numbers, bools, keypaths, arguments)
    "-1 = 12",
    "0 = 001",
    "0x0 = 0X398235fcAb",
    "10. = -.034",
    "10.0 = 5.034",
    "true = false",
    "true\\ love = false",
    "true = falsey",
    "nullified = null",
    "nullified = nil",
    "_ = a",
    "_a = _.aZ",
    "a09._br.z = __-__.Z-9",
    "$0 = $19",
    "$0=$0",
    // properties can contain '$'
    "a$a = a",
    "$-1 = $0",
    "$a = $0",
    "$ = $",

    // operators
    "0=0",
    "0 = 0",
    "0 =[c] 0",
    "0!=0",
    "0 != 0",
    "0 !=[c] 0",
    "0!=[c]0",
    "0 <> 0",
    "0<>0",
    "0 <>[c] 0",
    "0<>[c]0",
    "0==0",
    "0 == 0",
    "0==[c]0",
    "0 == [c] 0",
    "0>0",
    "0 > 0",
    "0>=0",
    "0 >= 0",
    "0 => 0",
    "0=>0",
    "0<0",
    "0 < 0",
    "0<=0",
    "0 <= 0",
    "0 =< 0",
    "0<=0",
    "a BETWEEN {4, 5}",
    "sort > 0",
    "distinct > 0",
    "limit > 0",
    "0 contains 0",
    "a CONTAINS[c] b",
    "a contains [c] b",
    "'a'CONTAINS[c]b",
    "0 BeGiNsWiTh 0",
    "0 ENDSWITH 0",
    "desc CONTAINS[c] $0",
    "in in 'in'",
    "contains contains 'contains'",
    "beginswith beginswith 'beginswith'",
    "endswith endswith 'endswith'",
    // "NOT NOT != 'NOT'",
    // "AND == 'AND' AND OR == 'OR'",
    // FIXME - bug
    // "truepredicate == 'falsepredicate' && truepredicate",

    // atoms/groups
    "(0=0)",
    "( 0=0 )",
    "((0=0))",
    "!0=0",
    "! 0=0",
    "!(0=0)",
    "! (0=0)",
    "NOT0=0",    // keypath NOT0
    "NOT0.a=0",  // keypath NOT0
    "NOT0a.b=0", // keypath NOT0a
    "not-1=1",
    "not 0=0",
    "NOT(0=0)",
    "not (0=0)",
    "NOT (!0=0)",

    // compound
    "a==a && a==a",
    "a==a || a==a",
    "a==a&&a==a||a=a",
    "a==a and a==a",
    "a==a OR a==a",
    // "and=='AND'&&'or'=='||'",
    // "and == or && ORE > GRAND",
    "a=1AND NOTb=2",

    // sort/distinct
    "a=b SORT(p ASCENDING)",
    "TRUEPREDICATE SORT(sort ASCENDING)",
    "TRUEPREDICATE SORT(distinct ASCENDING)",
    "TRUEPREDICATE SORT(limit ASC)",
    "TRUEPREDICATE SORT(sort ASC, distinct ASC, limit ASC)",
    "TRUEPREDICATE DISTINCT(disstinct)",
    "TRUEPREDICATE DISTINCT(sort)",
    "TRUEPREDICATE DISTINCT(limit)",
    "TRUEPREDICATE DISTINCT(sort, distinct, limit)",
    "TRUEPREDICATE SORT(sort ASC, distinct ASC, limit ASC) DISTINCT(sort, distinct, limit) LIMIT(1)",
    "TRUEPREDICATE LIMIT(1)",
    "a=b SORT(p asc)",
    "a=b SORT(p Descending)",
    "a=b sort (p.q desc)",
    "a=b distinct(p)",
    "a=b DISTINCT(P)",
    "a=b DISTINCT(p)",
    "a == b sort(a ASC, b DESC)",
    "a == b sort(a ASC, b DESC) sort(c ASC)",
    "a=b DISTINCT(p) DISTINCT(q)",
    "a=b DISTINCT(p, q, r) DISTINCT(q)",
    "a == b sort(a ASC, b DESC) DISTINCT(p)",
    "a == b sort(a ASC, b DESC) DISTINCT(p) sort(c ASC, d DESC) DISTINCT(q.r)",
    "a == b and c==d sort(a ASC, b DESC) DISTINCT(p) sort(c ASC, d DESC) DISTINCT(q.r)",
    "a == b  and c==d sort(a   ASC, b DESC)   DISTINCT( p )  sort( c   ASC  ,  d  DESC  ) DISTINCT(q.r ,   p)   ",

    // constant list comparisons
    "a BETWEEN {1, 2}",
    "a IN {1, 2, 3}",
    "a IN {'one', 2, -3.0, null}",
    "a IN {}",
    "a == {1, 2}",
    "a > {1, 2}",
    "a >= {1, 2}",
    "a < {1, 2}",
    "a <= {1, 2}",
    "a != {1, 2}",
    "a ==[c] {'a'}",
    "a beginswith {'a', 'b'}",
    "a endswith {'a', 'b'}",
    "a contains {'a', 'b'}",
    "a like {'a*', 'b*'}",
    "NOT a IN {1, 2}",
    "ALL a IN {1, 2}",
    "NONE a IN {1, 2}",

    // limit
    "a=b LIMIT(1)",
    "a=b LIMIT ( 1 )",
    "a=b LIMIT( 1234567890 )",
    "a=b && c=d LIMIT(1)",
    "a=b && c=d || e=f LIMIT(1)",
    "a=b LIMIT(1) SORT(a ASC) DISTINCT(b)",
    "a=b SORT(a ASC) LIMIT(1) DISTINCT(b)",
    "a=b SORT(a ASC) DISTINCT(b) LIMIT(1)",
    "a=b LIMIT(2) LIMIT(1)",
    "a=b && c=d LIMIT(5) LIMIT(2)",
    "a=b LIMIT(5) SORT(age ASC) DISTINCT(name) LIMIT(2)",

    // subquery expression
    "SUBQUERY(items, $x, $x.name == 'Tom').@size > 0",
    "SUBQUERY(items, $x, $x.name == 'Tom').@count > 0",
    "SUBQUERY(items, $x, $x.allergens.@min.population_affected < 0.10).@count > 0",
    "SUBQUERY(items, $x, $x.name == 'Tom').@count == SUBQUERY(items, $x, $x.price < 10).@count",

    // backlinks
    "p.@links.class.prop.@count > 2",
    "p.@links.class.prop.@sum.prop2 > 2",
};

static std::vector<std::string> invalid_queries = {
    "predicate",
    "'\\a' = ''", // invalid escape

    // invalid unicode
    "'\\u0' = ''",

    // invalid strings
    "\"' = ''",
    "\" = ''",
    "' = ''",

    // invalid property names
    "stone#age = 5",
    "true\\flove = false",

    // expressions
    "03a = 1",
    "1..0 = 1",
    "1.0. = 1",
    "1-0 = 1",
    "0x = 1",
    "- = a",
    "a..b = a",

    // operators
    "0===>0",
    "a between {1 2}",
    "0 contains1",
    "a contains_something",
    "endswith 0",
    "link geoWithin 5.0",

    // atoms/groups
    "0=0)",
    "(0=0",
    "(0=0))",
    "! =0",
    "NOTNOT(0=0)",
    "not.a=0",
    // "(!!0=0)",
    "0=0 !",

    // compound
    "a==a & a==a",
    "a==a | a==a",
    "a==a &| a==a",
    "a==a && OR a==a",
    "a==aORa==a",
    "a==a ORa==a",
    "a==a AND==a",
    "a==a ANDa==a",
    "a=1ANDNOT b=2",

    "truepredicate &&",
    "truepredicate & truepredicate",

    // constant list comparisons
    "a IN {1, 2, 3",
    "a IN 1, 2, 3}",
    "a IN (1, 2, 3)",
    "a IN [1, 2, 3]",
    "a IN 1, 2, 3",
    "a IN {b, c}",

    // sort/distinct
    "SORT(p ASCENDING)",                      // no query conditions
    "a=b SORT(p)",                            // no asc/desc
    "a=b SORT(0 Descending)",                 // bad keypath
    "a=b sort()",                             // missing condition
    "a=b sort",                               // no target property
    "distinct(p)",                            // no query condition
    "a=b DISTINCT()",                         // no target property
    "a=b Distinct",                           // no target property
    "sort(a ASC b, DESC) a == b",             // before query condition
    "sort(a ASC b, DESC) a == b sort(c ASC)", // before query condition
    "a=bDISTINCT(p)",                         // bad spacing
    "a=b sort p.q desc",                      // no braces
    "a=b sort(p.qDESC)",                      // bad spacing
    "a=b DISTINCT p",                         // no braces
    "a=b SORT(p ASC",                         // bad braces
    "a=b DISTINCT(p",                         // no braces
    "a=b sort(p.q DESC a ASC)",               // missing comma
    "a=b DISTINCT(p q)",                      // missing comma

    // limit
    "LIMIT(1)",          // no query conditions
    "a=b LIMIT",         // no params
    "a=b LIMIT()",       // no params
    "a=b LIMIT(2",       // missing end paren
    "a=b LIMIT2)",       // missing open paren
    "a=b LIMIT(-1)",     // negative limit
    "a=b LIMIT(2.7)",    // input must be an integer
    "a=b LIMIT(0xFFEE)", // input must be an integer
    "a=b LIMIT(word)",   // non numeric limit
    "a=b LIMIT(11asdf)", // non numeric limit
    "a=b LIMIT(1, 1)",   // only accept one input

    // include
    "INCLUDE(a)",         // no query conditions
    "a=b INCLUDE",        // no parameters
    "a=b INCLUDE()",      // empty params
    "a=b INCLUDE(a",      // missing end paren
    "a=b INCLUDEb)",      // missing open paren
    "a=b INCLUDE(1)",     // numeric input
    "a=b INCLUDE(a,)",    // missing param
    "a=b INCLUDE(,a)",    // missing param
    "a=b INCLUDE(a.)",    // incomplete keypath
    "a=b INCLUDE(a b)",   // missing comma
    "a=b INCLUDE(a < b)", // parameters should not be a predicate

    // subquery
    "SUBQUERY(items, $x, $x.name == 'Tom') > 0",        // missing .@count
    "SUBQUERY(items, $x, $x.name == 'Tom').@min > 0",   // @min not yet supported
    "SUBQUERY(items, $x, $x.name == 'Tom').@max > 0",   // @max not yet supported
    "SUBQUERY(items, $x, $x.name == 'Tom').@sum > 0",   // @sum not yet supported
    "SUBQUERY(items, $x, $x.name == 'Tom').@avg > 0",   // @avg not yet supported
    "SUBQUERY(items, var, var.name == 'Tom').@avg > 0", // variable must start with '$'
    "SUBQUERY(, $x, $x.name == 'Tom').@avg > 0",        // a target keypath is required
    "SUBQUERY(items, , name == 'Tom').@avg > 0",        // a variable name is required
    "SUBQUERY(items, $x, ).@avg > 0",                   // the subquery is required

    // no @ allowed in keypaths except for keyword '@links'
    "@prop > 2",
    "@backlinks.@count > 2",
    "prop@links > 2",
};
// clang-format on

TEST(Parser_valid_queries)
{
    for (auto& query : valid_queries) {
        // std::cout << "query: " << query << std::endl;
        realm::query_parser::parse(query);
    }
}

TEST(Parser_invalid_queries)
{
    for (auto& query : invalid_queries) {
        // std::cout << "query: " << query << std::endl;
        CHECK_THROW(realm::query_parser::parse(query), realm::query_parser::SyntaxError);
    }
}

static Query verify_query(test_util::unit_test::TestContext& test_context, TableRef t, std::string query_string,
                          std::vector<mpark::variant<Mixed, std::vector<Mixed>>> args, size_t num_results,
                          query_parser::KeyPathMapping mapping = {})
{
    Query q = t->query(query_string, args, mapping);

    size_t q_count = q.count();
    CHECK_EQUAL(q_count, num_results);
    std::string description = q.get_description();
    // std::cerr << "original: " << query_string << "\tdescribed: " << description << "\n";
    Query q2 = t->query(description, args, mapping);

    size_t q2_count = q2.count();
    CHECK_EQUAL(q2_count, num_results);
    if (q_count != num_results || q2_count != num_results) {
        std::cout << "the query for the above failure is: '" << description << "'" << std::endl;
    }
    return q2;
}

static Query verify_query(test_util::unit_test::TestContext& test_context, TableRef t, std::string query_string,
                          size_t num_results, query_parser::KeyPathMapping mapping = {})
{
    realm::query_parser::NoArguments args;
    Query q = t->query(query_string, args, mapping);

    size_t q_count = q.count();
    CHECK_EQUAL(q_count, num_results);
    std::string description = q.get_description();
    // std::cerr << "original: " << query_string << "\tdescribed: " << description << "\n";
    Query q2 = t->query(description, args, mapping);

    size_t q2_count = q2.count();
    CHECK_EQUAL(q2_count, num_results);
    if (q_count != num_results || q2_count != num_results) {
        std::cout << "the query for the above failure is: '" << description << "'" << std::endl;
    }
    return q2;
}

static void verify_query_sub(test_util::unit_test::TestContext& test_context, TableRef t, std::string query_string,
                             const std::any* arg_list, size_t num_args, size_t num_results)
{
    query_parser::AnyContext ctx;
    realm::query_parser::ArgumentConverter<std::any, query_parser::AnyContext> args(ctx, arg_list, num_args);

    Query q = t->query(query_string, args, {});

    size_t q_count = q.count();
    CHECK_EQUAL(q_count, num_results);
    std::string description = q.get_description();
    // std::cerr << "original: " << query_string << "\tdescribed: " << description << "\n";
    Query q2 = t->query(description, args, {});

    size_t q2_count = q2.count();
    CHECK_EQUAL(q2_count, num_results);
    if (q_count != num_results || q2_count != num_results) {
        std::cout << "the query for the above failure is: '" << description << "'" << std::endl;
    }
}

static void verify_query_sub(test_util::unit_test::TestContext& test_context, TableRef t, std::string query_string,
                             std::vector<Mixed> args, size_t num_results)
{
    Query q = t->query(query_string, args, {});
    size_t q_count = q.count();
    CHECK_EQUAL(q_count, num_results);
    std::string description = q.get_description();
    // std::cerr << "original: " << query_string << "\tdescribed: " << description << "\n";
    Query q2 = t->query(description, args, {});

    size_t q2_count = q2.count();
    CHECK_EQUAL(q2_count, num_results);
    if (q_count != num_results || q2_count != num_results) {
        std::cout << "the query for the above failure is: '" << description << "'" << std::endl;
    }
}

TEST(Parser_empty_input)
{
    Group g;
    std::string table_name = "table";
    TableRef t = g.add_table(table_name);
    t->add_column(type_Int, "int_col");
    std::vector<ObjKey> keys;
    t->create_objects(5, keys);

    // an empty query string is an invalid predicate
    CHECK_THROW(verify_query(test_context, t, "", 5), realm::query_parser::SyntaxError);

    Query q = t->where(); // empty query
    std::string empty_description = q.get_description();
    CHECK(!empty_description.empty());
    CHECK_EQUAL(0, empty_description.compare("TRUEPREDICATE"));

    q = t->query(empty_description);
    CHECK_EQUAL(q.count(), 5);

    verify_query(test_context, t, "TRUEPREDICATE", 5);
    verify_query(test_context, t, "!TRUEPREDICATE", 0);

    verify_query(test_context, t, "FALSEPREDICATE", 0);
    verify_query(test_context, t, "!FALSEPREDICATE", 5);
}


TEST(Parser_ConstrainedQuery)
{
    // We no longer throw when serializing a constrained query,
    // but the description cannot be used to build a new query
    Group g;
    std::string table_name = "table";
    TableRef t = g.add_table(table_name);
    auto int_col = t->add_column(type_Int, "age");
    auto list_col = t->add_column_list(*t, "self_list");

    Obj obj0 = t->create_object();
    Obj obj1 = t->create_object();

    obj1.set(int_col, 1);

    auto list_0 = obj0.get_linklist(list_col);
    list_0.add(obj0.get_key());
    list_0.add(obj1.get_key());

    TableView tv = obj0.get_backlink_view(t, list_col);
    Query q(t, &tv);
    CHECK_EQUAL(q.count(), 1);
    q.and_query(t->column<Int>(int_col) <= 0);
    CHECK_EQUAL(q.count(), 1);
    CHECK_THROW(t->query(q.get_description()), query_parser::SyntaxError);

    Query q2(t, list_0);
    CHECK_EQUAL(q2.count(), 2);
    q2.and_query(t->column<Int>(int_col) <= 0);
    CHECK_EQUAL(q2.count(), 1);
    CHECK_THROW(t->query(q2.get_description()), query_parser::SyntaxError);
}

TEST(Parser_basic_serialisation)
{
    Group g;
    std::string table_name = "person";
    TableRef t = g.add_table(table_name);
    auto int_col_key = t->add_column(type_Int, "age");
    t->add_column(type_String, "name");
    t->add_column(type_Double, "fees", true);
    t->add_column(type_Float, "float fees", true);
    t->add_column(type_Bool, "licensed", true);
    auto link_col = t->add_column(*t, "buddy");
    auto time_col = t->add_column(type_Timestamp, "time", true);
    t->add_search_index(int_col_key);
    std::vector<std::string> names = {"Billy", "Bob", "Joe", "Jane", "Joel"};
    std::vector<double> fees = {2.0, 2.23, 2.22, 2.25, 3.73};
    std::vector<ObjKey> keys;

    t->create_objects(5, keys);
    for (size_t i = 0; i < t->size(); ++i) {
        t->get_object(keys[i]).set_all(int(i), StringData(names[i]), fees[i], float(fees[i]), (i % 2 == 0));
    }
    t->get_object(keys[0]).set(time_col, Timestamp(realm::null()));
    t->get_object(keys[1]).set(time_col, Timestamp(1512130073, 0));   // 2017/12/02 @ 12:47am (UTC)
    t->get_object(keys[2]).set(time_col, Timestamp(1512130073, 505)); // with nanoseconds
    t->get_object(keys[3]).set(time_col, Timestamp(1, 2));
    t->get_object(keys[4]).set(time_col, Timestamp(0, 0));
    t->get_object(keys[0]).set(link_col, keys[1]);

    Query q = t->where();

    // constant values
    verify_query(test_context, t, "time == NULL", 1);
    verify_query(test_context, t, "time == NIL", 1);
    verify_query(test_context, t, "time != NULL", 4);
    verify_query(test_context, t, "time > T0:0", 3);
    verify_query(test_context, t, "time == T1:2", 1);
    verify_query(test_context, t, "time > 2017-12-1@12:07:53", 1);
    verify_query(test_context, t, "time == 2017-12-01@12:07:53:505", 1);
    verify_query(test_context, t, "buddy == NULL", 4);
    verify_query(test_context, t, "buddy == nil", 4);
    verify_query(test_context, t, "buddy != NULL", 1);
    verify_query(test_context, t, "buddy <> NULL", 1);
    verify_query(test_context, t, "buddy.name == NULL", 4); // matches null links
    verify_query(test_context, t, "buddy.age == NULL", 4);
    verify_query(test_context, t, "age > 2", 2);
    verify_query(test_context, t, "!(age >= 2)", 2);
    verify_query(test_context, t, "!(age => 2)", 2);
    verify_query(test_context, t, "3 <= age", 2);
    verify_query(test_context, t, "3 =< age", 2);
    verify_query(test_context, t, "age > 2 and age < 4", 1);
    verify_query(test_context, t, "age = 1 || age == 3", 2);
    verify_query(test_context, t, "fees = 1.2 || fees = 2.23", 1);
    verify_query(test_context, t, "fees = 2 || fees = 3", 1);
    verify_query(test_context, t, "fees BETWEEN {2, 3}", 4);
    verify_query(test_context, t, "fees BETWEEN {2.20, 2.25}", 3);
    verify_query(test_context, t, "fees = 2 || fees = 3 || fees = 4", 1);
    verify_query(test_context, t, "fees = 0 || fees = 1", 0);

    // params
    verify_query(test_context, t, "time == $0", {null()}, 1);
    verify_query(test_context, t, "time != $0", {null()}, 4);
    verify_query(test_context, t, "age > $0", {2}, 2);
    verify_query(test_context, t, "!(age >= $0)", {2}, 2);
    verify_query(test_context, t, "!(age => $0)", {2}, 2);
    verify_query(test_context, t, "$0 <= age", {3}, 2);
    verify_query(test_context, t, "$0 =< age", {3}, 2);
    verify_query(test_context, t, "age > $0 and age < $1", {2, 4}, 1);
    verify_query(test_context, t, "age = $0 || age == $1", {1, 3}, 2);
    verify_query(test_context, t, "fees = $0 || fees = $1", {1.2, 2.23}, 1);
    verify_query(test_context, t, "fees = $0 || fees = $1", {2, 3}, 1);
    verify_query(test_context, t, "fees BETWEEN {$0, $1}", {2, 3}, 4);
    verify_query(test_context, t, "fees BETWEEN {$0, $1}", {2.2, 2.25}, 3);
    verify_query(test_context, t, "fees = $0 || fees = $1 || fees = $2", {2, 3, 4}, 1);
    verify_query(test_context, t, "fees = $0 || fees = $1", {0, 1}, 0);

    verify_query(test_context, t, "fees != 2.22 && fees > 2.2", 3);
    verify_query(test_context, t, "fees > 2.0E0", 4);
    verify_query(test_context, t, "fees > 200e-2", 4);
    verify_query(test_context, t, "fees > 0.002e3", 4);
    verify_query(test_context, t, "fees < inf", 5);
    verify_query(test_context, t, "fees < +inf", 5);
    verify_query(test_context, t, "fees > -iNf", 5);
    verify_query(test_context, t, "fees < Infinity", 5);
    verify_query(test_context, t, "fees < +inFINITY", 5);
    verify_query(test_context, t, "fees > -INFinity", 5);
    verify_query(test_context, t, "fees == NaN", 0);
    verify_query(test_context, t, "fees != Nan", 5);
    verify_query(test_context, t, "fees == -naN", 0);
    verify_query(test_context, t, "fees != -nAn", 5);
    verify_query(test_context, t, "float\\ fees > 2.0E0", 4);
    verify_query(test_context, t, "float\\ fees > 200e-2", 4);
    verify_query(test_context, t, "float\\ fees > 0.002E3", 4);
    verify_query(test_context, t, "float\\ fees < INF", 5);
    verify_query(test_context, t, "float\\ fees < +InF", 5);
    verify_query(test_context, t, "float\\ fees > -inf", 5);
    verify_query(test_context, t, "float\\ fees < InFiNiTy", 5);
    verify_query(test_context, t, "float\\ fees < +iNfInItY", 5);
    verify_query(test_context, t, "float\\ fees > -infinity", 5);
    verify_query(test_context, t, "float\\ fees == NAN", 0);
    verify_query(test_context, t, "float\\ fees != nan", 5);
    verify_query(test_context, t, "float\\ fees == -NaN", 0);
    verify_query(test_context, t, "float\\ fees != -NAn", 5);
    verify_query(test_context, t, "(age > 1 || fees >= 2.25) && age == 4", 1);
    verify_query(test_context, t, "licensed == true", 3);
    verify_query(test_context, t, "licensed == false", 2);
    verify_query(test_context, t, "licensed = true || licensed = true", 3);
    verify_query(test_context, t, "licensed = true || licensed = false", 5);
    verify_query(test_context, t, "licensed == true || licensed == false", 5);
    verify_query(test_context, t, "licensed == true || buddy.licensed == true", 3);
    verify_query(test_context, t, "buddy.licensed == true", 0);
    verify_query(test_context, t, "buddy.licensed == false", 1);
    verify_query(test_context, t, "licensed == false || buddy.licensed == false", 3);
    verify_query(test_context, t, "licensed == true or licensed = true || licensed = TRUE", 3);
    verify_query(test_context, t, "name = \"Joe\"", 1);
    verify_query(test_context, t, "buddy.age > 0", 1);
    verify_query(test_context, t, "name BEGINSWITH \"J\"", 3);
    verify_query(test_context, t, "name ENDSWITH \"E\"", 0);
    verify_query(test_context, t, "name ENDSWITH[c] \"E\"", 2);
    verify_query(test_context, t, "name CONTAINS \"OE\"", 0);
    verify_query(test_context, t, "name CONTAINS[c] \"OE\"", 2);
    verify_query(test_context, t, "name LIKE \"b*\"", 0);
    verify_query(test_context, t, "name LIKE[c] \"b*\"", 2);
    verify_query(test_context, t, "TRUEPREDICATE", 5);
    verify_query(test_context, t, "FALSEPREDICATE", 0);
    verify_query(test_context, t, "age > 2 and TRUEPREDICATE", 2);
    verify_query(test_context, t, "age > 2 && FALSEPREDICATE", 0);
    verify_query(test_context, t, "age > 2 or TRUEPREDICATE", 5);
    verify_query(test_context, t, "age > 2 || FALSEPREDICATE", 2);
    verify_query(test_context, t, "age > 2 AND !FALSEPREDICATE", 2);
    verify_query(test_context, t, "age > 2 AND !TRUEPREDICATE", 0);

    CHECK_THROW_EX(
        verify_query(test_context, t, "buddy.age > $0", 0), query_parser::InvalidQueryArgError,
        CHECK_EQUAL(std::string(e.what()), "Attempt to retreive an argument when no arguments were given"));
    CHECK_THROW_EX(verify_query(test_context, t, "age == infinity", 0), query_parser::InvalidQueryError,
                   CHECK_EQUAL(std::string(e.what()), "Infinity not supported for int"));
    CHECK_THROW_EX(verify_query(test_context, t, "name == infinity", 0), query_parser::InvalidQueryError,
                   CHECK_EQUAL(std::string(e.what()), "Infinity not supported for string"));
    CHECK_THROW_EX(verify_query(test_context, t, "missing_property > 2", 0), query_parser::InvalidQueryError,
                   CHECK(std::string(e.what()).find(table_name) !=
                         std::string::npos) && // no prefix modification for names without "class_"
                       CHECK(std::string(e.what()).find("missing_property") != std::string::npos));
}

TEST_TYPES(Parser_Numerics, Prop<Int>, Nullable<Int>, Indexed<Int>, NullableIndexed<Int>, Prop<Decimal128>,
           Nullable<Decimal128>)
{
    Group g;
    std::string table_name = "table";
    TableRef t = g.add_table(table_name);
    using underlying_type = typename TEST_TYPE::underlying_type;
    constexpr bool nullable = TEST_TYPE::is_nullable;
    constexpr bool indexed = TEST_TYPE::is_indexed;
    auto col_key = t->add_column(TEST_TYPE::data_type, "values", nullable);
    if (indexed) {
        t->add_search_index(col_key);
    }
    TestValueGenerator gen;
    auto values = gen.values_from_int<underlying_type>({-1, 0, 1, 4294967295ll, -4294967295ll, 4294967296ll,
                                                        -4294967296ll, std::numeric_limits<int64_t>::max(),
                                                        std::numeric_limits<int64_t>::lowest()});
    std::vector<Mixed> args;
    for (auto val : values) {
        args.push_back(Mixed{val});
    }

    for (size_t i = 0; i < values.size(); ++i) {
        t->create_object(ObjKey{}, {{col_key, values[i]}});
    }
    if (nullable) {
        t->create_object(ObjKey{}, {{col_key, realm::null{}}});
    }
    for (size_t i = 0; i < values.size(); ++i) {
        std::stringstream out;
        out << "values == ";
        out.precision(100);
        out << values[i];
        verify_query(test_context, t, out.str(), 1);
        verify_query_sub(test_context, t, util::format("values == $%1", i), args, 1);
    }
    size_t sz = t->size();
    verify_query(test_context, t, "values == null", nullable ? 1 : 0);
    verify_query(test_context, t, "values == ANY {-1, 0, 1}", 3);
    verify_query(test_context, t, "values == ANY {0, 1}", 2);
    verify_query(test_context, t, "values == ANY {1}", 1);
    verify_query(test_context, t, "values == ANY {}", 0);

    verify_query(test_context, t, "values == NONE {-1, 0, 1}", sz - 3);
    verify_query(test_context, t, "values == NONE {-1, 0}", sz - 2);
    verify_query(test_context, t, "values == NONE {-1}", sz - 1);
    verify_query(test_context, t, "values == NONE {}", sz);

    verify_query(test_context, t, "values == ALL {-1, 0, 1}", 0);
    verify_query(test_context, t, "values == ALL {-1, 0}", 0);
    verify_query(test_context, t, "values == ALL {-1}", 1);
    verify_query(test_context, t, "values == ALL {}", sz);

    verify_query(test_context, t, "values != NONE {-1, 0, 1}", 0);
    verify_query(test_context, t, "values != NONE {-1, 0}", 0);
    verify_query(test_context, t, "values != NONE {-1}", 1);
    verify_query(test_context, t, "values != NONE {}", sz);

    verify_query(test_context, t, "values != ANY {-1, 0, 1}", sz);
    verify_query(test_context, t, "values != ANY {0, 1}", sz);
    verify_query(test_context, t, "values != ANY {1}", sz - 1);
    verify_query(test_context, t, "values != ANY {}", 0);

    verify_query(test_context, t, "values != ALL {-1, 0, 1}", sz - 3);
    verify_query(test_context, t, "values != ALL {-1, 0}", sz - 2);
    verify_query(test_context, t, "values != ALL {-1}", sz - 1);
    verify_query(test_context, t, "values != ALL {}", sz);
}

TEST(Parser_LinksToSameTable)
{
    Group g;
    TableRef t = g.add_table("class_Person");
    ColKey age_col = t->add_column(type_Int, "age");
    ColKey name_col = t->add_column(type_String, "name");
    ColKey link_col = t->add_column(*t, "buddy");
    std::vector<std::string> names = {"Billy", "Bob", "Joe", "Jane", "Joel"};
    std::vector<ObjKey> people_keys;
    t->create_objects(names.size(), people_keys);
    for (size_t i = 0; i < t->size(); ++i) {
        Obj obj = t->get_object(people_keys[i]);
        obj.set(age_col, int64_t(i));
        obj.set(name_col, StringData(names[i]));
        obj.set(link_col, people_keys[(i + 1) % t->size()]);
    }
    t->get_object(people_keys[4]).set_null(link_col);

    verify_query(test_context, t, "age > 0", 4);
    verify_query(test_context, t, "buddy.age > 0", 4);
    verify_query(test_context, t, "buddy.buddy.age > 0", 3);
    verify_query(test_context, t, "buddy.buddy.buddy.age > 0", 2);
    verify_query(test_context, t, "buddy.buddy.buddy.buddy.age > 0", 1);
    verify_query(test_context, t, "buddy.buddy.buddy.buddy.buddy.age > 0", 0);

    CHECK_THROW_EX(verify_query(test_context, t, "buddy.buddy.missing_property > 2", 0),
                   query_parser::InvalidQueryError,
                   CHECK(std::string(e.what()).find("Person") != std::string::npos) &&
                       CHECK(std::string(e.what()).find("missing_property") != std::string::npos));
}

TEST(Parser_LinksToDifferentTable)
{
    Group g;

    TableRef discounts = g.add_table("class_Discounts");
    ColKey discount_off_col = discounts->add_column(type_Double, "reduced_by");
    ColKey discount_active_col = discounts->add_column(type_Bool, "active");

    using discount_t = std::pair<double, bool>;
    std::vector<discount_t> discount_info = {{3.0, false}, {2.5, true}, {0.50, true}, {1.50, true}};
    std::vector<ObjKey> discount_keys;
    discounts->create_objects(discount_info.size(), discount_keys);
    for (size_t i = 0; i < discount_keys.size(); ++i) {
        Obj obj = discounts->get_object(discount_keys[i]);
        obj.set(discount_off_col, discount_info[i].first);
        obj.set(discount_active_col, discount_info[i].second);
    }

    TableRef items = g.add_table_with_primary_key("class_Items", type_String, "name");
    ColKey item_price_col = items->add_column(type_Double, "price");
    ColKey item_discount_col = items->add_column(*discounts, "discount");
    using item_t = std::pair<std::string, double>;
    std::vector<item_t> item_info = {
        {"milk", 5.5}, {"oranges", 4.0}, {"pizza", 9.5}, {"cereal", 6.5}, {"coffee", 17.5}};
    std::vector<ObjKey> item_keys;
    for (auto& item : item_info) {
        Obj obj = items->create_object_with_primary_key(item.first);
        obj.set(item_price_col, item.second);
        item_keys.push_back(obj.get_key());
    }
    items->get_object(item_keys[0]).set(item_discount_col, discount_keys[2]); // milk -0.50
    items->get_object(item_keys[2]).set(item_discount_col, discount_keys[1]); // pizza -2.5
    items->get_object(item_keys[3]).set(item_discount_col, discount_keys[0]); // cereal -3.0 inactive

    TableRef t = g.add_table("class_Person");
    ColKey id_col = t->add_column(type_Int, "customer_id");
    ColKey items_col = t->add_column_list(*items, "items");

    Obj person0 = t->create_object();
    Obj person1 = t->create_object();
    Obj person2 = t->create_object();
    person0.set(id_col, int64_t(0));
    person1.set(id_col, int64_t(1));
    person2.set(id_col, int64_t(2));

    LnkLst list_0 = person0.get_linklist(items_col);
    list_0.add(item_keys[0]);
    list_0.add(item_keys[1]);
    list_0.add(item_keys[2]);
    list_0.add(item_keys[3]);

    LnkLst list_1 = person1.get_linklist(items_col);
    for (size_t i = 0; i < 10; ++i) {
        list_1.add(item_keys[0]);
    }

    LnkLst list_2 = person2.get_linklist(items_col);
    list_2.add(item_keys[2]);
    list_2.add(item_keys[2]);
    list_2.add(item_keys[3]);

    verify_query(test_context, t, "items = obj('Items', 'coffee')", 0); // nobody buys coffee
    verify_query(test_context, t, "items = obj('Items', 'milk')", 2);   // but milk
    verify_query(test_context, t, "items = O0", 2);                     // how many people bought milk?
    verify_query(test_context, t, "items.@count > 2", 3);        // how many people bought more than two items?
    verify_query(test_context, t, "items.price > 3.0", 3);       // how many people buy items over $3.0?
    verify_query(test_context, t, "items.name ==[c] 'milk'", 2); // how many people buy milk?
    // how many people bought items with an active sale?
    verify_query(test_context, t, "items.discount.active == true", 3);
    // how many people bought an item marked down by more than $2.0?
    verify_query(test_context, t, "items.discount.reduced_by > 2.0", 2);
    // how many people would spend more than $50 without sales applied?
    verify_query(test_context, t, "items.@sum.price > 50", 1);
    // how manay people like to buy items more expensive on average than $7?
    verify_query(test_context, t, "items.@avg.price > 7", 1);

    // missing property
    CHECK_THROW_EX(verify_query(test_context, t, "missing_property > 2", 0), query_parser::InvalidQueryError,
                   CHECK(std::string(e.what()).find("Person") != std::string::npos) &&
                       CHECK(std::string(e.what()).find("missing_property") != std::string::npos));
    CHECK_THROW_EX(verify_query(test_context, t, "items.absent_property > 2", 0), query_parser::InvalidQueryError,
                   CHECK(std::string(e.what()).find("Items") != std::string::npos) &&
                       CHECK(std::string(e.what()).find("absent_property") != std::string::npos));
    CHECK_THROW_EX(verify_query(test_context, t, "items.discount.nonexistent_property > 2", 0),
                   query_parser::InvalidQueryError,
                   CHECK(std::string(e.what()).find("Discounts") != std::string::npos) &&
                       CHECK(std::string(e.what()).find("nonexistent_property") != std::string::npos));
    // property is not a link
    CHECK_THROW_EX(verify_query(test_context, t, "customer_id.property > 2", 0), query_parser::InvalidQueryError,
                   CHECK(std::string(e.what()).find("Person") != std::string::npos) &&
                       CHECK(std::string(e.what()).find("customer_id") != std::string::npos));
    CHECK_THROW_EX(verify_query(test_context, t, "items.price.property > 2", 0), query_parser::InvalidQueryError,
                   CHECK(std::string(e.what()).find("Items") != std::string::npos) &&
                       CHECK(std::string(e.what()).find("price") != std::string::npos));
    // Null cannot be compared to lists
    CHECK_THROW(verify_query(test_context, t, "items == NULL", 0), query_parser::InvalidQueryError);
    CHECK_THROW(verify_query(test_context, t, "items != NULL", 0), query_parser::InvalidQueryError);
    CHECK_THROW(verify_query(test_context, t, "items.discount == NULL", 0), query_parser::InvalidQueryError);
}


TEST(Parser_StringOperations)
{
    Group g;
    TableRef t = g.add_table("person");
    ColKey name_col = t->add_column(type_String, "name", true);
    ColKey link_col = t->add_column(*t, "father");
    std::vector<std::string> names = {"Billy", "Bob", "Joe", "Jake", "Joel", "Unicorn🦄"};
    std::vector<ObjKey> people_keys;
    t->create_objects(names.size(), people_keys);
    for (size_t i = 0; i < t->size(); ++i) {
        Obj obj = t->get_object(people_keys[i]);
        obj.set(name_col, StringData(names[i]));
        obj.set(link_col, people_keys[(i + 1) % people_keys.size()]);
    }
    t->create_object(); // null
    t->get_object(people_keys[4]).set_null(link_col);
    size_t nb_names = names.size();

    verify_query(test_context, t, "name == 'Bob'", 1);
    verify_query(test_context, t, "father.name == 'Bob'", 1);
    verify_query(test_context, t, "name ==[c] 'Bob'", 1);
    verify_query(test_context, t, "father.name ==[c] 'Bob'", 1);

    verify_query(test_context, t, "name != 'Bob'", nb_names);
    verify_query(test_context, t, "father.name != 'Bob'", nb_names);
    verify_query(test_context, t, "name !=[c] 'bOB'", nb_names);
    verify_query(test_context, t, "father.name !=[c] 'bOB'", nb_names);

    verify_query(test_context, t, "name contains \"oe\"", 2);
    verify_query(test_context, t, "father.name contains \"oe\"", 2);
    verify_query(test_context, t, "name contains[c] \"OE\"", 2);
    verify_query(test_context, t, "father.name contains[c] \"OE\"", 2);

    verify_query(test_context, t, "name beginswith \"J\"", 3);
    verify_query(test_context, t, "father.name beginswith \"J\"", 3);
    verify_query(test_context, t, "name beginswith[c] \"j\"", 3);
    verify_query(test_context, t, "father.name beginswith[c] \"j\"", 3);

    verify_query(test_context, t, "name endswith \"e\"", 2);
    verify_query(test_context, t, "father.name endswith \"e\"", 2);
    verify_query(test_context, t, "name endswith[c] \"E\"", 2);
    verify_query(test_context, t, "father.name endswith[c] \"E\"", 2);

    verify_query(test_context, t, "name like \"?o?\"", 2);
    verify_query(test_context, t, "father.name like \"?o?\"", 2);
    verify_query(test_context, t, "name like[c] \"?O?\"", 2);
    verify_query(test_context, t, "father.name like[c] \"?O?\"", 2);

    verify_query(test_context, t, "name ==[c] 'unicorn🦄'", 1);

    verify_query(test_context, t, "name == NULL", 1);
    verify_query(test_context, t, "name == nil", 1);
    verify_query(test_context, t, "NULL == name", 1);
    verify_query(test_context, t, "name != NULL", nb_names);
    verify_query(test_context, t, "NULL != name", nb_names);
    verify_query(test_context, t, "name ==[c] NULL", 1);
    verify_query(test_context, t, "NULL ==[c] name", 1);
    verify_query(test_context, t, "name !=[c] NULL", nb_names);
    verify_query(test_context, t, "NULL !=[c] name", nb_names);

    // for strings 'NULL' is also a synonym for the null string
    verify_query(test_context, t, "name CONTAINS NULL", t->size());
    verify_query(test_context, t, "name CONTAINS[c] NULL", t->size());
    verify_query(test_context, t, "name BEGINSWITH NULL", t->size());
    verify_query(test_context, t, "name BEGINSWITH[c] NULL", t->size());
    verify_query(test_context, t, "name ENDSWITH NULL", t->size());
    verify_query(test_context, t, "name ENDSWITH[c] NULL", t->size());
    verify_query(test_context, t, "name LIKE NULL", 1);
    verify_query(test_context, t, "name LIKE[c] NULL", 1);

    // querying in the other direction is also allowed
    verify_query(test_context, t, "NULL CONTAINS name", 0);
    verify_query(test_context, t, "NULL CONTAINS[c] name", 0);
    verify_query(test_context, t, "NULL BEGINSWITH name", 0);
    verify_query(test_context, t, "NULL BEGINSWITH[c] name", 0);
    verify_query(test_context, t, "NULL ENDSWITH name", 0);
    verify_query(test_context, t, "NULL ENDSWITH[c] name", 0);
    verify_query(test_context, t, "NULL LIKE name", 1);
    verify_query(test_context, t, "NULL LIKE[c] name", 1);
}


TEST(Parser_Timestamps)
{
    Group g;
    TableRef t = g.add_table("person");
    ColKey birthday_col = t->add_column(type_Timestamp, "birthday");          // disallow null
    ColKey internal_col = t->add_column(type_Timestamp, "T399", true);        // allow null
    ColKey readable_col = t->add_column(type_Timestamp, "T2017-12-04", true); // allow null
    ColKey link_col = t->add_column(*t, "linked");
    std::vector<ObjKey> keys;
    t->create_objects(5, keys);

    t->get_object(keys[0]).set(birthday_col, Timestamp(-1, -1)); // before epoch by 1 second and one nanosecond
    t->get_object(keys[1]).set(birthday_col, Timestamp(0, -1));  // before epoch by one nanosecond

    t->get_object(keys[0]).set(internal_col, Timestamp(realm::null()));
    t->get_object(keys[1]).set(internal_col, Timestamp(1512130073, 0));   // 2017/12/02 @ 12:47am (UTC)
    t->get_object(keys[2]).set(internal_col, Timestamp(1512130073, 505)); // with nanoseconds
    t->get_object(keys[3]).set(internal_col, Timestamp(1, 2));
    t->get_object(keys[4]).set(internal_col, Timestamp(0, 0));

    t->get_object(keys[0]).set(readable_col, Timestamp(1512130073, 0));
    t->get_object(keys[1]).set(readable_col, Timestamp(1512130073, 505));

    t->get_object(keys[0]).set(link_col, keys[1]);
    t->get_object(keys[2]).set(link_col, keys[0]);

    Query q = t->where();
    auto verify_with_format = [&](const char* separator) {
        verify_query(test_context, t, "T399 == NULL", 1);
        verify_query(test_context, t, "T399 != NULL", 4);
        verify_query(test_context, t, "linked.T399 == NULL", 4); // null links count as a match for null here
        verify_query(test_context, t, "linked != NULL && linked.T399 == NULL", 1);
        verify_query(test_context, t, "linked.T399 != NULL", 1);
        verify_query(test_context, t, "linked != NULL && linked.T399 != NULL", 1);
        verify_query(test_context, t, "T399 == T399:0", 0);
        verify_query(test_context, t, "linked.T399 == T399:0", 0);
        verify_query(test_context, t, std::string("T399 == 2017-12-04") + separator + "0:0:0", 0);

        verify_query(test_context, t, "T2017-12-04 == NULL", 3);
        verify_query(test_context, t, "T2017-12-04 != NULL", 2);
        verify_query(test_context, t, "T2017-12-04 != NIL", 2);
        verify_query(test_context, t, "linked.T2017-12-04 == NULL", 3); // null links count as a match for null here
        verify_query(test_context, t, "linked != NULL && linked.T2017-12-04 == NULL", 0);
        verify_query(test_context, t, "linked.T2017-12-04 != NULL", 2);
        verify_query(test_context, t, "linked != NULL && linked.T2017-12-04 != NULL", 2);
        verify_query(test_context, t, "T2017-12-04 == T399:0", 0);
        verify_query(test_context, t, "linked.T2017-12-04 == T399:0", 0);
        verify_query(test_context, t, "T2017-12-04 == 2017-12-04@0:0:0", 0);

        verify_query(test_context, t, "birthday == NULL", 0);
        verify_query(test_context, t, "birthday == NIL", 0);
        verify_query(test_context, t, "birthday != NULL", 5);
        verify_query(test_context, t, "birthday != NIL", 5);
        verify_query(test_context, t, "birthday == T0:0", 3);
        verify_query(test_context, t, std::string("birthday == 1970-1-1") + separator + "0:0:0:0",
                     3); // epoch is default non-null Timestamp

#ifndef _WIN32 // windows native functions do not support pre epoch conversions, other platforms stop at ~1901
        verify_query(test_context, t, std::string("birthday == 1969-12-31") + separator + "23:59:59:1",
                     1); // just before epoch
        verify_query(test_context, t, std::string("birthday > 1905-12-31") + separator + "23:59:59", 5);
        verify_query(test_context, t, std::string("birthday > 1905-12-31") + separator + "23:59:59:2020", 5);
#endif

        // two column timestamps
        verify_query(test_context, t, "birthday == T399", 1); // a null entry matches

        // dates pre 1900 are not supported by functions like timegm
        CHECK_THROW(verify_query(test_context, t, std::string("birthday > 1800-12-31") + separator + "23:59:59", 0),
                    query_parser::InvalidQueryError);
        CHECK_THROW(
            verify_query(test_context, t, std::string("birthday > 1800-12-31") + separator + "23:59:59:2020", 4),
            query_parser::InvalidQueryError);

        // negative nanoseconds are not allowed
        CHECK_THROW(verify_query(test_context, t, "birthday == T-1:1", 0), query_parser::SyntaxError);
        CHECK_THROW(verify_query(test_context, t, "birthday == T1:-1", 0), query_parser::SyntaxError);
        CHECK_THROW(verify_query(test_context, t, std::string("birthday == 1970-1-1") + separator + "0:0:1:-1", 0),
                    query_parser::SyntaxError);
        CHECK_THROW(
            verify_query(test_context, t, std::string("birthday == 1969-12-31") + separator + "23:59:59:-1", 1),
            query_parser::SyntaxError);
        CHECK_THROW(verify_query(test_context, t, std::string("birthday == 1970-1-1") + separator + "0:0:0:-1", 1),
                    query_parser::SyntaxError);

        // Invalid predicate
        CHECK_THROW(verify_query(test_context, t, "birthday == T1:", 0), query_parser::SyntaxError);
        CHECK_THROW(verify_query(test_context, t, "birthday == T:1", 0), query_parser::SyntaxError);
        CHECK_THROW(verify_query(test_context, t, "birthday == 1970-1-1", 0), query_parser::SyntaxError);
        CHECK_THROW(verify_query(test_context, t, std::string("birthday == 1970-1-1") + separator, 0),
                    query_parser::SyntaxError);
        CHECK_THROW(verify_query(test_context, t, std::string("birthday == 1970-1-1") + separator + "0", 0),
                    query_parser::SyntaxError);
        CHECK_THROW(verify_query(test_context, t, std::string("birthday == 1970-1-1") + separator + "0:", 0),
                    query_parser::SyntaxError);
        CHECK_THROW(verify_query(test_context, t, std::string("birthday == 1970-1-1") + separator + "0:0", 0),
                    query_parser::SyntaxError);
        CHECK_THROW(verify_query(test_context, t, std::string("birthday == 1970-1-1") + separator + "0:0:", 0),
                    query_parser::SyntaxError);
        CHECK_THROW(verify_query(test_context, t, std::string("birthday == 1970-1-1") + separator + "0:0:0:", 0),
                    query_parser::SyntaxError);
        CHECK_THROW(verify_query(test_context, t, std::string("birthday == 1970-1-1") + separator + "0:0:0:0:", 0),
                    query_parser::SyntaxError);
        CHECK_THROW(verify_query(test_context, t, std::string("birthday == 1970-1-1") + separator + "0:0:0:0:0", 0),
                    query_parser::SyntaxError);
    };

    // both versions are allowed
    verify_with_format("@");
    verify_with_format("T");

    // using both separators at the same time is an error
    CHECK_THROW(verify_query(test_context, t, "birthday == 1970-1-1T@0:0:0:0", 3), query_parser::SyntaxError);
    CHECK_THROW(verify_query(test_context, t, "birthday == 1970-1-1@T0:0:0:0", 3), query_parser::SyntaxError);
    // omitting the separator is an error
    CHECK_THROW(verify_query(test_context, t, "birthday == 1970-1-10:0:0:0:0", 0), query_parser::SyntaxError);
}


TEST(Parser_NullableBinaries)
{
    Group g;
    TableRef items = g.add_table("item");
    TableRef people = g.add_table("person");
    ColKey binary_col = items->add_column(type_Binary, "data");
    ColKey nullable_binary_col = items->add_column(type_Binary, "nullable\tdata", true);
    std::vector<ObjKey> item_keys;
    items->create_objects(5, item_keys);
    BinaryData bd0("knife", 5);
    items->get_object(item_keys[0]).set(binary_col, bd0);
    items->get_object(item_keys[0]).set(nullable_binary_col, bd0);
    BinaryData bd1("plate", 5);
    items->get_object(item_keys[1]).set(binary_col, bd1);
    items->get_object(item_keys[1]).set(nullable_binary_col, bd1);
    BinaryData bd2("fork", 4);
    items->get_object(item_keys[2]).set(binary_col, bd2);
    items->get_object(item_keys[2]).set(nullable_binary_col, bd2);

    ColKey fav_item_col = people->add_column(*items, "fav_item");
    std::vector<ObjKey> people_keys;
    people->create_objects(5, people_keys);
    for (size_t i = 0; i < people_keys.size(); ++i) {
        people->get_object(people_keys[i]).set(fav_item_col, item_keys[i]);
    }

    // direct checks
    verify_query(test_context, items, "data == NULL", 0);
    verify_query(test_context, items, "data != NULL", 5);
    verify_query(test_context, items, "nullable\\tdata == NULL", 2);
    verify_query(test_context, items, "nullable\\tdata != NULL", 3);
    verify_query(test_context, items, "data == NIL", 0);
    verify_query(test_context, items, "data != NIL", 5);
    verify_query(test_context, items, "nullable\\tdata == NIL", 2);
    verify_query(test_context, items, "nullable\\tdata != NIL", 3);

    verify_query(test_context, items, "nullable\\tdata CONTAINS bin('f')", 2);
    verify_query(test_context, items, "nullable\\tdata BEGINSWITH bin('f')", 1);
    verify_query(test_context, items, "nullable\\tdata ENDSWITH bin('e')", 2);
    verify_query(test_context, items, "nullable\\tdata LIKE bin('f*')", 1);
    verify_query(test_context, items, "nullable\\tdata CONTAINS[c] bin('F')", 2);
    verify_query(test_context, items, "nullable\\tdata BEGINSWITH[c] bin('F')", 1);
    verify_query(test_context, items, "nullable\\tdata ENDSWITH[c] bin('E')", 2);
    verify_query(test_context, items, "nullable\\tdata LIKE[c] bin('F*')", 1);

    verify_query(test_context, items, "nullable\\tdata CONTAINS NULL", 5);
    verify_query(test_context, items, "nullable\\tdata BEGINSWITH NULL", 5);
    verify_query(test_context, items, "nullable\\tdata ENDSWITH NULL", 5);
    verify_query(test_context, items, "nullable\\tdata LIKE NULL", 2);
    verify_query(test_context, items, "nullable\\tdata CONTAINS[c] NULL", 3);
    verify_query(test_context, items, "nullable\\tdata BEGINSWITH[c] NULL", 5);
    verify_query(test_context, items, "nullable\\tdata ENDSWITH[c] NULL", 5);
    verify_query(test_context, items, "nullable\\tdata LIKE[c] NULL", 2);

    verify_query(test_context, items, "NULL CONTAINS nullable\\tdata", 0);
    verify_query(test_context, items, "NULL BEGINSWITH nullable\\tdata", 0);
    verify_query(test_context, items, "NULL ENDSWITH nullable\\tdata", 0);
    verify_query(test_context, items, "NULL LIKE nullable\\tdata", 2);
    verify_query(test_context, items, "NULL CONTAINS[c] nullable\\tdata", 0);
    verify_query(test_context, items, "NULL BEGINSWITH[c] nullable\\tdata", 0);
    verify_query(test_context, items, "NULL ENDSWITH[c] nullable\\tdata", 0);
    verify_query(test_context, items, "NULL LIKE[c] nullable\\tdata", 2);

    // check across links
    verify_query(test_context, people, "fav_item.data == NULL", 0);
    verify_query(test_context, people, "fav_item.data != NULL", 5);
    verify_query(test_context, people, "fav_item.nullable\\tdata == NULL", 2);
    verify_query(test_context, people, "fav_item.nullable\\tdata != NULL", 3);
    verify_query(test_context, people, "NULL == fav_item.data", 0);

    verify_query(test_context, people, "fav_item.data ==[c] NULL", 0);
    verify_query(test_context, people, "fav_item.data !=[c] NULL", 5);
    verify_query(test_context, people, "fav_item.nullable\\tdata ==[c] NULL", 2);
    verify_query(test_context, people, "fav_item.nullable\\tdata !=[c] NULL", 3);
    verify_query(test_context, people, "NULL ==[c] fav_item.data", 0);

    verify_query(test_context, people, "fav_item.data CONTAINS bin('f')", 2);
    verify_query(test_context, people, "fav_item.data BEGINSWITH bin('f')", 1);
    verify_query(test_context, people, "fav_item.data ENDSWITH bin('e')", 2);
    verify_query(test_context, people, "fav_item.data LIKE bin('f*')", 1);
    verify_query(test_context, people, "fav_item.data CONTAINS[c] bin('F')", 2);
    verify_query(test_context, people, "fav_item.data BEGINSWITH[c] bin('F')", 1);
    verify_query(test_context, people, "fav_item.data ENDSWITH[c] bin('E')", 2);
    verify_query(test_context, people, "fav_item.data LIKE[c] bin('F*')", 1);

    // two column
    verify_query(test_context, people, "fav_item.data == fav_item.nullable\\tdata", 3);
    verify_query(test_context, people, "fav_item.data == fav_item.data", 5);
    verify_query(test_context, people, "fav_item.nullable\\tdata == fav_item.nullable\\tdata", 5);

    verify_query(test_context, items,
                 "data contains NULL && data contains bin('fo') && !(data contains bin('asdfasdfasdf')) && data "
                 "contains bin('rk')",
                 1);
}


TEST(Parser_OverColumnIndexChanges)
{
    Group g;
    TableRef table = g.add_table("table");
    ColKey first_col = table->add_column(type_Int, "to_remove");
    ColKey int_col = table->add_column(type_Int, "ints");
    ColKey double_col = table->add_column(type_Double, "doubles");
    ColKey string_col = table->add_column(type_String, "strings");
    std::vector<ObjKey> keys;
    table->create_objects(3, keys);
    for (size_t i = 0; i < keys.size(); ++i) {
        Obj obj = table->get_object(keys[i]);
        obj.set(int_col, int64_t(i));
        obj.set(double_col, double(i));
        std::string str(i, 'a');
        obj.set(string_col, StringData(str));
    }

    std::string ints_before = verify_query(test_context, table, "ints >= 1", 2).get_description();
    std::string doubles_before = verify_query(test_context, table, "doubles >= 1", 2).get_description();
    std::string strings_before = verify_query(test_context, table, "strings.@count >= 1", 2).get_description();

    table->remove_column(first_col);

    std::string ints_after = verify_query(test_context, table, "ints >= 1", 2).get_description();
    std::string doubles_after = verify_query(test_context, table, "doubles >= 1", 2).get_description();
    std::string strings_after = verify_query(test_context, table, "strings.@count >= 1", 2).get_description();

    CHECK_EQUAL(ints_before, ints_after);
    CHECK_EQUAL(doubles_before, doubles_after);
    CHECK_EQUAL(strings_before, strings_after);
}


TEST(Parser_TwoColumnExpressionBasics)
{
    Group g;
    TableRef table = g.add_table("table");
    ColKey int_col = table->add_column(type_Int, "ints", true);
    ColKey double_col = table->add_column(type_Double, "doubles");
    ColKey string_col = table->add_column(type_String, "strings");
    ColKey decimal_col = table->add_column(type_Decimal, "decimals");
    ColKey objectid_col = table->add_column(type_ObjectId, "objectids");
    ColKey link_col = table->add_column(*table, "link");
    std::vector<ObjKey> keys;
    table->create_objects(3, keys);
    for (size_t i = 0; i < keys.size(); ++i) {
        Obj obj = table->get_object(keys[i]);
        obj.set(int_col, int64_t(i));
        obj.set(double_col, double(i));
        std::string str(i, 'a');
        obj.set(string_col, StringData(str));
        obj.set(decimal_col, Decimal128(int64_t(i)));
        obj.set(objectid_col, ObjectId::gen());
    }
    table->get_object(keys[1]).set(link_col, keys[0]);

    Query q = table->where().and_query(table->column<Int>(int_col) == table->column<String>(string_col).size());
    CHECK_EQUAL(q.count(), 3);
    std::string desc = q.get_description();

    verify_query(test_context, table, "ints == 0", 1);
    verify_query(test_context, table, "ints == ints", 3);
    verify_query(test_context, table, "ints == strings.@count", 3);
    verify_query(test_context, table, "strings.@count == ints", 3);
    verify_query(test_context, table, "ints == NULL", 0);
    verify_query(test_context, table, "doubles == doubles", 3);
    verify_query(test_context, table, "strings == strings", 3);
    verify_query(test_context, table, "ints == link.@count", 2); // row 0 has 0 links, row 1 has 1 link
    verify_query(test_context, table, "decimals == decimals", 3);
    verify_query(test_context, table, "objectids == objectids", 3);
    verify_query(test_context, table, "doubles == ints", 3);
    verify_query(test_context, table, "ints == doubles", 3);
    verify_query(test_context, table, "ints == decimals", 3);

    // type mismatch
    CHECK_THROW(verify_query(test_context, table, "doubles == strings", 0), query_parser::InvalidQueryError);
    CHECK_THROW(verify_query(test_context, table, "strings == doubles", 0), query_parser::InvalidQueryError);
    CHECK_THROW(verify_query(test_context, table, "objectids == ints", 0), query_parser::InvalidQueryError);
}

TEST(Parser_TwoColumnAggregates)
{
    Group g;

    TableRef discounts = g.add_table("class_Discounts");
    ColKey discount_name_col = discounts->add_column(type_String, "promotion", true);
    ColKey discount_off_col = discounts->add_column(type_Double, "reduced_by");
    ColKey discount_active_col = discounts->add_column(type_Bool, "active");

    using discount_t = std::pair<double, bool>;
    std::vector<discount_t> discount_info = {{3.0, false}, {2.5, true}, {0.50, true}, {1.50, true}};
    std::vector<ObjKey> discount_keys;
    discounts->create_objects(discount_info.size(), discount_keys);
    for (size_t i = 0; i < discount_keys.size(); ++i) {
        Obj obj = discounts->get_object(discount_keys[i]);
        obj.set(discount_off_col, discount_info[i].first);
        obj.set(discount_active_col, discount_info[i].second);
    }
    discounts->get_object(discount_keys[0]).set(discount_name_col, StringData("back to school"));
    discounts->get_object(discount_keys[1]).set(discount_name_col, StringData("pizza lunch special"));
    discounts->get_object(discount_keys[2]).set(discount_name_col, StringData("manager's special"));

    TableRef items = g.add_table("class_Items");
    ColKey item_name_col = items->add_column(type_String, "name");
    ColKey item_price_col = items->add_column(type_Double, "price");
    ColKey item_price_float_col = items->add_column(type_Float, "price_float");
    ColKey item_price_decimal_col = items->add_column(type_Decimal, "price_decimal");
    ColKey item_price_mixed_col = items->add_column(type_Mixed, "price_mixed");
    ColKey item_discount_col = items->add_column(*discounts, "discount");
    ColKey item_creation_date = items->add_column(type_Timestamp, "creation_date");
    using item_t = std::pair<std::string, double>;
    std::vector<item_t> item_info = {{"milk", 5.5}, {"oranges", 4.0}, {"pizza", 9.5}, {"cereal", 6.5}};
    std::vector<ObjKey> item_keys;
    items->create_objects(item_info.size(), item_keys);
    for (size_t i = 0; i < item_keys.size(); ++i) {
        Obj obj = items->get_object(item_keys[i]);
        obj.set(item_name_col, StringData(item_info[i].first));
        obj.set(item_price_col, item_info[i].second);
        obj.set(item_price_float_col, float(item_info[i].second));
        obj.set(item_price_decimal_col, Decimal128(item_info[i].second));
        obj.set(item_price_mixed_col, Mixed(item_info[i].second));
        obj.set(item_creation_date, Timestamp(static_cast<int64_t>(item_info[i].second * 10), 0));
    }
    items->get_object(item_keys[0]).set(item_discount_col, discount_keys[2]); // milk -0.50
    items->get_object(item_keys[2]).set(item_discount_col, discount_keys[1]); // pizza -2.5
    items->get_object(item_keys[3]).set(item_discount_col, discount_keys[0]); // cereal -3.0 inactive

    TableRef t = g.add_table("class_Person");
    ColKey id_col = t->add_column(type_Int, "customer_id");
    ColKey account_col = t->add_column(type_Double, "account_balance");
    ColKey items_col = t->add_column_list(*items, "items");
    ColKey account_float_col = t->add_column(type_Float, "account_balance_float");
    ColKey account_decimal_col = t->add_column(type_Decimal, "account_balance_decimal");
    ColKey account_mixed_col = t->add_column(type_Mixed, "account_balance_mixed");
    ColKey account_creation_date_col = t->add_column(type_Timestamp, "account_creation_date");

    Obj person0 = t->create_object();
    Obj person1 = t->create_object();
    Obj person2 = t->create_object();

    person0.set(id_col, int64_t(0));
    person0.set(account_col, double(10.0));
    person0.set(account_float_col, float(10.0));
    person0.set(account_decimal_col, Decimal128(10.0));
    person0.set(account_mixed_col, Mixed(10.0));
    person0.set(account_creation_date_col, Timestamp(30, 0));
    person1.set(id_col, int64_t(1));
    person1.set(account_col, double(20.0));
    person1.set(account_float_col, float(20.0));
    person1.set(account_decimal_col, Decimal128(20.0));
    person1.set(account_mixed_col, Mixed(20.0));
    person1.set(account_creation_date_col, Timestamp(50, 0));
    person2.set(id_col, int64_t(2));
    person2.set(account_col, double(30.0));
    person2.set(account_float_col, float(30.0));
    person2.set(account_decimal_col, Decimal128(30.0));
    person2.set(account_mixed_col, Mixed(30.0));
    person2.set(account_creation_date_col, Timestamp(70, 0));

    LnkLst list_0 = person0.get_linklist(items_col);
    list_0.add(item_keys[0]);
    list_0.add(item_keys[1]);
    list_0.add(item_keys[2]);
    list_0.add(item_keys[3]);

    LnkLst list_1 = person1.get_linklist(items_col);
    for (size_t i = 0; i < 10; ++i) {
        list_1.add(item_keys[0]);
    }

    LnkLst list_2 = person2.get_linklist(items_col);
    list_2.add(item_keys[2]);
    list_2.add(item_keys[2]);
    list_2.add(item_keys[3]);

    // int vs linklist count/size
    verify_query(test_context, t, "customer_id < items.@count", 3);
    verify_query(test_context, t, "customer_id < items.@size", 3);

    // double vs linklist count/size
    verify_query(test_context, t, "items.@min.price > items.@count", 1);
    verify_query(test_context, t, "items.@min.price > items.@size", 1);

    // double vs string/binary count/size; len("oranges") > 4.0
    verify_query(test_context, items, "name.@count > price", 1);
    verify_query(test_context, items, "price < name.@size", 1);

    // double vs double
    verify_query(test_context, t, "items.@sum.price == 25.5", 2);  // person0, person2
    verify_query(test_context, t, "items.@min.price == 4.0", 1);   // person0
    verify_query(test_context, t, "items.@max.price == 9.5", 2);   // person0, person2
    verify_query(test_context, t, "items.@avg.price == 6.375", 1); // person0
    verify_query(test_context, t, "items.@sum.price > account_balance", 2);
    verify_query(test_context, t, "items.@min.price > account_balance", 0);
    verify_query(test_context, t, "items.@max.price > account_balance", 0);
    verify_query(test_context, t, "items.@avg.price > account_balance", 0);
    // float vs float
    verify_query(test_context, t, "items.@sum.price_float == 25.5", 2);  // person0, person2
    verify_query(test_context, t, "items.@min.price_float == 4.0", 1);   // person0
    verify_query(test_context, t, "items.@max.price_float == 9.5", 2);   // person0, person2
    verify_query(test_context, t, "items.@avg.price_float == 6.375", 1); // person0
    verify_query(test_context, t, "items.@sum.price_float > account_balance_float", 2);
    verify_query(test_context, t, "items.@min.price_float > account_balance_float", 0);
    verify_query(test_context, t, "items.@max.price_float > account_balance_float", 0);
    verify_query(test_context, t, "items.@avg.price_float > account_balance_float", 0);
    // Decimal128 vs Decimal128
    verify_query(test_context, t, "items.@sum.price_decimal == 25.5", 2);  // person0, person2
    verify_query(test_context, t, "items.@min.price_decimal == 4.0", 1);   // person0
    verify_query(test_context, t, "items.@max.price_decimal == 9.5", 2);   // person0, person2
    verify_query(test_context, t, "items.@avg.price_decimal == 6.375", 1); // person0
    verify_query(test_context, t, "items.@sum.price_decimal > account_balance_decimal", 2);
    verify_query(test_context, t, "items.@min.price_decimal > account_balance_decimal", 0);
    verify_query(test_context, t, "items.@max.price_decimal > account_balance_decimal", 0);
    verify_query(test_context, t, "items.@avg.price_decimal > account_balance_decimal", 0);
    // Mixed vs Mixed
    verify_query(test_context, t, "items.@sum.price_mixed == 25.5", 2);  // person0, person2
    verify_query(test_context, t, "items.@min.price_mixed == 4.0", 1);   // person0
    verify_query(test_context, t, "items.@max.price_mixed == 9.5", 2);   // person0, person2
    verify_query(test_context, t, "items.@avg.price_mixed == 6.375", 1); // person0
    verify_query(test_context, t, "items.@sum.price_mixed > account_balance_mixed", 2);
    verify_query(test_context, t, "items.@min.price_mixed > account_balance_mixed", 0);
    verify_query(test_context, t, "items.@max.price_mixed > account_balance_mixed", 0);
    verify_query(test_context, t, "items.@avg.price_mixed > account_balance_mixed", 0);
    // Timestamp vs Timestamp
    verify_query(test_context, t, "items.@min.creation_date == T40:0", 1); // person0
    verify_query(test_context, t, "items.@max.creation_date == T95:0", 2); // person0, person2
    verify_query(test_context, t, "items.@min.creation_date > account_creation_date", 2);
    verify_query(test_context, t, "items.@max.creation_date > account_creation_date", 3);

    // cannot aggregate string
    CHECK_THROW(verify_query(test_context, t, "items.@min.name > account_balance", 0),
                query_parser::InvalidQueryError);
    CHECK_THROW(verify_query(test_context, t, "items.@max.name > account_balance", 0),
                query_parser::InvalidQueryError);
    CHECK_THROW(verify_query(test_context, t, "items.@sum.name > account_balance", 0),
                query_parser::InvalidQueryError);
    CHECK_THROW(verify_query(test_context, t, "items.@avg.name > account_balance", 0),
                query_parser::InvalidQueryError);
    // cannot aggregate link
    CHECK_THROW(verify_query(test_context, t, "items.@min.discount > account_balance", 0),
                query_parser::InvalidQueryError);
    CHECK_THROW(verify_query(test_context, t, "items.@max.discount > account_balance", 0),
                query_parser::InvalidQueryError);
    CHECK_THROW(verify_query(test_context, t, "items.@sum.discount > account_balance", 0),
                query_parser::InvalidQueryError);
    CHECK_THROW(verify_query(test_context, t, "items.@avg.discount > account_balance", 0),
                query_parser::InvalidQueryError);
    // cannot do avg and sum on timestamp
    CHECK_THROW(verify_query(test_context, t, "items.@sum.creation_date > account_creation_date", 2),
                query_parser::InvalidQueryError);
    CHECK_THROW(verify_query(test_context, t, "items.@avg.creation_date > account_creation_date", 3),
                query_parser::InvalidQueryError);

    verify_query(test_context, t, "items.@count < account_balance", 3); // linklist count vs double
    verify_query(test_context, t, "items.@count > 3", 2);               // linklist count vs literal int
    // linklist count vs literal double
    verify_query(test_context, t, "items.@count == 3.0", 1);
    verify_query(test_context, t, "items.@count == 3.1", 0); // no integer promotion

    // two string counts is allowed (int comparison)
    verify_query(test_context, items, "discount.promotion.@count > name.@count", 3);
    // link count vs string count (int comparison)
    verify_query(test_context, items, "discount.@count < name.@count", 4);

    // string operators
    verify_query(test_context, items, "discount.promotion == name", 0);
    verify_query(test_context, items, "discount.promotion != name", 4);
    verify_query(test_context, items, "discount.promotion CONTAINS name", 1);
    verify_query(test_context, items, "discount.promotion BEGINSWITH name", 1);
    verify_query(test_context, items, "discount.promotion ENDSWITH name", 0);
    verify_query(test_context, items, "discount.promotion LIKE name", 0);
    verify_query(test_context, items, "discount.promotion ==[c] name", 0);
    verify_query(test_context, items, "discount.promotion !=[c] name", 4);
    verify_query(test_context, items, "discount.promotion CONTAINS[c] name", 1);
    verify_query(test_context, items, "discount.promotion BEGINSWITH[c] name", 1);
    verify_query(test_context, items, "discount.promotion ENDSWITH[c] name", 0);
    verify_query(test_context, items, "discount.promotion LIKE[c] name", 0);
}

TEST(Parser_substitution)
{
    Group g;
    TableRef t = g.add_table("person");
    ColKey int_col = t->add_column(type_Int, "age");
    ColKey str_col = t->add_column(type_String, "name");
    ColKey double_col = t->add_column(type_Double, "fees");
    ColKey bool_col = t->add_column(type_Bool, "paid", true);
    ColKey time_col = t->add_column(type_Timestamp, "time", true);
    ColKey binary_col = t->add_column(type_Binary, "binary", true);
    ColKey float_col = t->add_column(type_Float, "floats", true);
    ColKey nullable_double_col = t->add_column(type_Float, "nuldouble", true);
    ColKey link_col = t->add_column(*t, "links");
    ColKey list_col = t->add_column_list(*t, "list");
    std::vector<std::string> names = {"Billy", "Bob", "Joe", "Jane", "Joel"};
    std::vector<double> fees = {2.0, 2.23, 2.25, 2.22, 3.73};
    std::vector<ObjKey> obj_keys;
    t->create_objects(names.size(), obj_keys);

    for (size_t i = 0; i < obj_keys.size(); ++i) {
        Obj obj = t->get_object(obj_keys[i]);
        obj.set(int_col, int64_t(i));
        obj.set(str_col, StringData(names[i]));
        obj.set(double_col, fees[i]);
    }
    t->get_object(obj_keys[0]).set(bool_col, true);
    t->get_object(obj_keys[1]).set(bool_col, false);
    t->get_object(obj_keys[1])
        .set(time_col, Timestamp(1512130073, 505)); // 2017/12/02 @ 12:47am (UTC) + 505 nanoseconds
    std::string str_oe("oe");
    std::string str_eo("eo");
    BinaryData bd0(str_oe);
    BinaryData bd1(str_eo);
    t->get_object(obj_keys[0]).set(binary_col, bd0);
    t->get_object(obj_keys[1]).set(binary_col, bd1);
    t->get_object(obj_keys[0]).set(float_col, 2.33f);
    t->get_object(obj_keys[1]).set(float_col, 2.22f);
    t->get_object(obj_keys[0]).set(nullable_double_col, 2.33f);
    t->get_object(obj_keys[1]).set(nullable_double_col, 2.22f);
    t->get_object(obj_keys[0]).set(link_col, obj_keys[1]);
    t->get_object(obj_keys[1]).set(link_col, obj_keys[0]);
    LnkLst list_0 = t->get_object(obj_keys[0]).get_linklist(list_col);
    list_0.add(obj_keys[0]);
    list_0.add(obj_keys[1]);
    list_0.add(obj_keys[2]);
    LnkLst list_1 = t->get_object(obj_keys[1]).get_linklist(list_col);
    list_1.add(obj_keys[0]);

    std::any args[] = {Int(2), Double(2.25), String("oe"), realm::null{}, Bool(true), Timestamp(1512130073, 505),
                       bd0,    Float(2.33),  obj_keys[0],  Int(3),        Int(4),     Bool(false)};
    size_t num_args = 13;
    verify_query_sub(test_context, t, "age > $0", args, num_args, 2);
    verify_query_sub(test_context, t, "age > $0 || fees == $1", args, num_args, 3);
    verify_query_sub(test_context, t, "name CONTAINS[c] $2", args, num_args, 2);
    verify_query_sub(test_context, t, "paid == $3", args, num_args, 3);
    verify_query_sub(test_context, t, "paid != $3", args, num_args, 2);
    verify_query_sub(test_context, t, "paid == $4", args, num_args, 1);
    verify_query_sub(test_context, t, "paid != $4", args, num_args, 4);
    verify_query_sub(test_context, t, "paid = $11", args, num_args, 1);
    verify_query_sub(test_context, t, "time == $5", args, num_args, 1);
    verify_query_sub(test_context, t, "time == $3", args, num_args, 4);
    verify_query_sub(test_context, t, "binary == $6", args, num_args, 1);
    verify_query_sub(test_context, t, "binary == $3", args, num_args, 3);
    verify_query_sub(test_context, t, "floats == $7", args, num_args, 1);
    verify_query_sub(test_context, t, "floats == $3", args, num_args, 3);
    verify_query_sub(test_context, t, "nuldouble == $7", args, num_args, 1);
    verify_query_sub(test_context, t, "nuldouble == $3", args, num_args, 3);
    verify_query_sub(test_context, t, "links == $3", args, num_args, 3);
    verify_query_sub(test_context, t, "list == $8", args, num_args, 2);

    // substitutions through collection aggregates is a different code path
    verify_query_sub(test_context, t, "list.@min.age < $0", args, num_args, 2);
    verify_query_sub(test_context, t, "list.@max.age >= $0", args, num_args, 1);
    verify_query_sub(test_context, t, "list.@sum.age >= $0", args, num_args, 1);
    verify_query_sub(test_context, t, "list.@avg.age < $0", args, num_args, 2);
    verify_query_sub(test_context, t, "list.@count > $0", args, num_args, 1);
    verify_query_sub(test_context, t, "list.@size > $0", args, num_args, 1);
    verify_query_sub(test_context, t, "name.@count > $0", args, num_args, 5);
    verify_query_sub(test_context, t, "name.@size > $0", args, num_args, 5);
    verify_query_sub(test_context, t, "binary.@count >= $0", args, num_args, 2);
    verify_query_sub(test_context, t, "binary.@size >= $0", args, num_args, 2);

    // reusing properties, mixing order
    verify_query_sub(test_context, t, "(age > $0 || fees == $1) && age == $0", args, num_args, 1);

    // negative index
    CHECK_THROW(verify_query_sub(test_context, t, "age > $-1", args, num_args, 0), query_parser::InvalidQueryError);
    // missing index
    CHECK_THROW(verify_query_sub(test_context, t, "age > $", args, num_args, 0), query_parser::InvalidQueryError);
    // non-numerical index
    CHECK_THROW(verify_query_sub(test_context, t, "age > $age", args, num_args, 0), query_parser::InvalidQueryError);
    // leading zero index
    verify_query_sub(test_context, t, "name CONTAINS[c] $002", args, num_args, 2);
    // double digit index
    verify_query_sub(test_context, t, "age == $10", args, num_args, 1);

    std::string message;
    // referencing a parameter outside of the list size throws
    CHECK_THROW_ANY_GET_MESSAGE(verify_query_sub(test_context, t, "age > $0", args, /*num_args*/ 0, 0), message);
    CHECK_EQUAL(message, "Request for argument at index 0 but no arguments are provided");
    CHECK_THROW_ANY_GET_MESSAGE(verify_query_sub(test_context, t, "age > $1", args, /*num_args*/ 1, 0), message);
    CHECK_EQUAL(message, "Request for argument at index 1 but only 1 argument is provided");
    CHECK_THROW_ANY_GET_MESSAGE(verify_query_sub(test_context, t, "age > $2", args, /*num_args*/ 2, 0), message);
    CHECK_EQUAL(message, "Request for argument at index 2 but only 2 arguments are provided");
    CHECK_THROW_ANY_GET_MESSAGE(t->query("age > $0", std::vector<Mixed>{}, {}), message);
    CHECK_EQUAL(message, "Request for argument at index 0 but no arguments are provided");
    CHECK_THROW_ANY_GET_MESSAGE(t->query("age > $1", std::vector<Mixed>{{1}}, {}), message);
    CHECK_EQUAL(message, "Request for argument at index 1 but only 1 argument is provided");
    CHECK_THROW_ANY_GET_MESSAGE(t->query("age > $2", std::vector<Mixed>{{1}, {2}}, {}), message);
    CHECK_EQUAL(message, "Request for argument at index 2 but only 2 arguments are provided");

    // Mixed types
    // int
    verify_query_sub(test_context, t, "age > $1", args, num_args, 2);
    CHECK_THROW_ANY(verify_query_sub(test_context, t, "age > $2", args, num_args, 0));
    verify_query_sub(test_context, t, "age > $3", args, num_args, 0);
    CHECK_THROW_ANY(verify_query_sub(test_context, t, "age > $5", args, num_args, 0));
    CHECK_THROW_ANY(verify_query_sub(test_context, t, "age > $6", args, num_args, 0));
    verify_query_sub(test_context, t, "age > $7", args, num_args, 2);
    // double
    verify_query_sub(test_context, t, "fees > $0", args, num_args, 4);
    CHECK_THROW_ANY(verify_query_sub(test_context, t, "fees > $2", args, num_args, 0));
    verify_query_sub(test_context, t, "fees > $3", args, num_args, 0);
    CHECK_THROW_ANY(verify_query_sub(test_context, t, "fees > $5", args, num_args, 0));
    CHECK_THROW_ANY(verify_query_sub(test_context, t, "fees > $6", args, num_args, 0));
    verify_query_sub(test_context, t, "fees > $7", args, num_args, 1);
    // float
    verify_query_sub(test_context, t, "floats > $0", args, num_args, 2);
    verify_query_sub(test_context, t, "floats > $1", args, num_args, 1);
    CHECK_THROW_ANY(verify_query_sub(test_context, t, "floats > $2", args, num_args, 0));
    verify_query_sub(test_context, t, "floats > $3", args, num_args, 0);
    CHECK_THROW_ANY(verify_query_sub(test_context, t, "floats > $5", args, num_args, 0));
    CHECK_THROW_ANY(verify_query_sub(test_context, t, "floats > $6", args, num_args, 0));
    // string
    CHECK_THROW_ANY(verify_query_sub(test_context, t, "name == $0", args, num_args, 0));
    CHECK_THROW_ANY(verify_query_sub(test_context, t, "name == $1", args, num_args, 0));
    verify_query_sub(test_context, t, "name == $3", args, num_args, 0);
    CHECK_THROW_ANY(verify_query_sub(test_context, t, "name == $4", args, num_args, 0));
    CHECK_THROW_ANY(verify_query_sub(test_context, t, "name == $5", args, num_args, 0));
    CHECK_THROW_ANY(verify_query_sub(test_context, t, "name == $6", args, num_args, 0));
    CHECK_THROW_ANY(verify_query_sub(test_context, t, "name == $7", args, num_args, 0));
    // bool
    CHECK_THROW_ANY(verify_query_sub(test_context, t, "paid == $0", args, num_args, 0));
    CHECK_THROW_ANY(verify_query_sub(test_context, t, "paid == $1", args, num_args, 0));
    CHECK_THROW_ANY(verify_query_sub(test_context, t, "paid == $2", args, num_args, 0));
    verify_query_sub(test_context, t, "paid == $3", args, num_args, 3);
    CHECK_THROW_ANY(verify_query_sub(test_context, t, "paid == $5", args, num_args, 0));
    CHECK_THROW_ANY(verify_query_sub(test_context, t, "paid == $6", args, num_args, 0));
    CHECK_THROW_ANY(verify_query_sub(test_context, t, "paid == $7", args, num_args, 0));
    // timestamp
    CHECK_THROW_ANY(verify_query_sub(test_context, t, "time == $0", args, num_args, 0));
    CHECK_THROW_ANY(verify_query_sub(test_context, t, "time == $1", args, num_args, 0));
    CHECK_THROW_ANY(verify_query_sub(test_context, t, "time == $2", args, num_args, 0));
    verify_query_sub(test_context, t, "time == $3", args, num_args, 4);
    CHECK_THROW_ANY(verify_query_sub(test_context, t, "time == $4", args, num_args, 0));
    CHECK_THROW_ANY(verify_query_sub(test_context, t, "time == $6", args, num_args, 0));
    CHECK_THROW_ANY(verify_query_sub(test_context, t, "time == $7", args, num_args, 0));
    // binary
    CHECK_THROW_ANY(verify_query_sub(test_context, t, "binary == $0", args, num_args, 0));
    CHECK_THROW_ANY(verify_query_sub(test_context, t, "binary == $1", args, num_args, 0));
    CHECK_THROW_ANY(verify_query_sub(test_context, t, "binary == $2", args, num_args, 0));
    verify_query_sub(test_context, t, "binary == $3", args, num_args, 3);
    CHECK_THROW_ANY(verify_query_sub(test_context, t, "binary == $4", args, num_args, 0));
    CHECK_THROW_ANY(verify_query_sub(test_context, t, "binary == $5", args, num_args, 0));
    verify_query_sub(test_context, t, "binary == $6", args, num_args, 1);
    CHECK_THROW_ANY(verify_query_sub(test_context, t, "binary == $7", args, num_args, 0));
}

TEST(Parser_string_binary_encoding)
{
    Group g;
    TableRef t = g.add_table("person");
    ColKey str_col = t->add_column(type_String, "string_col", true);
    ColKey bin_col = t->add_column(type_Binary, "binary_col", true);

    std::vector<std::string> test_strings = {
        // Credit of the following list to https://github.com/minimaxir/big-list-of-naughty-strings (MIT)
        "undefined",
        "undef",
        "null",
        "NULL",
        "(null)",
        "nil",
        "NIL",
        "true",
        "false",
        "True",
        "False",
        "TRUE",
        "FALSE",
        "None",
        "hasOwnProperty",
        "\\\\",
        "1.00",
        "$1.00",
        "1/2",
        "1E2",
        "1E02",
        "1E+02",
        "-1",
        "-1.00",
        "-$1.00",
        "-1/2",
        "-1E2",
        "-1E02",
        "-1E+02",
        "1/0",
        "0/0",
        "-2147483648/-1",
        "-9223372036854775808/-1",
        "-0",
        "-0.0",
        "+0",
        "+0.0",
        "0.00",
        "0..0",
        "0.0.0",
        "0,00",
        "0,,0",
        "0,0,0",
        "0.0/0",
        "1.0/0.0",
        "0.0/0.0",
        "1,0/0,0",
        "0,0/0,0",
        "--1",
        "-.",
        "-,",
        "999999999999999999999999999999999999999999999999999999999999999999999999999999999999999999999999",
        "NaN",
        "Infinity",
        "-Infinity",
        "INF",
        "1#INF",
        "-1#IND",
        "1#QNAN",
        "1#SNAN",
        "1#IND",
        "0x0",
        "0xffffffff",
        "0xffffffffffffffff",
        "0xabad1dea",
        "123456789012345678901234567890123456789",
        "1,000.00",
        "1 000.00",
        "1'000.00",
        "1,000,000.00",
        "1 000 000.00",
        "1'000'000.00",
        "1.000,00",
        "1 000,00",
        "1'000,00",
        "1.000.000,00",
        "1 000 000,00",
        "1'000'000,00",
        "01000",
        "08",
        "09",
        "2.2250738585072011e-308",
        ",./;'[]\\-=",
        "<>?:\"{}|_+",
        "!@#$%^&*()`~",
        "''",
        "\"\"",
        "'\"'",
        "\"''''\"'\"",
        "\"'\"'\"''''\"",
        "<foo val=“bar” />",
        "<foo val=`bar' />"};

    t->create_object(); // nulls
    // add a single char of each value
    for (size_t i = 0; i < 256; ++i) {
        char c = static_cast<char>(i);
        test_strings.push_back(std::string(1, c));
    }
    // a single string of 100 nulls
    test_strings.push_back(std::string(100, '\0'));

    for (const std::string& buff : test_strings) {
        StringData sd(buff);
        BinaryData bd(buff);
        Obj obj = t->create_object();
        obj.set(str_col, sd);
        obj.set(bin_col, bd);
    }

    struct TestValues {
        TestValues(size_t processed, bool replace)
            : num_processed(processed)
            , should_be_replaced(replace)
        {
        }
        TestValues() {}
        size_t num_processed = 0;
        bool should_be_replaced = false;
    };

    std::unordered_map<unsigned char, TestValues> expected_replacements;
    expected_replacements['\x0'] = TestValues{0, true}; // non printable characters require replacement
    expected_replacements['\x7f'] = TestValues{0, true};
    expected_replacements['\x80'] = TestValues{0, true};
    expected_replacements['\xad'] = TestValues{0, true};
    expected_replacements['\xff'] = TestValues{0, true};
    expected_replacements['A'] = TestValues{0, false}; // ascii characters can be represented in plain text
    expected_replacements['z'] = TestValues{0, false};
    expected_replacements['0'] = TestValues{0, false};
    expected_replacements['9'] = TestValues{0, false};
    expected_replacements['"'] = TestValues{0, true}; // quotes must be replaced as b64
    expected_replacements['\''] = TestValues{0, true};
    static const std::string base64_prefix = "B64\"";
    static const std::string base64_suffix = "==\"";

    for (const std::string& buff : test_strings) {
        size_t num_results = 1;
        Query qstr = t->where().equal(str_col, StringData(buff), true);
        Query qbin = t->where().equal(bin_col, BinaryData(buff));
        CHECK_EQUAL(qstr.count(), num_results);
        CHECK_EQUAL(qbin.count(), num_results);
        std::string string_description = qstr.get_description();
        std::string binary_description = qbin.get_description();

        if (buff.size() == 1) {
            auto it = expected_replacements.find(buff[0]);
            if (it != expected_replacements.end()) {
                ++it->second.num_processed;


                // std::cout << "string: '" << it->first << "' described: " << string_description << std::endl;
                if (!it->second.should_be_replaced) {
                    bool validate = string_description.find(base64_prefix) == std::string::npos &&
                                    string_description.find(base64_suffix) == std::string::npos &&
                                    string_description.find(it->first) != std::string::npos;
                    CHECK(validate);
                    if (!validate) {
                        std::stringstream ss;
                        ss << "string should not be replaced: '" << it->first
                           << "' described: " << string_description;
                        CHECK_EQUAL(ss.str(), "");
                    }
                }
                else {
                    size_t str_b64_pre_pos = string_description.find(base64_prefix);
                    size_t str_b64_suf_pos = string_description.find(base64_suffix);
                    size_t bin_b64_pre_pos = binary_description.find(base64_prefix);
                    size_t bin_b64_suf_pos = binary_description.find(base64_suffix);

                    bool validate = str_b64_pre_pos != std::string::npos && str_b64_suf_pos != std::string::npos &&
                                    bin_b64_pre_pos != std::string::npos && bin_b64_suf_pos != std::string::npos;
                    CHECK(validate);

                    size_t contents_str = string_description.find(it->first, str_b64_pre_pos + base64_prefix.size());
                    size_t contents_bin = binary_description.find(it->first, bin_b64_pre_pos + base64_prefix.size());

                    bool validate_contents = contents_str > str_b64_suf_pos && contents_bin > bin_b64_suf_pos;
                    CHECK(validate_contents);
                    if (!validate || !validate_contents) {
                        std::stringstream ss;
                        ss << "string should be replaced: '" << it->first << "' described: " << string_description;
                        CHECK_EQUAL(ss.str(), "");
                    }
                }
            }
        }

        // std::cerr << "original: " << buff << "\tdescribed: " << string_description << " : " << binary_description
        // << "\n";

        Query qstr2 = t->query(string_description);
        CHECK_EQUAL(qstr2.count(), num_results);

        Query qbin2 = t->query(binary_description);
        CHECK_EQUAL(qbin2.count(), num_results);
    }

    for (auto it = expected_replacements.begin(); it != expected_replacements.end(); ++it) {
        bool processed = it->second.num_processed == 1;
        CHECK(processed);
        if (!processed) { // the check is expected to fail, but will print which character is failing
            CHECK_EQUAL(it->first, it->second.num_processed);
        }
    }
}

TEST(Parser_collection_aggregates)
{
    Group g;
    TableRef people = g.add_table("class_Person");
    TableRef courses = g.add_table("class_Course");
    auto title_col = courses->add_column(type_String, "title");
    auto credits_col = courses->add_column(type_Double, "credits");
    auto hours_col = courses->add_column(type_Int, "hours_required");
    auto fail_col = courses->add_column(type_Float, "failure_percentage");
    auto start_date_col = courses->add_column(type_Timestamp, "start_date");
    auto int_col = people->add_column(type_Int, "age");
    auto str_col = people->add_column(type_String, "name");
    auto courses_col = people->add_column_list(*courses, "courses_taken");
    auto binary_col = people->add_column(type_Binary, "hash");
    using info_t = std::pair<std::string, int64_t>;
    std::vector<info_t> person_info = {{"Billy", 18}, {"Bob", 17}, {"Joe", 19}, {"Jane", 20}, {"Joel", 18}};
    size_t j = 0;
    for (info_t i : person_info) {
        Obj obj = people->create_object();
        obj.set(str_col, StringData(i.first));
        obj.set(int_col, i.second);
        std::string hash(j++, 'a'); // a repeated j times
        BinaryData payload(hash);
        obj.set(binary_col, payload);
    }
    using cinfo = std::tuple<std::string, double, int64_t, float, Timestamp>;
    std::vector<cinfo> course_info = {
        cinfo{"Math", 5.0, 42, 0.36f, {10, 0}}, cinfo{"Comp Sci", 4.5, 45, 0.25f, {11, 0}},
        cinfo{"Chemistry", 4.0, 41, 0.40f, {12, 0}}, cinfo{"English", 3.5, 40, 0.07f, {13, 0}},
        cinfo{"Physics", 4.5, 42, 0.42f, {14, 0}}};
    std::vector<ObjKey> course_keys;
    for (cinfo course : course_info) {
        Obj obj = courses->create_object();
        course_keys.push_back(obj.get_key());
        obj.set(title_col, StringData(std::get<0>(course)));
        obj.set(credits_col, std::get<1>(course));
        obj.set(hours_col, std::get<2>(course));
        obj.set(fail_col, std::get<3>(course));
        obj.set(start_date_col, std::get<4>(course));
    }
    auto it = people->begin();
    LnkLstPtr billy_courses = it->get_linklist_ptr(courses_col);
    billy_courses->add(course_keys[0]);
    billy_courses->add(course_keys[1]);
    billy_courses->add(course_keys[4]);
    ++it;
    LnkLstPtr bob_courses = it->get_linklist_ptr(courses_col);
    bob_courses->add(course_keys[0]);
    bob_courses->add(course_keys[1]);
    bob_courses->add(course_keys[1]);
    ++it;
    LnkLstPtr joe_courses = it->get_linklist_ptr(courses_col);
    joe_courses->add(course_keys[3]);
    ++it;
    LnkLstPtr jane_courses = it->get_linklist_ptr(courses_col);
    jane_courses->add(course_keys[2]);
    jane_courses->add(course_keys[4]);

    Query q = people->where();

    // int
    verify_query(test_context, people, "courses_taken.@min.hours_required <= 41", 2);
    verify_query(test_context, people, "courses_taken.@max.hours_required >= 45", 2);
    verify_query(test_context, people, "courses_taken.@sum.hours_required <= 100", 3);
    verify_query(test_context, people, "courses_taken.@avg.hours_required > 41", 3);

    // double
    verify_query(test_context, people, "courses_taken.@min.credits == 4.5", 2);
    verify_query(test_context, people, "courses_taken.@max.credits == 5.0", 2);
    verify_query(test_context, people, "courses_taken.@sum.credits > 8.6", 2);
    verify_query(test_context, people, "courses_taken.@avg.credits > 4.0", 3);

    // float
    verify_query(test_context, people, "courses_taken.@min.failure_percentage < 0.10", 1);
    verify_query(test_context, people, "courses_taken.@max.failure_percentage > 0.40", 2);
    verify_query(test_context, people, "courses_taken.@sum.failure_percentage > 0.5", 3);
    verify_query(test_context, people, "courses_taken.@avg.failure_percentage > 0.40", 1);

    // timestamp
    verify_query(test_context, people, "courses_taken.@min.start_date < T12:0", 2);
    verify_query(test_context, people, "courses_taken.@max.start_date > T12:0", 3);

    // count and size are interchangeable but only operate on certain types
    // count of lists
    verify_query(test_context, people, "courses_taken.@count > 2", 2);
    verify_query(test_context, people, "courses_taken.@size > 2", 2);
    verify_query(test_context, people, "courses_taken.@count == 0", 1);
    verify_query(test_context, people, "courses_taken.@size == 0", 1);

    // size of strings
    verify_query(test_context, people, "name.@count == 0", 0);
    verify_query(test_context, people, "name.@size == 0", 0);
    verify_query(test_context, people, "name.@count > 3", 3);
    verify_query(test_context, people, "name.@size > 3", 3);

    // size of binary data
    verify_query(test_context, people, "hash.@count == 0", 1);
    verify_query(test_context, people, "hash.@size == 0", 1);
    verify_query(test_context, people, "hash.@count > 2", 2);
    verify_query(test_context, people, "hash.@size > 2", 2);

    std::string message;

    // string
    CHECK_THROW_ANY(verify_query(test_context, people, "courses_taken.@min.title <= 41", 2));
    CHECK_THROW_ANY(verify_query(test_context, people, "courses_taken.@max.title <= 41", 2));
    CHECK_THROW_ANY(verify_query(test_context, people, "courses_taken.@sum.title <= 41", 2));
    CHECK_THROW_ANY(verify_query(test_context, people, "courses_taken.@avg.title <= 41", 2));

    // min, max, sum, avg require a target property on the linked table
    CHECK_THROW_ANY(verify_query(test_context, people, "courses_taken.@min <= 41", 2));
    CHECK_THROW_ANY(verify_query(test_context, people, "courses_taken.@max <= 41", 2));
    CHECK_THROW_ANY(verify_query(test_context, people, "courses_taken.@sum <= 41", 2));
    CHECK_THROW_ANY(verify_query(test_context, people, "courses_taken.@avg <= 41", 2));

    // aggregate operations on a non-linklist column must throw
    CHECK_THROW_ANY(verify_query(test_context, people, "name.@min.hours_required <= 41", 2));
    CHECK_THROW_ANY(verify_query(test_context, people, "name.@max.hours_required <= 41", 2));
    CHECK_THROW_ANY(verify_query(test_context, people, "name.@sum.hours_required <= 41", 2));
    CHECK_THROW_ANY(verify_query(test_context, people, "name.@avg.hours_required <= 41", 2));
    CHECK_THROW_ANY_GET_MESSAGE(verify_query(test_context, people, "name.@min.hours_required <= 41", 2), message);
    CHECK(message.find("list") != std::string::npos);
    CHECK(message.find("name") != std::string::npos);

    // size and count do not allow paths on the destination object
    CHECK_THROW_ANY(verify_query(test_context, people, "name.@count.hours_required <= 2", 0));
    CHECK_THROW_ANY(verify_query(test_context, people, "name.@size.hours_required <= 2", 0));

    // size is only allowed on certain types
    CHECK_THROW_ANY(verify_query(test_context, people, "age.@size <= 2", 0));
    CHECK_THROW_ANY(verify_query(test_context, courses, "credits.@size == 2", 0));
    CHECK_THROW_ANY(verify_query(test_context, courses, "failure_percentage.@size <= 2", 0));
}

TEST(Parser_NegativeAgg)
{
    Group g;

    TableRef items = g.add_table("class_Items");
    ColKey item_name_col = items->add_column(type_String, "name");
    ColKey item_price_col = items->add_column(type_Double, "price");
    ColKey item_price_float_col = items->add_column(type_Float, "price_float");
    ColKey item_price_decimal_col = items->add_column(type_Decimal, "price_decimal");
    using item_t = std::pair<std::string, double>;
    std::vector<item_t> item_info = {{"milk", -5.5}, {"oranges", -4.0}, {"pizza", -9.5}, {"cereal", -6.5}};
    std::vector<ObjKey> item_keys;
    items->create_objects(item_info.size(), item_keys);
    for (size_t i = 0; i < item_keys.size(); ++i) {
        Obj obj = items->get_object(item_keys[i]);
        obj.set(item_name_col, StringData(item_info[i].first));
        obj.set(item_price_col, item_info[i].second);
        obj.set(item_price_float_col, float(item_info[i].second));
        obj.set(item_price_decimal_col, Decimal128(item_info[i].second));
    }

    TableRef t = g.add_table("class_Person");
    ColKey id_col = t->add_column(type_Int, "customer_id");
    ColKey account_col = t->add_column(type_Double, "account_balance");
    ColKey items_col = t->add_column_list(*items, "items");
    ColKey account_float_col = t->add_column(type_Float, "account_balance_float");
    ColKey account_decimal_col = t->add_column(type_Decimal, "account_balance_decimal");

    Obj person0 = t->create_object();
    Obj person1 = t->create_object();
    Obj person2 = t->create_object();

    person0.set(id_col, int64_t(0));
    person0.set(account_col, double(10.0));
    person0.set(account_float_col, float(10.0));
    person0.set(account_decimal_col, Decimal128(10.0));
    person1.set(id_col, int64_t(1));
    person1.set(account_col, double(20.0));
    person1.set(account_float_col, float(20.0));
    person1.set(account_decimal_col, Decimal128(20.0));
    person2.set(id_col, int64_t(2));
    person2.set(account_col, double(30.0));
    person2.set(account_float_col, float(30.0));
    person2.set(account_decimal_col, Decimal128(30.0));

    LnkLst list_0 = person0.get_linklist(items_col);
    list_0.add(item_keys[0]);
    list_0.add(item_keys[1]);
    list_0.add(item_keys[2]);
    list_0.add(item_keys[3]);

    LnkLst list_1 = person1.get_linklist(items_col);
    for (size_t i = 0; i < 10; ++i) {
        list_1.add(item_keys[0]);
    }

    LnkLst list_2 = person2.get_linklist(items_col);
    list_2.add(item_keys[2]);
    list_2.add(item_keys[2]);
    list_2.add(item_keys[3]);

    verify_query(test_context, t, "items.@min.price == -9.5", 2);   // person0, person2
    verify_query(test_context, t, "items.@max.price == -4.0", 1);   // person0
    verify_query(test_context, t, "items.@sum.price == -25.5", 2);  // person0, person2
    verify_query(test_context, t, "items.@avg.price == -6.375", 1); // person0

    verify_query(test_context, t, "items.@min.price_float == -9.5", 2);   // person0, person2
    verify_query(test_context, t, "items.@max.price_float == -4.0", 1);   // person0
    verify_query(test_context, t, "items.@sum.price_float == -25.5", 2);  // person0, person2
    verify_query(test_context, t, "items.@avg.price_float == -6.375", 1); // person0

    verify_query(test_context, t, "items.@min.price_decimal == -9.5", 2);   // person0, person2
    verify_query(test_context, t, "items.@max.price_decimal == -4.0", 1);   // person0
    verify_query(test_context, t, "items.@sum.price_decimal == -25.5", 2);  // person0, person2
    verify_query(test_context, t, "items.@avg.price_decimal == -6.375", 1); // person0
}


TEST(Parser_list_of_primitive_ints)
{
    Group g;
    TableRef t = g.add_table("table");

    auto col_int_list = t->add_column_list(type_Int, "integers");
    auto col_int = t->add_column(type_Int, "single_int");
    auto col_int_list_nullable = t->add_column_list(type_Int, "integers_nullable", true);
    auto col_int_nullable = t->add_column(type_Int, "single_int_nullable", true);
    CHECK_THROW_ANY(t->add_search_index(col_int_list));

    size_t num_objects = 10;
    for (size_t i = 0; i < num_objects; ++i) {
        Obj obj = t->create_object();
        obj.get_list<Int>(col_int_list).add(i);
        obj.set<Int>(col_int, i);
        obj.get_list<Optional<Int>>(col_int_list_nullable).add(i);
        obj.set<Optional<Int>>(col_int_nullable, i);
    }

    TableRef t2 = g.add_table("table2");

    auto col_link = t2->add_column(*t, "link");
    auto col_list = t2->add_column_list(*t, "list");
    {
        // object with link to 1, list with {1}
        Obj obj0 = t2->create_object();
        ObjKey linkedObj0 = t->find_first(col_int, Int(1));
        obj0.set(col_link, linkedObj0);
        LnkLst list0 = obj0.get_linklist(col_list);
        list0.add(linkedObj0);
        // object with link to 2, list with all values
        Obj obj1 = t2->create_object();
        obj1.set(col_link, t->find_first(col_int, Int(2)));
        LnkLst list1 = obj1.get_linklist(col_list);
        for (auto it = t->begin(); it != t->end(); ++it) {
            list1.add(it->get_key());
        }
        // empty object, null link, empty list
        t2->create_object();
    }

    for (size_t i = 0; i < num_objects; ++i) {
        verify_query(test_context, t, util::format("integers == %1", i), 1);
        verify_query(test_context, t, util::format("integers.@min == %1", i), 1);
        verify_query(test_context, t, util::format("integers.@max == %1", i), 1);
        verify_query(test_context, t, util::format("integers.@avg == %1", i), 1);
        verify_query(test_context, t, util::format("integers.@sum == %1", i), 1);
        verify_query(test_context, t, util::format("ANY integers == %1", i), 1);
        verify_query(test_context, t, util::format("SOME integers == %1", i), 1);
        verify_query(test_context, t, util::format("ALL integers == %1", i), 1);
        verify_query(test_context, t, util::format("NONE integers == %1", i), num_objects - 1);
        verify_query(test_context, t, util::format("!(ANY integers == %1)", i), num_objects - 1);
        verify_query(test_context, t, util::format("!(SOME integers == %1)", i), num_objects - 1);
        verify_query(test_context, t, util::format("!(ALL integers == %1)", i), num_objects - 1);
        verify_query(test_context, t, util::format("!(NONE integers == %1)", i), 1);
        verify_query(test_context, t, util::format("ANY integers != %1", i), num_objects - 1);
        verify_query(test_context, t, util::format("SOME integers != %1", i), num_objects - 1);
        verify_query(test_context, t, util::format("ALL integers != %1", i), num_objects - 1);
        verify_query(test_context, t, util::format("NONE integers != %1", i), 1);
        verify_query(test_context, t, util::format("%1 IN integers", i), 1);
    }
    verify_query(test_context, t, "integers.@count == 0", 0);
    verify_query(test_context, t, "integers.@size == 0", 0);
    verify_query(test_context, t, "integers.@count == 1", num_objects);
    verify_query(test_context, t, "integers.@size == 1", num_objects);

    // add two more objects; one with defaults, one with null in the list
    t->create_object();
    Obj obj_nulls_in_lists = t->create_object();
    obj_nulls_in_lists.get_list<Optional<Int>>(col_int_list_nullable).add(Optional<Int>());
    num_objects += 2;
    verify_query(test_context, t, "integers.@count == 0", 2);
    verify_query(test_context, t, "integers == NULL", 0);
    verify_query(test_context, t, "ALL integers == NULL", 2); // the two empty lists match ALL
    verify_query(test_context, t, "NONE integers == NULL", num_objects);
    verify_query(test_context, t, "integers_nullable.@count == 0", 1);
    verify_query(test_context, t, "integers_nullable == NULL", 1);
    verify_query(test_context, t, "ALL integers_nullable == NULL",
                 2); // matches the empty list and the list containing one NULL
    verify_query(test_context, t, "NONE integers_nullable == NULL", num_objects - 1);
    // list vs property
    verify_query(test_context, t, "integers == single_int", num_objects - 2);
    verify_query(test_context, t, "integers_nullable == single_int", num_objects - 2);
    verify_query(test_context, t, "integers == single_int_nullable", num_objects - 2);
    verify_query(test_context, t, "integers_nullable == single_int_nullable", num_objects - 1);
    // aggregate vs property x nullable
    verify_query(test_context, t, "integers.@min == single_int", num_objects - 2); // two empty lists don't match
    verify_query(test_context, t, "integers.@min == single_int_nullable",
                 num_objects); // the min of 2 empty lists is null which matches the nullable int
    verify_query(test_context, t, "integers_nullable.@min == single_int",
                 num_objects - 2); // two empty lists don't match 0
    verify_query(test_context, t, "integers_nullable.@min == single_int_nullable",
                 num_objects); // the min of empty list matches null, and the min of only null matches null
    verify_query(test_context, t, "integers.@max == single_int", num_objects - 2); // two empty lists don't match 0s
    verify_query(test_context, t, "integers.@max == single_int_nullable",
                 num_objects); // the max of 2 empty lists is null which matches the null int
    verify_query(test_context, t, "integers_nullable.@max == single_int",
                 num_objects - 2); // max of null doesn't match 0
    verify_query(test_context, t, "integers_nullable.@max == single_int_nullable",
                 num_objects); // the max of an empty list matches null, and the max of only null matches null
    verify_query(test_context, t, "integers.@sum == single_int", num_objects); // sum of an empty list matches 0
    verify_query(test_context, t, "integers.@sum == single_int_nullable",
                 num_objects - 2); // sum of empty list does not match null
    verify_query(test_context, t, "integers_nullable.@sum == single_int",
                 num_objects); // sum of empty list matches 0, sum of list containing null matches 0
    verify_query(test_context, t, "integers_nullable.@sum == single_int_nullable",
                 num_objects -
                     2); // sum of empty list does not match null, sum of list containing null does not match null
    verify_query(test_context, t, "integers.@avg == single_int",
                 num_objects - 2); // avg of empty lists is null, does not match 0
    verify_query(test_context, t, "integers.@avg == single_int_nullable",
                 num_objects); // avg of empty lists matches null
    verify_query(test_context, t, "integers_nullable.@avg == single_int",
                 num_objects - 2); // avg of empty list is null does not match 0, avg of list containing null is not 0
    verify_query(test_context, t, "integers_nullable.@avg == single_int_nullable",
                 num_objects); // avg of empty list matches null, avg of list containing null matches null
    verify_query(test_context, t, "integers.@count == single_int",
                 2 + 1); // 2x count of empty list matches 0, count of {1} matches 1
    verify_query(test_context, t, "integers.@count == single_int_nullable", 1); // count of empty list matches 0
    verify_query(test_context, t, "integers_nullable.@count == single_int",
                 1 + 1); // count of {1} matches 1, count of empty list matches 0
    verify_query(test_context, t, "integers_nullable.@count == single_int_nullable", 1); // count of {1} matches 1
    // operations across links
    verify_query(test_context, t2, "link.integers == 0 || link.integers == 3", 0);
    verify_query(test_context, t2, "link.integers == 1", 1);
    verify_query(test_context, t2, "link.integers == 2", 1);
    verify_query(test_context, t2, "link.integers == NULL", 0);
    verify_query(test_context, t2, "link.integers_nullable == NULL", 0);
    verify_query(test_context, t2, "link.integers.@count == 1", 2);
    verify_query(test_context, t2, "link.integers.@count == 0", 1);
    verify_query(test_context, t2, "link.integers.@min == 1", 1);
    verify_query(test_context, t2, "link.integers.@max == 1", 1);
    verify_query(test_context, t2, "link.integers.@sum == 1", 1);
    verify_query(test_context, t2, "link.integers.@avg == 1", 1);
    // operations across lists
    verify_query(test_context, t2, "list.integers == 1", 2);
    verify_query(test_context, t2, "list.integers == 2", 1);
    verify_query(test_context, t2, "list.integers == NULL", 0);
    verify_query(test_context, t2, "list.integers.@count == 1", 2);
    verify_query(test_context, t2, "list.integers.@min == 1", 2);
    verify_query(test_context, t2, "list.integers.@max == 1", 2);
    verify_query(test_context, t2, "list.integers.@avg == 1", 2);
    verify_query(test_context, t2, "list.integers.@sum == 1", 2);
    verify_query(test_context, t2, "list.integers.@min == 1", 2);

    verify_query(test_context, t2, "ALL list.integers == 1", 3);  // first 2 rows have both a {1} list
                                                                  // row 2 has only an empty list which matches ALL
    verify_query(test_context, t2, "NONE list.integers == 1", 2); // row 0 has only one list and it macthes 1

    std::any args[] = {Int(1)};
    size_t num_args = 1;
    verify_query_sub(test_context, t, "integers == $0", args, num_args, 1);

    std::string message;
    CHECK_THROW_ANY_GET_MESSAGE(verify_query(test_context, t, "integers.@min.no_property == 0", 0), message);
    CHECK_EQUAL(message, "Operation '.@min' cannot apply to property 'integers' because it is not a list");
    CHECK_THROW_ANY_GET_MESSAGE(verify_query(test_context, t, "SUBQUERY(integers, $x, $x == 1).@count > 0", 0),
                                message);
    CHECK_EQUAL(message, "A subquery can not operate on a list of primitive values (property 'integers')");
    // list vs list is not implemented yet
    CHECK_THROW_ANY_GET_MESSAGE(verify_query(test_context, t, "integers == integers", 0), message);
    CHECK_EQUAL(message,
                "Ordered comparison between two primitive lists is not implemented yet ('integers' and 'integers')");
    CHECK_THROW_ANY_GET_MESSAGE(verify_query(test_context, t, "integers != integers", 0), message);
    CHECK_EQUAL(message,
                "Ordered comparison between two primitive lists is not implemented yet ('integers' and 'integers')");
    CHECK_THROW_ANY_GET_MESSAGE(verify_query(test_context, t, "integers > integers", 0), message);
    CHECK_EQUAL(message,
                "Ordered comparison between two primitive lists is not implemented yet ('integers' and 'integers')");
    CHECK_THROW_ANY_GET_MESSAGE(verify_query(test_context, t, "integers < integers", 0), message);
    CHECK_EQUAL(message,
                "Ordered comparison between two primitive lists is not implemented yet ('integers' and 'integers')");
    CHECK_THROW_ANY_GET_MESSAGE(verify_query(test_context, t, "integers contains integers", 0), message);
    CHECK_EQUAL(message,
                "Ordered comparison between two primitive lists is not implemented yet ('integers' and 'integers')");
    CHECK_THROW_ANY_GET_MESSAGE(verify_query(test_context, t, "integers beginswith integers", 0), message);
    CHECK_EQUAL(message,
                "Ordered comparison between two primitive lists is not implemented yet ('integers' and 'integers')");
    CHECK_THROW_ANY_GET_MESSAGE(verify_query(test_context, t, "integers endswith integers", 0), message);
    CHECK_EQUAL(message,
                "Ordered comparison between two primitive lists is not implemented yet ('integers' and 'integers')");
    CHECK_THROW_ANY_GET_MESSAGE(verify_query(test_context, t, "integers like integers", 0), message);
    CHECK_EQUAL(message,
                "Ordered comparison between two primitive lists is not implemented yet ('integers' and 'integers')");
    // string operators are not supported on an integer column
    CHECK_THROW_ANY_GET_MESSAGE(verify_query(test_context, t, "integers like 0", 0), message);
    CHECK_EQUAL(
        message,
        "Unsupported comparison operator 'like' against type 'int', right side must be a string or binary type");
    CHECK_THROW_ANY_GET_MESSAGE(verify_query(test_context, t, "integers contains[c] 0", 0), message);
    CHECK_EQUAL(
        message,
        "Unsupported comparison operator 'contains' against type 'int', right side must be a string or binary type");
    CHECK_THROW_ANY_GET_MESSAGE(verify_query(test_context, t, "integers beginswith 0", 0), message);
    CHECK_EQUAL(message, "Unsupported comparison operator 'beginswith' against type 'int', right side must be a "
                         "string or binary type");
    CHECK_THROW_ANY_GET_MESSAGE(verify_query(test_context, t, "integers ENDSWITH 0", 0), message);
    CHECK_EQUAL(
        message,
        "Unsupported comparison operator 'endswith' against type 'int', right side must be a string or binary type");
    CHECK_THROW_ANY_GET_MESSAGE(verify_query(test_context, t, "integers == 'string'", 0), message);
    CHECK_EQUAL(message, "Cannot convert 'string' to a number");
}

TEST_TYPES(Parser_list_of_primitive_strings, std::true_type, std::false_type)
{
    Group g;
    TableRef t = g.add_table("table");

    constexpr bool nullable = true;
    auto col_str_list = t->add_column_list(type_String, "strings", nullable);
    if constexpr (TEST_TYPE::value) {
        t->add_search_index(col_str_list);
    }

    auto get_string = [](size_t i) -> std::string {
        return util::format("string_%1", i);
    };
    size_t num_populated_objects = 10;
    for (size_t i = 0; i < num_populated_objects; ++i) {
        Obj obj = t->create_object();
        std::string si = get_string(i);
        obj.get_list<String>(col_str_list).add(si);
    }
    t->create_object();
    Obj obj_with_null = t->create_object();
    obj_with_null.get_list<String>(col_str_list).add(StringData(realm::null()));
    Obj obj_with_empty_string = t->create_object();
    obj_with_empty_string.get_list<String>(col_str_list).add("");
    size_t num_special_objects = 3;
    size_t num_total_objects = num_populated_objects + num_special_objects;

    for (size_t i = 0; i < num_populated_objects; ++i) {
        std::string si = get_string(i);
        verify_query(test_context, t, util::format("strings == '%1'", si), 1);
        verify_query(test_context, t, util::format("ANY strings == '%1'", si), 1);
        verify_query(test_context, t, util::format("SOME strings == '%1'", si), 1);
        verify_query(test_context, t, util::format("ALL strings == '%1'", si), 2); // empty list also matches
        verify_query(test_context, t, util::format("NONE strings == '%1'", si), num_total_objects - 1);
        verify_query(test_context, t, util::format("!(ANY strings == '%1')", si), num_total_objects - 1);
        verify_query(test_context, t, util::format("!(SOME strings == '%1')", si), num_total_objects - 1);
        verify_query(test_context, t, util::format("!(ALL strings == '%1')", si),
                     num_total_objects - 2); // empty list also does not match
        verify_query(test_context, t, util::format("!(NONE strings == '%1')", si), 1);
        verify_query(test_context, t, util::format("ANY strings != '%1'", si),
                     num_total_objects - 2); // empty list also does not match
        verify_query(test_context, t, util::format("SOME strings != '%1'", si),
                     num_total_objects - 2); // empty list also does not match
        verify_query(test_context, t, util::format("ALL strings != '%1'", si), num_total_objects - 1);
        verify_query(test_context, t, util::format("NONE strings != '%1'", si), 2); // empty list also matches
        verify_query(test_context, t, util::format("'%1' IN strings", si), 1);
        verify_query(test_context, t, util::format("strings CONTAINS[c] '%1'", si), 1);
        verify_query(test_context, t, util::format("strings BEGINSWITH[c] '%1'", si), 1);
        verify_query(test_context, t, util::format("strings ENDSWITH[c] '%1'", si), 1);
        verify_query(test_context, t, util::format("strings LIKE[c] '%1'", si), 1);
    }
    verify_query(test_context, t, "strings CONTAINS[c] 'STR'", num_populated_objects);
    verify_query(test_context, t, "strings BEGINSWITH[c] 'STR'", num_populated_objects);
    verify_query(test_context, t, "strings ENDSWITH[c] 'G_1'", 1);
    verify_query(test_context, t, "strings LIKE[c] 'StRiNg_*'", num_populated_objects);
    verify_query(test_context, t, "ALL strings CONTAINS[c] 'STR'", num_populated_objects + 1);   // + empty list
    verify_query(test_context, t, "ALL strings BEGINSWITH[c] 'STR'", num_populated_objects + 1); // + empty list
    verify_query(test_context, t, "ALL strings ENDSWITH[c] 'G_1'", 2);                          // {"string_1"} and {}
    verify_query(test_context, t, "ALL strings LIKE[c] 'StRiNg_*'", num_populated_objects + 1); // + empty list
    verify_query(test_context, t, "NONE strings CONTAINS[c] 'STR'", 3);                         // {}, {null}, {""}
    verify_query(test_context, t, "NONE strings BEGINSWITH[c] 'STR'", 3);                       // {}, {null}, {""}
    verify_query(test_context, t, "NONE strings ENDSWITH[c] 'G_1'",
                 num_populated_objects - 1 + 3);                         // - {"string_1"} + {}, {null}, {""}
    verify_query(test_context, t, "NONE strings LIKE[c] 'StRiNg_*'", 3); // {}, {null}, {""}

    verify_query(test_context, t, "strings.@count == 0", 1);                     // {}
    verify_query(test_context, t, "strings.@size == 0", 1);                      // {}
    verify_query(test_context, t, "strings.@count == 1", num_total_objects - 1); // - empty list
    verify_query(test_context, t, "strings.@size == 1", num_total_objects - 1);  // - empty list
    verify_query(test_context, t, "strings.length == 0", 2);                     // {""}, {null}
    verify_query(test_context, t, "strings.length == 8", num_populated_objects); // "strings_0", ...  "strings_9"

    CHECK_THROW(verify_query(test_context, t, "strings.@min == 2", 0), query_parser::InvalidQueryError);
    CHECK_THROW(verify_query(test_context, t, "strings.@max == 2", 0), query_parser::InvalidQueryError);
    CHECK_THROW(verify_query(test_context, t, "strings.@sum == 2", 0), query_parser::InvalidQueryError);
    CHECK_THROW(verify_query(test_context, t, "strings.@avg == 2", 0), query_parser::InvalidQueryError);
}

TEST_TYPES(Parser_list_of_primitive_element_lengths, StringData, BinaryData)
{
    Group g;
    TableRef t = g.add_table("table");

    constexpr bool nullable = true;
    auto col_list = t->add_column_list(ColumnTypeTraits<TEST_TYPE>::id, "values", nullable);
    t->add_column(type_Int, "length"); // "length" is still a usable column name
    auto col_link = t->add_column(*t, "link");

    t->create_object();
    Obj obj_with_null = t->create_object();
    TEST_TYPE null_value;
    CHECK(null_value.is_null());
    obj_with_null.get_list<TEST_TYPE>(col_list).add(null_value);
    Obj obj_with_empty_string = t->create_object();
    TEST_TYPE empty_value("", 0);
    CHECK_EQUAL(empty_value.size(), 0);
    CHECK_EQUAL(empty_value.is_null(), false);
    obj_with_empty_string.get_list<TEST_TYPE>(col_list).add(empty_value);
    std::string value1 = "value1";
    std::string value2 = "value2";
    TEST_TYPE v1(value1);
    TEST_TYPE v2(value2);
    Obj obj_with_v1 = t->create_object();
    obj_with_v1.get_list<TEST_TYPE>(col_list).add(v1);
    Obj obj_with_v2 = t->create_object();
    obj_with_v2.get_list<TEST_TYPE>(col_list).add(v2);
    Obj obj_with_v1_v2 = t->create_object();
    obj_with_v1_v2.get_list<TEST_TYPE>(col_list).add(v1);
    obj_with_v1_v2.get_list<TEST_TYPE>(col_list).add(v2);

    for (auto it = t->begin(); it != t->end(); ++it) {
        it->set<ObjKey>(col_link, it->get_key());
    }

    // repeat the same tests but over links, the tests are only the same because the links are self cycles
    std::vector<std::string> column_prefix = {"", "link.", "link.link."};

    for (auto path : column_prefix) {
        // {}, {null}, {""}, {"value1"}, {"value2"}, {"value1", "value2"}
        verify_query(test_context, t, util::format("%1values.@count == 0", path), 1);
        verify_query(test_context, t, util::format("%1values.@size == 0", path), 1);
        verify_query(test_context, t, util::format("%1values.@count == 1", path), 4);
        verify_query(test_context, t, util::format("%1values.@size == 1", path), 4);
        verify_query(test_context, t, util::format("%1values.@count == 2", path), 1);
        verify_query(test_context, t, util::format("%1values.@size == 2", path), 1);
        verify_query(test_context, t, util::format("%1length == 0", path), 6);
        verify_query(test_context, t, util::format("%1link == null", path), 0);
        verify_query(test_context, t, util::format("%1values == null", path), 1);

        std::vector<std::string> any_prefix = {"", "ANY", "SOME", "any", "some"};
        for (auto prefix : any_prefix) {
            verify_query(test_context, t, util::format("0 IN %1 %2values.length", prefix, path), 2);
            verify_query(test_context, t, util::format("%1 %2values.length == 0", prefix, path), 2);
            verify_query(test_context, t, util::format("%1 %2values.length > 0", prefix, path), 3);
            verify_query(test_context, t, util::format("%1 %2values.length == 6", prefix, path), 3);
            verify_query(test_context, t, util::format("%1 %2values.length == length", prefix, path),
                         2); // element length vs column
        }

        verify_query(test_context, t, util::format("ALL %1values.length == 0", path), 3);      // {}, {null}, {""}
        verify_query(test_context, t, util::format("ALL %1values.length == length", path), 3); // {}, {null}, {""}
        verify_query(test_context, t, util::format("ALL %1values.length == 6", path), 4); // the empty list matches

        verify_query(test_context, t, util::format("NONE %1values.length == 0", path),
                     4); // {}, {"value1"}, {"value2"}, {"value1", "value2"}
        verify_query(test_context, t, util::format("NONE %1values.length == length", path),
                     4); // {}, {"value1"}, {"value2"}, {"value1", "value2"}
        verify_query(test_context, t, util::format("NONE %1values.length == 6", path), 3); // {}, {null}, {""}
    }

    std::string message;
    CHECK_THROW_ANY_GET_MESSAGE(verify_query(test_context, t, "values.len == 2", 0), message);
    CHECK_EQUAL(message, "Property 'table.values' has no property 'len'");
}

TEST_TYPES(Parser_list_of_primitive_types, Prop<Int>, Nullable<Int>, Prop<Bool>, Nullable<Bool>, Prop<Float>,
           Nullable<Float>, Prop<Double>, Nullable<Double>, Prop<Decimal128>, Nullable<Decimal128>, Prop<ObjectId>,
           Nullable<ObjectId>, Prop<UUID>, Nullable<UUID>, Prop<Timestamp>, Nullable<Timestamp>)
{
    Group g;
    TableRef t = g.add_table("table");
    TestValueGenerator gen;

    using underlying_type = typename TEST_TYPE::underlying_type;
    using type = typename TEST_TYPE::type;
    constexpr bool is_nullable = TEST_TYPE::is_nullable;
    ColKey col = t->add_column_list(TEST_TYPE::data_type, "values", is_nullable);
    auto col_link = t->add_column(*t, "link");

    auto obj1 = t->create_object();
    std::vector<type> values = gen.values_from_int<type>({2, 9, 4, 0, 7, 4, 1, 8, 11, 3, 4, 5, 22});
    obj1.set_list_values(col, values);
    t->create_object();             // empty list
    auto obj3 = t->create_object(); // {1}
    underlying_type value_1 = gen.convert_for_test<underlying_type>(1);
    obj3.get_list<type>(col).add(value_1);
    auto obj4 = t->create_object(); // {1, 1}
    obj4.get_list<type>(col).add(value_1);
    obj4.get_list<type>(col).add(value_1);
    auto obj5 = t->create_object(); // {null} or {0}
    obj5.get_list<type>(col).add(TEST_TYPE::default_value());
    for (auto it = t->begin(); it != t->end(); ++it) {
        it->set<ObjKey>(col_link, it->get_key()); // self links
    }
    auto value_first = gen.convert_for_test<underlying_type>(2);
    auto value_4 = gen.convert_for_test<underlying_type>(7);
    auto value_last = gen.convert_for_test<underlying_type>(22);

    // repeat the same tests but over links, the tests are only the same because the links are self cycles
    std::vector<std::string> column_prefix = {"", "link.", "link.link."};

    for (auto path : column_prefix) {
        verify_query(test_context, t, util::format("%1values.@count == 0", path), 1);  // obj2
        verify_query(test_context, t, util::format("%1values.@count == 1", path), 2);  // obj3, obj5
        verify_query(test_context, t, util::format("%1values.@count == 2", path), 1);  // obj4
        verify_query(test_context, t, util::format("%1values.@count > 0", path), 4);   // obj1, obj3, obj4, obj5
        verify_query(test_context, t, util::format("%1values.@count == 13", path), 1); // obj1
        verify_query(test_context, t, util::format("%1values == NULL", path), (is_nullable ? 1 : 0)); // obj5

        std::any args[] = {value_1, value_first, value_4, value_last};
        size_t num_args = 4;
        size_t num_matching_value_1 = 3;                       // obj1, obj3, obj4
        size_t num_not_matching_value_1 = 2;                   // obj1, obj5
        size_t num_all_matching_value_1 = 3;                   // obj2, obj3, obj4
        size_t num_all_not_matching_value_1 = 2;               // obj2, obj5
        size_t num_none_matching_value_1 = 2;                  // obj2, obj5
        size_t num_none_not_matching_value_1 = 3;              // obj2, obj3, obj4
        if constexpr (std::is_same_v<underlying_type, bool>) { // bool reuses values
            num_matching_value_1 = is_nullable ? 3 : 4;
            num_not_matching_value_1 = is_nullable ? 2 : 1;
            num_all_matching_value_1 = is_nullable ? 3 : 4;
            num_all_not_matching_value_1 = is_nullable ? 2 : 1;
            num_none_matching_value_1 = is_nullable ? 2 : 1;
            num_none_not_matching_value_1 = is_nullable ? 3 : 4;
        }
        verify_query_sub(test_context, t, util::format("%1values[first] == $1", path), args, num_args, 1);
        verify_query_sub(test_context, t, util::format("%1values[4] == $2", path), args, num_args, 1);
        verify_query_sub(test_context, t, util::format("%1values[last] == $3", path), args, num_args, 1);
        verify_query_sub(test_context, t, util::format("%1values[*] == $0", path), args, num_args,
                         num_matching_value_1);
        verify_query_sub(test_context, t, util::format("%1values == $0", path), args, num_args, num_matching_value_1);
        verify_query_sub(test_context, t, util::format("%1values != $0", path), args, num_args,
                         num_not_matching_value_1);
        verify_query_sub(test_context, t, util::format("ANY %1values == $0", path), args, num_args,
                         num_matching_value_1);
        verify_query_sub(test_context, t, util::format("ANY %1values != $0", path), args, num_args,
                         num_not_matching_value_1);

        verify_query_sub(test_context, t, util::format("ALL %1values == $0", path), args, num_args,
                         num_all_matching_value_1);
        verify_query_sub(test_context, t, util::format("ALL %1values != $0", path), args, num_args,
                         num_all_not_matching_value_1);
        verify_query_sub(test_context, t, util::format("NONE %1values == $0", path), args, num_args,
                         num_none_matching_value_1);
        verify_query_sub(test_context, t, util::format("NONE %1values != $0", path), args, num_args,
                         num_none_not_matching_value_1);
    }
    std::string message;
    CHECK_THROW_ANY_GET_MESSAGE(verify_query(test_context, t, "missing.length == 2", 0), message);
    CHECK_EQUAL(message, "'table' has no property 'missing'");
    if constexpr (realm::is_any_v<underlying_type, StringData, BinaryData>) {
        verify_query(test_context, t, "values.length == 0", 1);
    }
    else {
        CHECK_THROW_ANY_GET_MESSAGE(verify_query(test_context, t, "values.length == 2", 0), message);
        CHECK_EQUAL(message, "Property 'table.values' has no property 'length'");
    }
}

TEST(Parser_list_of_primitive_mixed)
{
    Group g;
    TableRef t = g.add_table("table");

    constexpr bool nullable = true;
    auto col_list = t->add_column_list(type_Mixed, "values", nullable);
    CHECK_THROW_ANY(t->add_search_index(col_list));

    Obj obj_empty_list = t->create_object();
    auto empty_list = obj_empty_list.get_list<Mixed>(col_list);
    CHECK_EQUAL(empty_list.min(), Mixed{});
    CHECK_EQUAL(empty_list.max(), Mixed{});
    CHECK_EQUAL(empty_list.sum(), Mixed{0});
    CHECK_EQUAL(empty_list.avg(), Mixed{});

    Obj obj_with_null = t->create_object();
    auto list_with_null = obj_with_null.get_list<Mixed>(col_list);
    list_with_null.add(Mixed{});
    CHECK_EQUAL(list_with_null.min(), Mixed{});
    CHECK_EQUAL(list_with_null.max(), Mixed{});
    CHECK_EQUAL(list_with_null.sum(), Mixed{0});
    CHECK_EQUAL(list_with_null.avg(), Mixed{});

    Obj obj_with_empty_string = t->create_object();
    auto empty_string_list = obj_with_empty_string.get_list<Mixed>(col_list);
    empty_string_list.add(Mixed{""});
    CHECK_EQUAL(empty_string_list.min(), Mixed{""});
    CHECK_EQUAL(empty_string_list.max(), Mixed{""});
    CHECK_EQUAL(empty_string_list.sum(), Mixed{0});
    CHECK_EQUAL(empty_string_list.avg(), Mixed{});

    Obj obj_with_ints = t->create_object();
    auto ints_list = obj_with_ints.get_list<Mixed>(col_list);
    ints_list.add(Mixed{0});
    ints_list.add(Mixed{1});
    ints_list.add(Mixed{2});
    CHECK_EQUAL(ints_list.min(), Mixed{0});
    CHECK_EQUAL(ints_list.max(), Mixed{2});
    CHECK_EQUAL(ints_list.sum(), Mixed{3});
    CHECK_EQUAL(ints_list.avg(), Mixed{1});

    Obj obj_with_numerics = t->create_object();
    auto numeric_list = obj_with_numerics.get_list<Mixed>(col_list);
    numeric_list.add(Mixed{1});
    numeric_list.add(Mixed{Decimal128(2.2)});
    numeric_list.add(Mixed{float(3.3f)});
    numeric_list.add(Mixed{double(4.4)});
    CHECK_EQUAL(numeric_list.min(), Mixed{1});
    CHECK_EQUAL(numeric_list.max(), Mixed{4.4});
    CHECK_EQUAL(numeric_list.sum(), Mixed{10.9});
    CHECK_EQUAL(numeric_list.avg(), Mixed{2.725});

    Obj obj_with_strings = t->create_object();
    auto strings_list = obj_with_strings.get_list<Mixed>(col_list);
    strings_list.add(Mixed{"one"});
    strings_list.add(Mixed{"two"});
    strings_list.add(Mixed{"three"});
    strings_list.add(Mixed{""});
    strings_list.add(Mixed{StringData{}});
    CHECK_EQUAL(strings_list.min(), Mixed{""});
    CHECK_EQUAL(strings_list.max(), Mixed{"two"});
    CHECK_EQUAL(strings_list.sum(), Mixed(0));
    CHECK_EQUAL(strings_list.avg(), Mixed());

    Obj obj_with_mixed_types = t->create_object();
    auto mixed_list = obj_with_mixed_types.get_list<Mixed>(col_list);
    mixed_list.add(Mixed{"foo"});
    mixed_list.add(Mixed{1});
    mixed_list.add(Mixed{Timestamp(1, 0)});
    mixed_list.add(Mixed{Decimal128(2.5)});
    mixed_list.add(Mixed{float(3.7)});
    mixed_list.add(Mixed{ObjectId::gen()});
    mixed_list.add(Mixed{UUID()});
    mixed_list.add(Mixed{});
    mixed_list.add(Mixed{false});
    mixed_list.add(Mixed{true});
    mixed_list.add(Mixed{null::get_null_float<float>()});
    mixed_list.add(Mixed{null::get_null_float<double>()});
    mixed_list.add(Mixed{Decimal128{realm::null()}});
    mixed_list.add(Mixed{Decimal128{StringData{}}}); // NaN
    CHECK_EQUAL(mixed_list.min(), Mixed(false));
    CHECK_EQUAL(mixed_list.max(), Mixed(UUID()));
    CHECK_EQUAL(mixed_list.sum(), Mixed(7.2));
    CHECK_EQUAL(mixed_list.avg(), Mixed(2.4));

    /*
    "table":[
        {"_key":0,"values":[]},
        {"_key":1,"values":[null]},
        {"_key":2,"values":[""]},
        {"_key":3,"values":[0,1,2]},
        {"_key":4,"values":[1,"2.20000000000000",3.3000000e+00,4.4000000000000004e+00]},
        {"_key":5,"values":["one","two","three","",null]},
        {"_key":6,"values":["foo",1,"1970-01-01 00:00:01","2.5",3.7000000e+00,"62e2905feb23128a10ab3973",
                            "00000000-0000-0000-0000-000000000000",null,false,true,null,null,null,"NaN"]}
    ]
    */
    verify_query(test_context, t, "values.@count == 0", 1);
    verify_query(test_context, t, "values.@size == 1", 2);
    verify_query(test_context, t, "ANY values == NULL", 3);
    verify_query(test_context, t, "ALL values == NULL", 2);
    verify_query(test_context, t, "ALL values == NULL && values.@size > 0", 1);
    verify_query(test_context, t, "NONE values == NULL", 4);
    verify_query(test_context, t, "NONE values == NULL && values.@size > 0", 3);
    verify_query(test_context, t, "ANY values == 'one'", 1);
    verify_query(test_context, t, "ANY values CONTAINS[c] 'O'", 2);
    verify_query(test_context, t, "values.length == 3", 2); // string lengths
    verify_query(test_context, t, "ANY values == false", 1);
    verify_query(test_context, t, "ANY values == true", 1);
    verify_query(test_context, t, "values.@type == 'string'", 3);
    verify_query(test_context, t, "values == T1:0", 1);
    verify_query(test_context, t, "values.@sum > 0", 3);
    verify_query(test_context, t, "values.@sum == 0", 4);
    verify_query(test_context, t, "values.@sum == 3", 1);
    verify_query(test_context, t, "values.@sum == 10.9", 1);
    verify_query(test_context, t, "values.@sum == 7.2", 1);
    verify_query(test_context, t, "values.@avg == 1", 1);
    verify_query(test_context, t, "values.@avg == 2.725", 1);
    verify_query(test_context, t, "values.@avg == 2.4", 1);
    verify_query(test_context, t, "values.@min == false", 1);
    verify_query(test_context, t, "values.@min == 1", 1);
    verify_query(test_context, t, "values.@max == 2", 1);
    verify_query(test_context, t, "values.@max == 4.4", 1);
    verify_query(test_context, t, "values.@max == uuid(00000000-0000-0000-0000-000000000000)", 1);
    verify_query(test_context, t, "ANY values == {'one', 'two'}", 1);
    verify_query(test_context, t, "values == {'one', 'two', 'three', '', null}", 1);
    verify_query(test_context, t, "values == {}", 1);
    verify_query(test_context, t, "NONE values == ANY {null, ''}", 3);
}

TEST(Parser_SortAndDistinctSerialisation)
{
    Group g;
    TableRef people = g.add_table("person");
    TableRef accounts = g.add_table("account");

    ColKey name_col = people->add_column(type_String, "name");
    ColKey age_col = people->add_column(type_Int, "age");
    ColKey account_col = people->add_column(*accounts, "account");

    ColKey balance_col = accounts->add_column(type_Double, "balance");
    ColKey transaction_col = accounts->add_column(type_Int, "num_transactions");

    Obj account0 = accounts->create_object();
    account0.set(balance_col, 50.55);
    account0.set(transaction_col, 2);
    Obj account1 = accounts->create_object();
    account1.set(balance_col, 175.23);
    account1.set(transaction_col, 73);
    Obj account2 = accounts->create_object();
    account2.set(balance_col, 98.92);
    account2.set(transaction_col, 17);

    Obj person0 = people->create_object();
    person0.set(name_col, StringData("Adam"));
    person0.set(age_col, 28);
    Obj person1 = people->create_object();
    person1.set(name_col, StringData("Frank"));
    person1.set(age_col, 30);
    Obj person2 = people->create_object();
    person2.set(name_col, StringData("Ben"));
    person2.set(age_col, 18);

    // person:                      | account:
    // name     age     account     | balance       num_transactions
    // Adam     28      0 ->        | 50.55         2
    // Frank    30      1 ->        | 175.23        73
    // Ben      18      2 ->        | 98.92         17

    // sort serialisation
    TableView tv = people->where().find_all();
    tv.sort(name_col, false);
    tv.sort(age_col, true);
    tv.sort(SortDescriptor({{account_col, balance_col}, {account_col, transaction_col}}, {true, false}));
    std::string description = tv.get_descriptor_ordering_description();
    CHECK(description.find("SORT(account.balance ASC, account.num_transactions DESC, age ASC, name DESC)") !=
          std::string::npos);

    // distinct serialisation
    tv = people->where().find_all();
    tv.distinct(name_col);
    tv.distinct(age_col);
    tv.distinct(DistinctDescriptor({{account_col, balance_col}, {account_col, transaction_col}}));
    description = tv.get_descriptor_ordering_description();
    CHECK(description.find("DISTINCT(name) DISTINCT(age) DISTINCT(account.balance, account.num_transactions)") !=
          std::string::npos);

    // combined sort and distinct serialisation
    tv = people->where().find_all();
    tv.distinct(DistinctDescriptor({{name_col}, {age_col}}));
    tv.sort(SortDescriptor({{account_col, balance_col}, {account_col, transaction_col}}, {true, false}));
    description = tv.get_descriptor_ordering_description();
    CHECK(description.find("DISTINCT(name, age)") != std::string::npos);
    CHECK(description.find("SORT(account.balance ASC, account.num_transactions DESC)") != std::string::npos);
}

static TableView get_sorted_view(TableRef t, std::string query_string, query_parser::KeyPathMapping mapping = {})
{
    Query q = t->query(query_string, std::vector<Mixed>{}, mapping);
    std::string query_description = q.get_description();
    Query q2 = t->query(query_description, std::vector<Mixed>{}, mapping);
    return q2.find_all();
}

TEST(Parser_SortAndDistinct)
{
    Group g;
    TableRef people = g.add_table("person");
    TableRef accounts = g.add_table("account");

    ColKey name_col = people->add_column(type_String, "name");
    ColKey age_col = people->add_column(type_Int, "age");
    ColKey account_col = people->add_column(*accounts, "account");

    ColKey balance_col = accounts->add_column(type_Double, "balance");
    ColKey transaction_col = accounts->add_column(type_Int, "num_transactions");

    Obj account0 = accounts->create_object();
    account0.set(balance_col, 50.55);
    account0.set(transaction_col, 2);
    Obj account1 = accounts->create_object();
    account1.set(balance_col, 50.55);
    account1.set(transaction_col, 73);
    Obj account2 = accounts->create_object();
    account2.set(balance_col, 98.92);
    account2.set(transaction_col, 17);

    Obj p1 = people->create_object();
    p1.set(name_col, StringData("Adam"));
    p1.set(age_col, 28);
    p1.set(account_col, account0.get_key());
    Obj p2 = people->create_object();
    p2.set(name_col, StringData("Frank"));
    p2.set(age_col, 30);
    p2.set(account_col, account1.get_key());
    Obj p3 = people->create_object();
    p3.set(name_col, StringData("Ben"));
    p3.set(age_col, 28);
    p3.set(account_col, account2.get_key());

    query_parser::KeyPathMapping mapping;
    mapping.add_mapping(people, "sol_rotations", "age");
    mapping.add_mapping(people, "nominal_identifier", "name");
    mapping.add_mapping(people, "holdings", "account");
    mapping.add_mapping(accounts, "funds", "balance");
    mapping.add_mapping(accounts, "sum_of_actions", "num_transactions");

    // person:                      | account:
    // name     age     account     | balance       num_transactions
    // Adam     28      0 ->        | 50.55         2
    // Frank    30      1 ->        | 50.55         73
    // Ben      28      2 ->        | 98.92         17

    {
        auto check_tv = [&](TableView tv) {
            for (size_t row_ndx = 1; row_ndx < tv.size(); ++row_ndx) {
                CHECK(tv.get_object(row_ndx - 1).get<Int>(age_col) <= tv.get_object(row_ndx).get<Int>(age_col));
            }
        };
        check_tv(get_sorted_view(people, "age > 0 SORT(age ASC)"));
        check_tv(get_sorted_view(people, "sol_rotations > 0 SORT(sol_rotations ASC)", mapping));
    }

    {
        auto check_tv = [&](TableView tv) {
            for (size_t row_ndx = 1; row_ndx < tv.size(); ++row_ndx) {
                CHECK(tv.get_object(row_ndx - 1).get<Int>(age_col) >= tv.get_object(row_ndx).get<Int>(age_col));
            }
        };
        check_tv(get_sorted_view(people, "age > 0 SORT(age DESC)"));
        check_tv(get_sorted_view(people, "sol_rotations > 0 SORT(sol_rotations DESC)", mapping));
    }

    {
        auto check_tv = [&](TableView tv) {
            CHECK_EQUAL(tv.size(), 3);
            CHECK_EQUAL(tv.get_object(0).get<String>(name_col), "Ben");
            CHECK_EQUAL(tv.get_object(1).get<String>(name_col), "Adam");
            CHECK_EQUAL(tv.get_object(2).get<String>(name_col), "Frank");
        };
        check_tv(get_sorted_view(people, "age > 0 SORT(age ASC, name DESC)"));
        check_tv(
            get_sorted_view(people, "sol_rotations > 0 SORT(sol_rotations ASC, nominal_identifier DESC)", mapping));
    }

    {
        auto check_tv = [&](TableView tv) {
            for (size_t row_ndx = 1; row_ndx < tv.size(); ++row_ndx) {
                ObjKey link_ndx1 = tv.get_object(row_ndx - 1).get<ObjKey>(account_col);
                ObjKey link_ndx2 = tv.get_object(row_ndx).get<ObjKey>(account_col);
                CHECK(accounts->get_object(link_ndx1).get<double>(balance_col) <=
                      accounts->get_object(link_ndx2).get<double>(balance_col));
            }
        };
        check_tv(get_sorted_view(people, "TRUEPREDICATE SORT(account.balance ascending)", mapping));
        check_tv(get_sorted_view(people, "TRUEPREDICATE SORT(holdings.funds ascending)", mapping));
        check_tv(get_sorted_view(people, "TRUEPREDICATE SORT(account.funds ascending)", mapping));
        check_tv(get_sorted_view(people, "TRUEPREDICATE SORT(holdings.balance ascending)", mapping));
    }

    {
        auto check_tv = [&](TableView tv) {
            for (size_t row_ndx = 1; row_ndx < tv.size(); ++row_ndx) {
                ObjKey link_ndx1 = tv.get_object(row_ndx - 1).get<ObjKey>(account_col);
                ObjKey link_ndx2 = tv.get_object(row_ndx).get<ObjKey>(account_col);
                CHECK(accounts->get_object(link_ndx1).get<double>(balance_col) >=
                      accounts->get_object(link_ndx2).get<double>(balance_col));
            }
        };
        check_tv(get_sorted_view(people, "TRUEPREDICATE SORT(account.balance descending)", mapping));
        check_tv(get_sorted_view(people, "TRUEPREDICATE SORT(holdings.funds descending)", mapping));
    }

    {
        auto check_tv = [&](TableView tv) {
            CHECK_EQUAL(tv.size(), 2);
            for (size_t row_ndx = 1; row_ndx < tv.size(); ++row_ndx) {
                CHECK(tv.get_object(row_ndx - 1).get<Int>(age_col) != tv.get_object(row_ndx).get<Int>(age_col));
            }
        };
        check_tv(get_sorted_view(people, "TRUEPREDICATE DISTINCT(age)"));
        check_tv(get_sorted_view(people, "TRUEPREDICATE DISTINCT(sol_rotations)", mapping));
    }

    {
        auto check_tv = [&](TableView tv) {
            CHECK_EQUAL(tv.size(), 3);
            CHECK_EQUAL(tv.get_object(0).get<String>(name_col), "Adam");
            CHECK_EQUAL(tv.get_object(1).get<String>(name_col), "Frank");
            CHECK_EQUAL(tv.get_object(2).get<String>(name_col), "Ben");
        };
        check_tv(get_sorted_view(people, "TRUEPREDICATE DISTINCT(age, account.balance)", mapping));
        check_tv(get_sorted_view(people, "TRUEPREDICATE DISTINCT(sol_rotations, holdings.funds)", mapping));
    }

    {
        auto check_tv = [&](TableView tv) {
            CHECK_EQUAL(tv.size(), 1);
            CHECK_EQUAL(tv.get_object(0).get<String>(name_col), "Adam");
        };
        check_tv(get_sorted_view(people, "TRUEPREDICATE DISTINCT(age) DISTINCT(account.balance)"));
        check_tv(get_sorted_view(people, "TRUEPREDICATE DISTINCT(sol_rotations) DISTINCT(holdings.funds)", mapping));
    }

    {
        auto check_tv = [&](TableView tv) {
            CHECK_EQUAL(tv.size(), 2);
            CHECK_EQUAL(tv.get_object(0).get<Int>(age_col), 28);
            CHECK_EQUAL(tv.get_object(1).get<Int>(age_col), 30);
        };
        check_tv(get_sorted_view(people, "TRUEPREDICATE SORT(age ASC) DISTINCT(age)"));
        check_tv(get_sorted_view(people, "TRUEPREDICATE SORT(sol_rotations ASC) DISTINCT(sol_rotations)", mapping));
    }

    {
        auto check_tv = [&](TableView tv) {
            CHECK_EQUAL(tv.size(), 2);
            CHECK_EQUAL(tv.get_object(0).get<String>(name_col), "Ben");
            CHECK_EQUAL(tv.get_object(1).get<String>(name_col), "Frank");
        };
        check_tv(
            get_sorted_view(people, "TRUEPREDICATE SORT(name DESC) DISTINCT(age) SORT(name ASC) DISTINCT(name)"));
        check_tv(get_sorted_view(people,
                                 "TRUEPREDICATE SORT(nominal_identifier DESC) DISTINCT(sol_rotations) "
                                 "SORT(nominal_identifier ASC) DISTINCT(nominal_identifier)",
                                 mapping));
    }

    {
        auto check_tv = [&](TableView tv) {
            CHECK_EQUAL(tv.size(), 2);
            CHECK_EQUAL(tv.get_object(0).get<String>(name_col), "Ben");
            CHECK_EQUAL(tv.get_object(1).get<String>(name_col), "Frank");
        };
        check_tv(get_sorted_view(people, "account.num_transactions > 10 SORT(name ASC)"));
        check_tv(get_sorted_view(people, "holdings.sum_of_actions > 10 SORT(nominal_identifier ASC)", mapping));
    }

    std::string message;
    CHECK_THROW_ANY_GET_MESSAGE(get_sorted_view(people, "TRUEPREDICATE DISTINCT(balance)"), message);
    CHECK_EQUAL(message, "No property 'balance' found on object type 'person' specified in 'distinct' clause");

    CHECK_THROW_ANY_GET_MESSAGE(get_sorted_view(people, "TRUEPREDICATE sort(account.name ASC)"), message);
    CHECK_EQUAL(message, "No property 'name' found on object type 'account' specified in 'sort' clause");
}

TEST(Parser_Limit)
{
    SHARED_GROUP_TEST_PATH(path);
    std::unique_ptr<Replication> hist(make_in_realm_history());
    auto sg = DB::create(*hist, path, DBOptions(crypt_key()));

    auto wt = sg->start_write();
    TableRef people = wt->add_table("person");

    auto name_col = people->add_column(type_String, "name");
    people->add_column(type_Int, "age");

    people->create_object().set_all("Adam", 28);
    people->create_object().set_all("Frank", 30);
    people->create_object().set_all("Ben", 28);

    // solely limit
    TableView tv = get_sorted_view(people, "TRUEPREDICATE LIMIT(0)");
    CHECK_EQUAL(tv.size(), 0);
    tv = get_sorted_view(people, "TRUEPREDICATE LIMIT(1)");
    CHECK_EQUAL(tv.size(), 1);
    tv = get_sorted_view(people, "TRUEPREDICATE LIMIT(2)");
    CHECK_EQUAL(tv.size(), 2);
    tv = get_sorted_view(people, "TRUEPREDICATE LIMIT(3)");
    CHECK_EQUAL(tv.size(), 3);
    tv = get_sorted_view(people, "TRUEPREDICATE LIMIT(4)");
    CHECK_EQUAL(tv.size(), 3);

    // sort + limit
    tv = get_sorted_view(people, "TRUEPREDICATE SORT(name ASC) LIMIT(0)");
    CHECK_EQUAL(tv.size(), 0);
    tv = get_sorted_view(people, "TRUEPREDICATE SORT(name ASC) LIMIT(1)");
    CHECK_EQUAL(tv.size(), 1);
    CHECK_EQUAL(tv[0].get<String>(name_col), "Adam");
    tv = get_sorted_view(people, "TRUEPREDICATE SORT(name ASC) LIMIT(2)");
    CHECK_EQUAL(tv.size(), 2);
    CHECK_EQUAL(tv[0].get<String>(name_col), "Adam");
    CHECK_EQUAL(tv[1].get<String>(name_col), "Ben");
    tv = get_sorted_view(people, "TRUEPREDICATE SORT(name ASC) LIMIT(3)");
    CHECK_EQUAL(tv.size(), 3);
    CHECK_EQUAL(tv[0].get<String>(name_col), "Adam");
    CHECK_EQUAL(tv[1].get<String>(name_col), "Ben");
    CHECK_EQUAL(tv[2].get<String>(name_col), "Frank");
    tv = get_sorted_view(people, "TRUEPREDICATE SORT(name ASC) LIMIT(4)");
    CHECK_EQUAL(tv.size(), 3);

    // sort + distinct + limit
    tv = get_sorted_view(people, "TRUEPREDICATE SORT(name ASC) DISTINCT(age) LIMIT(0)");
    CHECK_EQUAL(tv.size(), 0);
    tv = get_sorted_view(people, "TRUEPREDICATE SORT(name ASC) DISTINCT(age) LIMIT(1)");
    CHECK_EQUAL(tv.size(), 1);
    CHECK_EQUAL(tv[0].get<String>(name_col), "Adam");
    tv = get_sorted_view(people, "TRUEPREDICATE SORT(name ASC) DISTINCT(age) LIMIT(2)");
    CHECK_EQUAL(tv.size(), 2);
    CHECK_EQUAL(tv[0].get<String>(name_col), "Adam");
    CHECK_EQUAL(tv[1].get<String>(name_col), "Frank");
    tv = get_sorted_view(people, "TRUEPREDICATE SORT(name ASC) DISTINCT(age) LIMIT(3)");
    CHECK_EQUAL(tv.size(), 2);
    CHECK_EQUAL(tv[0].get<String>(name_col), "Adam");
    CHECK_EQUAL(tv[1].get<String>(name_col), "Frank");
    tv = get_sorted_view(people, "TRUEPREDICATE SORT(name ASC) DISTINCT(age) LIMIT(4)");
    CHECK_EQUAL(tv.size(), 2);

    // query + limit
    tv = get_sorted_view(people, "age < 30 SORT(name ASC) DISTINCT(age) LIMIT(0)");
    CHECK_EQUAL(tv.size(), 0);
    tv = get_sorted_view(people, "age < 30 SORT(name ASC) DISTINCT(age) LIMIT(1)");
    CHECK_EQUAL(tv.size(), 1);
    CHECK_EQUAL(tv[0].get<String>(name_col), "Adam");
    tv = get_sorted_view(people, "age < 30 SORT(name ASC) DISTINCT(age) LIMIT(2)");
    CHECK_EQUAL(tv.size(), 1);
    CHECK_EQUAL(tv[0].get<String>(name_col), "Adam");
    tv = get_sorted_view(people, "age < 30 SORT(name ASC) DISTINCT(age) LIMIT(3)");
    CHECK_EQUAL(tv.size(), 1);
    CHECK_EQUAL(tv[0].get<String>(name_col), "Adam");
    tv = get_sorted_view(people, "age < 30 SORT(name ASC) DISTINCT(age) LIMIT(4)");
    CHECK_EQUAL(tv.size(), 1);

    // compound query + limit
    tv = get_sorted_view(people, "age < 30 && name == 'Adam' LIMIT(0)");
    CHECK_EQUAL(tv.size(), 0);
    tv = get_sorted_view(people, "age < 30 && name == 'Adam' LIMIT(1)");
    CHECK_EQUAL(tv.size(), 1);
    CHECK_EQUAL(tv[0].get<String>(name_col), "Adam");

    // limit multiple times, order matters
    tv = get_sorted_view(people, "TRUEPREDICATE LIMIT(2) LIMIT(1)");
    CHECK_EQUAL(tv.size(), 1);
    tv = get_sorted_view(people, "TRUEPREDICATE LIMIT(3) LIMIT(2) LIMIT(1) LIMIT(10)");
    CHECK_EQUAL(tv.size(), 1);
    tv = get_sorted_view(people, "age > 0 SORT(name ASC) LIMIT(2)");
    CHECK_EQUAL(tv.size(), 2);
    CHECK_EQUAL(tv[0].get<String>(name_col), "Adam");
    CHECK_EQUAL(tv[1].get<String>(name_col), "Ben");
    tv = get_sorted_view(people, "age > 0 LIMIT(2) SORT(name ASC)");
    CHECK_EQUAL(tv.size(), 2);
    CHECK_EQUAL(tv[0].get<String>(name_col), "Adam");
    CHECK_EQUAL(tv[1].get<String>(name_col), "Frank");
    tv = get_sorted_view(people, "age > 0 SORT(name ASC) LIMIT(2) DISTINCT(age)");
    CHECK_EQUAL(tv.size(), 1);
    tv = get_sorted_view(people, "age > 0 SORT(name DESC) LIMIT(2) SORT(age ASC) LIMIT(1)");
    CHECK_EQUAL(tv.size(), 1);
    CHECK_EQUAL(tv[0].get<String>(name_col), "Ben");

    // size_unlimited() checks
    tv = get_sorted_view(people, "age == 30");
    CHECK_EQUAL(tv.size(), 1);
    tv = get_sorted_view(people, "age == 30 LIMIT(0)");
    CHECK_EQUAL(tv.size(), 0);
    tv = get_sorted_view(people, "age == 1000");
    CHECK_EQUAL(tv.size(), 0);
    tv = get_sorted_view(people, "age == 1000 LIMIT(0)");
    CHECK_EQUAL(tv.size(), 0);
    tv = get_sorted_view(people, "age == 1000 SORT(name ASC)");
    CHECK_EQUAL(tv.size(), 0);
    tv = get_sorted_view(people, "age == 1000 SORT(name ASC) LIMIT(0)");
    CHECK_EQUAL(tv.size(), 0);
    tv = get_sorted_view(people, "age == 28 SORT(name ASC)");
    CHECK_EQUAL(tv.size(), 2);
    tv = get_sorted_view(people, "age == 28 SORT(name ASC) LIMIT(1)");
    CHECK_EQUAL(tv.size(), 1);
    tv = get_sorted_view(people, "age == 28 DISTINCT(age)");
    CHECK_EQUAL(tv.size(), 1);
    tv = get_sorted_view(people, "age == 28 DISTINCT(age) LIMIT(0)");
    CHECK_EQUAL(tv.size(), 0);
    tv = get_sorted_view(people, "age == 28 SORT(name ASC) DISTINCT(age)");
    CHECK_EQUAL(tv.size(), 1);
    tv = get_sorted_view(people, "age == 28 SORT(name ASC) DISTINCT(age) LIMIT(0)");
    CHECK_EQUAL(tv.size(), 0);
    tv = get_sorted_view(people, "FALSEPREDICATE");
    CHECK_EQUAL(tv.size(), 0);
    tv = get_sorted_view(people, "FALSEPREDICATE LIMIT(0)");
    CHECK_EQUAL(tv.size(), 0);
    tv = get_sorted_view(people, "FALSEPREDICATE LIMIT(1)");
    CHECK_EQUAL(tv.size(), 0);

    // errors
    CHECK_THROW_ANY(get_sorted_view(people, "TRUEPREDICATE LIMIT(-1)"));    // only accepting positive integers
    CHECK_THROW_ANY(get_sorted_view(people, "TRUEPREDICATE LIMIT(age)"));   // only accepting positive integers
    CHECK_THROW_ANY(get_sorted_view(people, "TRUEPREDICATE LIMIT('age')")); // only accepting positive integers

    wt->commit();

    // handover
    auto reader = sg->start_read();
    ConstTableRef peopleRead = reader->get_table("person");

    TableView items = peopleRead->where().find_all();
    CHECK_EQUAL(items.size(), 3);
    realm::DescriptorOrdering desc;
    CHECK(!desc.will_apply_limit());
    desc.append_limit(1);
    CHECK(desc.will_apply_limit());
    items.apply_descriptor_ordering(desc);
    CHECK_EQUAL(items.size(), 1);

    auto tr = reader->duplicate();
    auto tv2 = tr->import_copy_of(items, PayloadPolicy::Copy);
    CHECK(tv2->is_attached());
    CHECK(tv2->is_in_sync());
    CHECK_EQUAL(tv2->size(), 1);
}


TEST(Parser_Backlinks)
{
    Group g;

    TableRef items = g.add_table("class_Items");
    ColKey item_name_col = items->add_column(type_String, "name");
    ColKey item_price_col = items->add_column(type_Double, "price");
    using item_t = std::pair<std::string, double>;
    std::vector<item_t> item_info = {
        {"milk", 5.5}, {"oranges", 4.0}, {"pizza", 9.5}, {"cereal", 6.5}, {"bread", 3.5}};
    std::vector<ObjKey> item_keys;
    items->create_objects(item_info.size(), item_keys);
    for (size_t i = 0; i < item_info.size(); ++i) {
        Obj row_obj = items->get_object(item_keys[i]);
        item_t cur_item = item_info[i];
        row_obj.set(item_name_col, StringData(cur_item.first));
        row_obj.set(item_price_col, cur_item.second);
    }

    TableRef t = g.add_table("class_Person");
    ColKey id_col = t->add_column(type_Int, "customer_id");
    ColKey name_col = t->add_column(type_String, "name");
    ColKey account_col = t->add_column(type_Double, "account_balance");
    ColKey items_col = t->add_column_list(*items, "items");
    ColKey fav_col = t->add_column(*items, "fav item");

    TableRef things = g.add_table("class_class_with_policy");
    auto int_col = things->add_column(type_Int, "pascal_case");
    auto link_col = things->add_column(*things, "with_underscores");

    std::vector<ObjKey> people_keys;
    t->create_objects(3, people_keys);
    for (size_t i = 0; i < people_keys.size(); ++i) {
        Obj obj = t->get_object(people_keys[i]);
        obj.set(id_col, int64_t(i));
        obj.set(account_col, double((i + 1) * 10.0));
        obj.set(fav_col, obj.get_key());
        if (i == 0) {
            obj.set(name_col, StringData("Adam"));
            LnkLst list_0 = obj.get_linklist(items_col);
            list_0.add(item_keys[0]);
            list_0.add(item_keys[1]);
            list_0.add(item_keys[2]);
            list_0.add(item_keys[3]);
        }
        else if (i == 1) {
            obj.set(name_col, StringData("James"));
            LnkLst list_1 = obj.get_linklist(items_col);
            for (size_t j = 0; j < 10; ++j) {
                list_1.add(item_keys[0]);
            }
        }
        else if (i == 2) {
            obj.set(name_col, StringData("John"));
            LnkLst list_2 = obj.get_linklist(items_col);
            list_2.add(item_keys[2]);
            list_2.add(item_keys[2]);
            list_2.add(item_keys[3]);
        }
    }

    {
        things->create_object().set(int_col, 1);
        auto obj2 = things->create_object().set(int_col, 2);
        auto obj3 = things->create_object().set(int_col, 3);
        obj3.set(link_col, obj2.get_key());
    }
    Query q = items->backlink(*t, fav_col).column<Double>(account_col) > 20;
    CHECK_EQUAL(q.count(), 1);
    std::string desc = q.get_description();
    CHECK(desc.find("@links.Person.fav\\ item.account_balance") != std::string::npos);

    q = items->backlink(*t, items_col).column<Double>(account_col) > 20;
    CHECK_EQUAL(q.count(), 2);
    desc = q.get_description();
    CHECK(desc.find("@links.Person.items.account_balance") != std::string::npos);

    // favourite items bought by people who have > 20 in their account
    verify_query(test_context, items, "@links.Person.fav\\ item.account_balance > 20", 1); // backlinks via link
    // items bought by people who have > 20 in their account
    verify_query(test_context, items, "@links.Person.items.account_balance > 20", 2); // backlinks via list
    // items bought by people who have 'J' as the first letter of their name
    verify_query(test_context, items, "@links.Person.items.name LIKE[c] 'j*'", 3);
    verify_query(test_context, items, "@links.Person.items.name BEGINSWITH 'J'", 3);

    // items purchased more than twice
    verify_query(test_context, items, "@links.Person.items.@count > 2", 2);
    verify_query(test_context, items, "@links.Person.items.@size > 2", 2);
    // items bought by people with only $10 in their account
    verify_query(test_context, items, "@links.Person.items.@min.account_balance <= 10", 4);
    // items bought by people with more than $10 in their account
    verify_query(test_context, items, "@links.Person.items.@max.account_balance > 10", 3);
    // items bought where the sum of the account balance of purchasers is more than $20
    verify_query(test_context, items, "@links.Person.items.@sum.account_balance > 20", 3);
    verify_query(test_context, items, "@links.Person.items.@avg.account_balance > 20", 1);
    // subquery over backlinks
    verify_query(test_context, items, "SUBQUERY(@links.Person.items, $x, $x.account_balance >= 20).@count > 2", 1);

    // backlinks over link
    // people having a favourite item which is also the favourite item of another person
    verify_query(test_context, t, "fav\\ item.@links.Person.fav\\ item.@count > 1", 0);
    // people having a favourite item which is purchased more than once (by anyone)
    verify_query(test_context, t, "fav\\ item.@links.Person.items.@count > 1 ", 2);

    std::string message;
    CHECK_THROW_ANY_GET_MESSAGE(verify_query(test_context, items, "@links.Person.items == NULL", 1), message);
    CHECK_EQUAL(message, "Cannot compare linklist ('@links.Person.items') with NULL");
    CHECK_THROW_ANY_GET_MESSAGE(verify_query(test_context, items, "@links.Person.fav\\ item == NULL", 1), message);
    CHECK_EQUAL(message, "Cannot compare linklist ('@links.Person.fav\\ item') with NULL");
    CHECK_THROW_ANY(verify_query(test_context, items, "@links.attr. > 0", 1));

    // check that arbitrary aliasing for named backlinks works
    query_parser::KeyPathMapping mapping;
    mapping.add_mapping(items, "purchasers", "@links.Person.items");
    mapping.add_mapping(t, "money", "account_balance");
    mapping.add_table_mapping(t, "my-custom-class-name");

    verify_query(test_context, items, "purchasers.@count > 2", 2, mapping);
    verify_query(test_context, items, "purchasers.@max.money >= 20", 3, mapping);
    verify_query(test_context, items, "@links.my-custom-class-name.items.@count > 2", 2, mapping);

    query_parser::KeyPathMapping mapping_with_prefix;
    mapping_with_prefix.add_mapping(items, "purchasers", "@links.Person.items");
    mapping_with_prefix.add_mapping(t, "things", "items");
    mapping_with_prefix.add_mapping(t, "money", "account_balance");
    mapping_with_prefix.add_mapping(t, "funds", "money");     // double indirection
    mapping_with_prefix.add_mapping(t, "capital", "capital"); // self loop
    mapping_with_prefix.add_mapping(t, "banknotes", "finances");
    mapping_with_prefix.add_mapping(t, "finances", "banknotes"); // indirect loop
    mapping_with_prefix.add_mapping(things, "parents", "@links.class_with_policy.with_underscores");
    CHECK(mapping_with_prefix.add_table_mapping(t, "CustomPersonClassName"));
    CHECK(!mapping_with_prefix.add_table_mapping(t, t->get_name()));

    verify_query(test_context, items, "purchasers.@count > 2", 2, mapping_with_prefix);
    verify_query(test_context, items, "purchasers.@max.money >= 20", 3, mapping_with_prefix);
    // double substitution via subquery "$x"->"" and "money"->"account_balance"
    verify_query(test_context, items, "SUBQUERY(purchasers, $x, $x.money >= 20).@count > 2", 1, mapping_with_prefix);
    // double indirection is allowed
    verify_query(test_context, items, "purchasers.@max.funds >= 20", 3, mapping_with_prefix);
    // verbose backlinks syntax
    verify_query(test_context, items, "@links.Person.items.@count > 2", 2, mapping_with_prefix);
    // class name substitution
    verify_query(test_context, items, "@links.CustomPersonClassName.items.@count > 2", 2, mapping_with_prefix);
    // property translation
    verify_query(test_context, items, "@links.Person.things.@count > 2", 2, mapping_with_prefix);
    // class and property translation
    verify_query(test_context, items, "@links.CustomPersonClassName.things.@count > 2", 2, mapping_with_prefix);
    // Check that mapping works for tables named "class_class..."
    verify_query(test_context, things, "parents.pascal_case == 3", 1, mapping_with_prefix);

    CHECK_THROW_ANY_GET_MESSAGE(verify_query(test_context, items, "@links.Factory.items > 0", 1, mapping_with_prefix),
                                message);
    CHECK_EQUAL(message, "No property 'items' found in type 'Factory' which links to type 'Items'");
    CHECK_THROW_ANY_GET_MESSAGE(
        verify_query(test_context, items, "@links.Person.artifacts > 0", 1, mapping_with_prefix), message);
    CHECK_EQUAL(message, "No property 'artifacts' found in type 'Person' which links to type 'Items'");

    // verbose backlinks syntax with 'class_' prefix not allowed
    CHECK_THROW_ANY(
        verify_query(test_context, items, "@links.class_Person.items.@count > 2", 2, mapping_with_prefix));

    // infinite loops are detected
    CHECK_THROW_ANY_GET_MESSAGE(
        verify_query(test_context, items, "purchasers.@max.banknotes >= 20", 3, mapping_with_prefix), message);
    CHECK_EQUAL(message,
                "Substitution loop detected while processing 'finances' -> 'banknotes' found in type 'Person'");
    CHECK_THROW_ANY_GET_MESSAGE(
        verify_query(test_context, items, "purchasers.@max.capital >= 20", 3, mapping_with_prefix), message);
    CHECK_EQUAL(message, "Substitution loop detected while processing 'capital' -> 'capital' found in type 'Person'");
}

TEST(Parser_BacklinkCount)
{
    Group g;

    TableRef items = g.add_table("class_Items");
    items->add_column(type_Int, "item_id");
    auto item_link_col = items->add_column(*items, "self");
    items->add_column(type_Double, "double_col");

    std::vector<int64_t> item_ids{5, 2, 12, 14, 20};
    ObjKeyVector item_keys(item_ids);
    for (size_t i = 0; i < item_keys.size(); ++i) {
        items->create_object(item_keys[i]).set_all(item_ids[i], item_keys[i], double(i) + 0.5);
    }
    items->get_object(item_keys[4]).set(item_link_col, null_key); // last item will have a total of 0 backlinks

    TableRef t = g.add_table("class_Person");
    auto id_col = t->add_column(type_Int, "customer_id");
    auto items_col = t->add_column_list(*items, "items");
    auto fav_col = t->add_column(*items, "fav_item");
    auto float_col = t->add_column(type_Float, "float_col");

    for (int i = 0; i < 3; ++i) {
        Obj obj = t->create_object();
        obj.set(id_col, i);
        obj.set(fav_col, item_keys[2 - i]);
        obj.set(float_col, float(i) + 0.5f);
    }

    auto it = t->begin();
    auto list_0 = it->get_linklist(items_col);
    list_0.add(item_keys[0]);
    list_0.add(item_keys[1]);
    list_0.add(item_keys[2]);

    ++it;
    auto list_1 = it->get_linklist(items_col);
    for (size_t i = 0; i < 10; ++i) {
        list_1.add(item_keys[0]);
    }

    ++it;
    auto list_2 = it->get_linklist(items_col);
    list_2.add(item_keys[2]);
    list_2.add(item_keys[2]);

    verify_query(test_context, items, "@links.@count == 0", 1);
    verify_query(test_context, items, "@links.@count == 0 && item_id == 20", 1);
    verify_query(test_context, items, "@links.@count == 1", 1);
    verify_query(test_context, items, "@links.@count == 1 && item_id == 14", 1);
    verify_query(test_context, items, "@links.@count == 5", 1);
    verify_query(test_context, items, "@links.@count == 5 && item_id == 12", 1);
    verify_query(test_context, items, "@links.@count == 3", 1);
    verify_query(test_context, items, "@links.@count == 3 && item_id == 2", 1);
    verify_query(test_context, items, "@links.@count == 13", 1);
    verify_query(test_context, items, "@links.@count == 13 && item_id == 5", 1);

    // @size is still a synonym to @count
    verify_query(test_context, items, "@links.@size == 0", 1);
    verify_query(test_context, items, "@links.@size == 0 && item_id == 20", 1);

    // backlink count through forward links
    verify_query(test_context, t, "fav_item.@links.@count == 5 && fav_item.item_id == 12", 1);
    verify_query(test_context, t, "fav_item.@links.@count == 3 && fav_item.item_id == 2", 1);
    verify_query(test_context, t, "fav_item.@links.@count == 13 && fav_item.item_id == 5", 1);

    // backlink count through lists; the semantics are to sum the backlinks for each connected row
    verify_query(test_context, t, "items.@links.@count == 21 && customer_id == 0", 1);  // 13 + 3 + 5
    verify_query(test_context, t, "items.@links.@count == 130 && customer_id == 1", 1); // 13 * 10
    verify_query(test_context, t, "items.@links.@count == 10 && customer_id == 2", 1);  // 5 + 5

    // backlink count through backlinks first
    verify_query(test_context, items, "@links.Items.self.@links.@count == 1 && item_id == 14", 1);
    verify_query(test_context, items, "@links.Person.items.@links.@count == 0", 5);

    // backlink count through backlinks and forward links
    verify_query(test_context, items, "@links.Person.fav_item.items.@links.@count == 130 && item_id == 2", 1);
    verify_query(test_context, items, "@links.Person.fav_item.fav_item.@links.@count == 3 && item_id == 2", 1);

    // backlink count compared to int
    verify_query(test_context, items, "@links.@count == 0", 1);
    verify_query(test_context, items, "@links.@count >= item_id", 2); // 2 items have an id less than
                                                                      // their backlink count
    verify_query(test_context, items, "@links.@count >= @links.Person.fav_item.customer_id", 3);

    // backlink count compared to double
    verify_query(test_context, items, "@links.@count == 0.0", 1);
    verify_query(test_context, items, "@links.@count >= double_col", 3);

    // backlink count compared to float
    verify_query(test_context, items, "@links.@count >= @links.Person.fav_item.float_col", 3);

    // backlink count compared to link count
    verify_query(test_context, items, "@links.@count >= self.@count", 5);
    verify_query(test_context, t, "items.@count >= fav_item.@links.@count", 1); // second object

    // all backlinks count compared to single column backlink count
    // this is essentially checking if a single column contains all backlinks of a object
    verify_query(test_context, items, "@links.@count == @links.Person.fav_item.@count", 1); // item 5 (0 links)
    verify_query(test_context, items, "@links.@count == @links.Person.items.@count", 1);    // item 5 (0 links)
    verify_query(test_context, items, "@links.@count == @links.Items.self.@count", 2);      // items 4,5 (1,0 links)

    std::string message;
    // backlink count requires comparison to a numeric type
    CHECK_THROW_ANY_GET_MESSAGE(verify_query(test_context, items, "@links.@count == 'string'", -1), message);
    CHECK_EQUAL(message, "Cannot convert 'string' to a number");
    CHECK_THROW_ANY_GET_MESSAGE(verify_query(test_context, items, "@links.@count == 2018-04-09@14:21:0", -1),
                                message);
    CHECK_EQUAL(message, "Unsupported comparison between type 'int' and type 'timestamp'");

    // no suffix after @links.@count is allowed
    CHECK_THROW_ANY(verify_query(test_context, items, "@links.@count.item_id == 0", -1));
    CHECK_THROW_ANY(verify_query(test_context, items, "@links.@count.@avg.items_id == 0", -1));

    // other aggregate operators are not supported
    CHECK_THROW_ANY(verify_query(test_context, items, "@links.@avg == 1", -1));
    CHECK_THROW_ANY(verify_query(test_context, items, "@links.@sum == 1", -1));
    CHECK_THROW_ANY(verify_query(test_context, items, "@links.@min == 1", -1));
    CHECK_THROW_ANY(verify_query(test_context, items, "@links.@max == 1", -1));
    CHECK_THROW_ANY(verify_query(test_context, items, "@links.@avg.item_id == 1", -1));
    CHECK_THROW_ANY(verify_query(test_context, items, "@links.@sum.item_id == 1", -1));
    CHECK_THROW_ANY(verify_query(test_context, items, "@links.@min.item_id == 1", -1));
    CHECK_THROW_ANY(verify_query(test_context, items, "@links.@max.item_id == 1", -1));
}

TEST(Parser_BacklinksIndex)
{
    Group g;

    TableRef items = g.add_table("class_items");
    auto col_id = items->add_column(type_Int, "item_id");

    std::vector<int64_t> item_ids{5, 2, 12, 14, 20};
    ObjKeys item_keys(item_ids);
    for (size_t i = 0; i < item_keys.size(); ++i) {
        items->create_object(item_keys[i]).set(col_id, item_ids[i]);
    }

    auto person = g.add_table("class_person");
    auto col_age = person->add_column(type_Int, "age");
    person->add_search_index(col_age);
    auto col_link = person->add_column_list(*items, "owns");
    auto col_set = person->add_column_set(*items, "wish");
    auto col_dict = person->add_column_dictionary(*items, "borrowed");

    auto paul = person->create_object().set(col_age, 48);
    auto list = paul.get_linklist(col_link);
    list.add(item_keys[0]);
    list.add(item_keys[1]);
    auto set = paul.get_linkset(col_set);
    set.insert(item_keys[2]);
    set.insert(item_keys[3]);

    auto peter = person->create_object().set(col_age, 25);
    list = peter.get_linklist(col_link);
    list.add(item_keys[0]);
    list.add(item_keys[4]);
    auto dict = peter.get_dictionary(col_dict);
    dict.insert("Mary", Mixed(item_keys[3]));
    dict.insert("Paul", Mixed());

    verify_query(test_context, items, "@links.person.owns.age == 48", 2);
    verify_query(test_context, items, "@links.person.wish.age == 48", 2);
    verify_query(test_context, items, "@links.person.borrowed.age == 25", 1);
}


TEST(Parser_SubqueryVariableNames)
{
    Group g;
    util::serializer::SerialisationState test_state;

    TableRef test_table = g.add_table("test");

    CHECK_EQUAL(test_state.get_variable_name(test_table), "$x");

    for (char c = 'a'; c <= 'z'; ++c) {
        std::string col_name = std::string("$") + c;
        test_table->add_column(type_Int, col_name);
    }
    test_state.subquery_prefix_list.push_back("$xx");
    test_state.subquery_prefix_list.push_back("$xy");
    test_state.subquery_prefix_list.push_back("$xz");
    test_state.subquery_prefix_list.push_back("$xa");

    std::string unique_variable = test_state.get_variable_name(test_table);

    CHECK_EQUAL(unique_variable, "$xb");
}

TEST(Parser_Subquery)
{
    Group g;

    TableRef discounts = g.add_table("class_Discounts");
    ColKey discount_name_col = discounts->add_column(type_String, "promotion", true);
    ColKey discount_off_col = discounts->add_column(type_Double, "reduced_by");
    ColKey discount_active_col = discounts->add_column(type_Bool, "active");

    using discount_t = std::pair<double, bool>;
    std::vector<discount_t> discount_info = {{3.0, false}, {2.5, true}, {0.50, true}, {1.50, true}};
    std::vector<ObjKey> discount_keys;
    discounts->create_objects(discount_info.size(), discount_keys);
    for (size_t i = 0; i < discount_keys.size(); ++i) {
        Obj obj = discounts->get_object(discount_keys[i]);
        obj.set(discount_off_col, discount_info[i].first);
        obj.set(discount_active_col, discount_info[i].second);
        if (i == 0) {
            obj.set(discount_name_col, StringData("back to school"));
        }
        else if (i == 1) {
            obj.set(discount_name_col, StringData("pizza lunch special"));
        }
        else if (i == 2) {
            obj.set(discount_name_col, StringData("manager's special"));
        }
    }

    TableRef ingredients = g.add_table("class_Allergens");
    ColKey ingredient_name_col = ingredients->add_column(type_String, "name");
    ColKey population_col = ingredients->add_column(type_Double, "population_affected");
    std::vector<std::pair<std::string, double>> ingredients_list = {
        {"dairy", 0.75}, {"nuts", 0.01}, {"wheat", 0.01}, {"soy", 0.005}};
    std::vector<ObjKey> ingredients_keys;
    ingredients->create_objects(ingredients_list.size(), ingredients_keys);
    for (size_t i = 0; i < ingredients_list.size(); ++i) {
        Obj obj = ingredients->get_object(ingredients_keys[i]);
        obj.set(ingredient_name_col, StringData(ingredients_list[i].first));
        obj.set(population_col, ingredients_list[i].second);
    }

    TableRef items = g.add_table("class_Items");
    ColKey item_name_col = items->add_column(type_String, "name");
    ColKey item_price_col = items->add_column(type_Double, "price");
    ColKey item_discount_col = items->add_column(*discounts, "discount");
    ColKey item_contains_col = items->add_column_list(*ingredients, "allergens");
    using item_t = std::pair<std::string, double>;
    std::vector<item_t> item_info = {{"milk", 5.5}, {"oranges", 4.0}, {"pizza", 9.5}, {"cereal", 6.5}};
    std::vector<ObjKey> item_keys;
    items->create_objects(item_info.size(), item_keys);
    for (size_t i = 0; i < item_info.size(); ++i) {
        Obj obj = items->get_object(item_keys[i]);
        obj.set(item_name_col, StringData(item_info[i].first));
        obj.set(item_price_col, item_info[i].second);
        if (i == 0) {
            obj.set(item_discount_col, discount_keys[2]); // milk -0.50
            LnkLst milk_contains = obj.get_linklist(item_contains_col);
            milk_contains.add(ingredients_keys[0]);
        }
        else if (i == 2) {
            obj.set(item_discount_col, discount_keys[1]); // pizza -2.5
            LnkLst pizza_contains = obj.get_linklist(item_contains_col);
            pizza_contains.add(ingredients_keys[0]);
            pizza_contains.add(ingredients_keys[2]);
            pizza_contains.add(ingredients_keys[3]);
        }
        else if (i == 3) {
            obj.set(item_discount_col, discount_keys[0]); // cereal -3.0 inactive
            LnkLst cereal_contains = obj.get_linklist(item_contains_col);
            cereal_contains.add(ingredients_keys[0]);
            cereal_contains.add(ingredients_keys[1]);
            cereal_contains.add(ingredients_keys[2]);
        }
    }

    TableRef t = g.add_table("class_Person");
    ColKey id_col = t->add_column(type_Int, "customer_id");
    ColKey account_col = t->add_column(type_Double, "account_balance");
    ColKey items_col = t->add_column_list(*items, "items");
    ColKey fav_col = t->add_column(*items, "fav_item");
    std::vector<ObjKey> people_keys;
    t->create_objects(3, people_keys);
    for (size_t i = 0; i < t->size(); ++i) {
        Obj obj = t->get_object(people_keys[i]);
        obj.set(id_col, int64_t(i));
        obj.set(account_col, double((i + 1) * 10.0));
        obj.set(fav_col, item_keys[i]);
        LnkLst list = obj.get_linklist(items_col);
        if (i == 0) {
            list.add(item_keys[0]);
            list.add(item_keys[1]);
            list.add(item_keys[2]);
            list.add(item_keys[3]);
        }
        else if (i == 1) {
            for (size_t j = 0; j < 10; ++j) {
                list.add(item_keys[0]);
            }
        }
        else if (i == 2) {
            list.add(item_keys[2]);
            list.add(item_keys[2]);
            list.add(item_keys[3]);
        }
    }


    Query sub = items->column<String>(item_name_col).contains("a") && items->column<Double>(item_price_col) > 5.0 &&
                items->link(item_discount_col).column<Double>(discount_off_col) > 0.5 &&
                items->column<Link>(item_contains_col).count() > 1;
    Query q = t->column<Link>(items_col, sub).count() > 1;

    std::string subquery_description = q.get_description();
    CHECK(subquery_description.find("SUBQUERY(items, $x,") != std::string::npos);
    CHECK(subquery_description.find(" $x.name ") != std::string::npos);
    CHECK(subquery_description.find(" $x.price ") != std::string::npos);
    CHECK(subquery_description.find(" $x.discount.reduced_by ") != std::string::npos);
    CHECK(subquery_description.find(" $x.allergens.@count") != std::string::npos);
    TableView tv = q.find_all();
    CHECK_EQUAL(tv.size(), 2);

    // not variations inside/outside subquery, no variable substitution
    verify_query(test_context, t, "SUBQUERY(items, $x, TRUEPREDICATE).@count > 0", 3);
    verify_query(test_context, t, "!SUBQUERY(items, $x, TRUEPREDICATE).@count > 0", 0);
    verify_query(test_context, t, "SUBQUERY(items, $x, !TRUEPREDICATE).@count > 0", 0);
    verify_query(test_context, t, "SUBQUERY(items, $x, FALSEPREDICATE).@count == 0", 3);
    verify_query(test_context, t, "!SUBQUERY(items, $x, FALSEPREDICATE).@count == 0", 0);
    verify_query(test_context, t, "SUBQUERY(items, $x, !FALSEPREDICATE).@count == 0", 0);

    // simple variable substitution
    verify_query(test_context, t, "SUBQUERY(items, $x, 5.5 == $x.price ).@count > 0", 2);
    // string constraint subquery
    verify_query(test_context, t, "SUBQUERY(items, $x, $x.name CONTAINS[c] 'MILK').@count >= 1", 2);
    // compound subquery &&
    verify_query(test_context, t, "SUBQUERY(items, $x, $x.name CONTAINS[c] 'MILK' && $x.price == 5.5).@count >= 1",
                 2);
    // compound subquery ||
    verify_query(test_context, t, "SUBQUERY(items, $x, $x.name CONTAINS[c] 'MILK' || $x.price >= 5.5).@count >= 1",
                 3);
    // variable name change
    verify_query(test_context, t,
                 "SUBQUERY(items, $anyNAME_-0123456789, 5.5 == $anyNAME_-0123456789.price ).@count > 0", 2);
    // variable names cannot contain '.'
    CHECK_THROW_ANY(verify_query(test_context, t, "SUBQUERY(items, $x.y, 5.5 == $x.y.price ).@count > 0", 2));
    // variable name must begin with '$'
    CHECK_THROW_ANY(verify_query(test_context, t, "SUBQUERY(items, x, 5.5 == x.y.price ).@count > 0", 2));
    // subquery with string size
    verify_query(test_context, t, "SUBQUERY(items, $x, $x.name.@size == 4).@count > 0", 2);
    // subquery with list count
    verify_query(test_context, t, "SUBQUERY(items, $x, $x.allergens.@count > 1).@count > 0", 2);
    // subquery with list aggregate operation
    verify_query(test_context, t, "SUBQUERY(items, $x, $x.allergens.@min.population_affected < 0.10).@count > 0", 2);
    verify_query(test_context, t, "SUBQUERY(items, $x, $x.allergens.@max.population_affected > 0.50).@count > 0", 3);
    verify_query(test_context, t, "SUBQUERY(items, $x, $x.allergens.@sum.population_affected > 0.75).@count > 0", 2);
    verify_query(test_context, t, "SUBQUERY(items, $x, $x.allergens.@avg.population_affected > 0.50).@count > 0", 2);
    // two column subquery
    verify_query(test_context, t, "SUBQUERY(items, $x, $x.discount.promotion CONTAINS[c] $x.name).@count > 0", 2);
    // subquery count (int) vs double
    verify_query(test_context, t,
                 "SUBQUERY(items, $x, $x.discount.promotion CONTAINS[c] $x.name).@count < account_balance", 3);
    // subquery over link
    verify_query(test_context, t, "SUBQUERY(fav_item.allergens, $x, $x.name CONTAINS[c] 'dairy').@count > 0", 2);
    // nested subquery
    verify_query(test_context, t,
                 "SUBQUERY(items, $x, SUBQUERY($x.allergens, $allergy, $allergy.name CONTAINS[c] "
                 "'dairy').@count > 0).@count > 0",
                 3);
    // nested subquery operating on the same table with same variable is not allowed
    std::string message;
    CHECK_THROW_ANY_GET_MESSAGE(verify_query(test_context, t,
                                             "SUBQUERY(items, $x, "
                                             "SUBQUERY($x.discount.@links.Items.discount, $x, "
                                             "$x.price > 5).@count > 0).@count > 0",
                                             2),
                                message);
    CHECK_EQUAL(message, "Unable to create a subquery expression with variable '$x' since an identical variable "
                         "already exists in this context");

    // target property must be a list
    CHECK_THROW_ANY_GET_MESSAGE(
        verify_query(test_context, t, "SUBQUERY(account_balance, $x, TRUEPREDICATE).@count > 0", 3), message);
    CHECK_EQUAL(message, "A subquery must operate on a list property, but 'account_balance' is type 'double'");
    CHECK_THROW_ANY_GET_MESSAGE(verify_query(test_context, t, "SUBQUERY(fav_item, $x, TRUEPREDICATE).@count > 0", 3),
                                message);
    CHECK_EQUAL(message, "A subquery must operate on a list property, but 'fav_item' is type 'link'");
}

TEST_TYPES(Parser_AggregateShortcuts, std::true_type, std::false_type)
{
    Group g;
    constexpr bool indexed_toggle = TEST_TYPE::value;
    TableRef allergens = g.add_table("class_Allergens");
    ColKey ingredient_name_col = allergens->add_column(type_String, "name");
    ColKey population_col = allergens->add_column(type_Double, "population_affected");
    std::vector<std::pair<std::string, double>> allergens_list = {
        {"dairy", 0.75}, {"nuts", 0.01}, {"wheat", 0.01}, {"soy", 0.005}};
    std::vector<ObjKey> allergens_keys;
    allergens->create_objects(allergens_list.size(), allergens_keys);
    for (size_t i = 0; i < allergens_list.size(); ++i) {
        Obj obj = allergens->get_object(allergens_keys[i]);
        obj.set(ingredient_name_col, StringData(allergens_list[i].first));
        obj.set(population_col, allergens_list[i].second);
    }

    TableRef items = g.add_table("class_Items");
    ColKey item_name_col = items->add_column(type_String, "name");
    ColKey item_price_col = items->add_column(type_Double, "price");
    ColKey item_contains_col = items->add_column_list(*allergens, "allergens");
    using item_t = std::pair<std::string, double>;
    std::vector<item_t> item_info = {{"milk", 5.5}, {"oranges", 4.0}, {"pizza", 9.5}, {"cereal", 6.5}};
    std::vector<ObjKey> items_keys;
    items->create_objects(item_info.size(), items_keys);
    for (size_t i = 0; i < item_info.size(); ++i) {
        Obj obj = items->get_object(items_keys[i]);
        obj.set(item_name_col, StringData(item_info[i].first));
        obj.set(item_price_col, item_info[i].second);
        if (i == 0) {
            LnkLst milk_contains = obj.get_linklist(item_contains_col);
            milk_contains.add(allergens_keys[0]);
        }
        else if (i == 2) {
            LnkLst pizza_contains = obj.get_linklist(item_contains_col);
            pizza_contains.add(allergens_keys[0]);
            pizza_contains.add(allergens_keys[2]);
            pizza_contains.add(allergens_keys[3]);
        }
        else if (i == 3) {
            LnkLst cereal_contains = obj.get_linklist(item_contains_col);
            cereal_contains.add(allergens_keys[0]);
            cereal_contains.add(allergens_keys[1]);
            cereal_contains.add(allergens_keys[2]);
        }
    }

    TableRef t = g.add_table("class_Person");
    ColKey id_col = t->add_column(type_Int, "customer_id");
    ColKey account_col = t->add_column(type_Double, "account_balance");
    ColKey items_col = t->add_column_list(*items, "items");
    ColKey fav_col = t->add_column(*items, "fav_item");
    std::vector<ObjKey> people_keys;
    t->create_objects(3, people_keys);
    for (size_t i = 0; i < people_keys.size(); ++i) {
        Obj obj = t->get_object(people_keys[i]);
        obj.set(id_col, int64_t(i));
        obj.set(account_col, double((i + 1) * 10.0));
        obj.set(fav_col, items_keys[i]);
        LnkLst list = obj.get_linklist(items_col);
        if (i == 0) {
            list.add(items_keys[0]);
            list.add(items_keys[1]);
            list.add(items_keys[3]);
            list.add(items_keys[2]);
        }
        else if (i == 1) {
            for (size_t j = 0; j < 10; ++j) {
                list.add(items_keys[0]);
            }
        }
        else if (i == 2) {
            list.add(items_keys[2]);
            list.add(items_keys[2]);
            list.add(items_keys[3]);
        }
    }

    if (indexed_toggle) {
        allergens->add_search_index(ingredient_name_col);
        items->add_search_index(item_name_col);
        t->add_search_index(id_col);
    }

    verify_query(test_context, t, "items[FIRST].name == 'milk'", 2);
    verify_query(test_context, t, "items[LAST].name == 'cereal'", 1);
    verify_query(test_context, t, "items[1].name == 'oranges'", 1);

    // any is implied over list properties
    verify_query(test_context, t, "items.price == 5.5", 2);

    // check basic equality
    verify_query(test_context, t, "ANY items.price == 5.5", 2);  // 0, 1
    verify_query(test_context, t, "SOME items.price == 5.5", 2); // 0, 1
    verify_query(test_context, t, "ALL items.price == 5.5", 1);  // 1
    verify_query(test_context, t, "NONE items.price == 5.5", 1); // 2

    // basic string equality
    verify_query(test_context, t, "ANY items.name == 'milk'", 2);  // 0, 1
    verify_query(test_context, t, "SOME items.name == 'milk'", 2); // 0, 1
    verify_query(test_context, t, "ALL items.name == 'milk'", 1);  // 1
    verify_query(test_context, t, "NONE items.name == 'milk'", 1); // 2

    // and
    verify_query(test_context, t, "customer_id > 0 and ANY items.price == 5.5", 1);
    verify_query(test_context, t, "customer_id > 0 and SOME items.price == 5.5", 1);
    verify_query(test_context, t, "customer_id > 0 and ALL items.price == 5.5", 1);
    verify_query(test_context, t, "customer_id > 0 and NONE items.price == 5.5", 1);
    // or
    verify_query(test_context, t, "customer_id > 1 or ANY items.price == 5.5", 3);
    verify_query(test_context, t, "customer_id > 1 or SOME items.price == 5.5", 3);
    verify_query(test_context, t, "customer_id > 1 or ALL items.price == 5.5", 2);
    verify_query(test_context, t, "customer_id > 1 or NONE items.price == 5.5", 1);
    // not
    verify_query(test_context, t, "!(ANY items.price == 5.5)", 1);
    verify_query(test_context, t, "!(SOME items.price == 5.5)", 1);
    verify_query(test_context, t, "!(ALL items.price == 5.5)", 2);
    verify_query(test_context, t, "!(NONE items.price == 5.5)", 2);

    // inside subquery people with any items containing WHEAT
    verify_query(test_context, t, "SUBQUERY(items, $x, $x.allergens.name CONTAINS[c] 'WHEAT').@count > 0", 2);
    verify_query(test_context, t, "SUBQUERY(items, $x, ANY $x.allergens.name CONTAINS[c] 'WHEAT').@count > 0", 2);
    verify_query(test_context, t, "SUBQUERY(items, $x, SOME $x.allergens.name CONTAINS[c] 'WHEAT').@count > 0", 2);
    verify_query(test_context, t, "SUBQUERY(items, $x, ALL $x.allergens.name CONTAINS[c] 'WHEAT').@count > 0", 1);
    verify_query(test_context, t, "SUBQUERY(items, $x, NONE $x.allergens.name CONTAINS[c] 'WHEAT').@count > 0", 2);

    // backlinks
    verify_query(test_context, items, "ANY @links.Person.items.account_balance > 15", 3);
    verify_query(test_context, items, "SOME @links.Person.items.account_balance > 15", 3);
    verify_query(test_context, items, "ALL @links.Person.items.account_balance > 15", 0);
    verify_query(test_context, items, "NONE @links.Person.items.account_balance > 15", 1);

    // links in prefix
    verify_query(test_context, t, "ANY fav_item.allergens.name CONTAINS 'dairy'", 2);
    verify_query(test_context, t, "SOME fav_item.allergens.name CONTAINS 'dairy'", 2);
    verify_query(test_context, t, "ALL fav_item.allergens.name CONTAINS 'dairy'", 2);
    verify_query(test_context, t, "NONE fav_item.allergens.name CONTAINS 'dairy'", 1);

    // links in suffix
    verify_query(test_context, items, "ANY @links.Person.items.fav_item.name CONTAINS 'milk'", 4);
    verify_query(test_context, items, "SOME @links.Person.items.fav_item.name CONTAINS 'milk'", 4);
    verify_query(test_context, items, "ALL @links.Person.items.fav_item.name CONTAINS 'milk'", 1);
    verify_query(test_context, items, "NONE @links.Person.items.fav_item.name CONTAINS 'milk'", 0);

    // compare with property
    verify_query(test_context, t, "ANY items.name == fav_item.name", 2);
    verify_query(test_context, t, "SOME items.name == fav_item.name", 2);
    verify_query(test_context, t, "ANY items.price == items.@max.price", 3);
    verify_query(test_context, t, "SOME items.price == items.@max.price", 3);
    verify_query(test_context, t, "ANY items.price == items.@min.price", 3);
    verify_query(test_context, t, "SOME items.price == items.@min.price", 3);
    verify_query(test_context, t, "ANY items.price > items.@avg.price", 2);
    verify_query(test_context, t, "SOME items.price > items.@avg.price", 2);

    // aggregate list compared with column (over links)
    verify_query(test_context, t, "ALL items.name == fav_item.name",
                 0); // no people have bought only their favourite item
    verify_query(test_context, t, "NONE items.name == fav_item.name",
                 1); // only person 1 has items which are not their favourite

    // multiple lists in path is supported
    verify_query(test_context, t, "ANY items.allergens.name == 'dairy'", 3);
    verify_query(test_context, t, "SOME items.allergens.name == 'dairy'", 3);
    verify_query(test_context, t, "ALL items.allergens.name == 'dairy'", 1);
    verify_query(test_context, t, "NONE items.allergens.name == 'dairy'", 0);

    std::string message;
    // the expression following ANY/SOME/ALL/NONE must be a keypath list
    // currently this is restricted by the parser syntax so it is a predicate error
    CHECK_THROW_ANY_GET_MESSAGE(verify_query(test_context, t, "ANY fav_item.name == 'milk'", 1), message);
    CHECK_EQUAL(message, "The keypath following 'ANY' must contain a list");
    CHECK_THROW_ANY_GET_MESSAGE(verify_query(test_context, t, "SOME fav_item.name == 'milk'", 1), message);
    CHECK_EQUAL(message, "The keypath following 'ANY' must contain a list");
    CHECK_THROW_ANY_GET_MESSAGE(verify_query(test_context, t, "ALL fav_item.name == 'milk'", 1), message);
    CHECK_EQUAL(message, "The keypath following 'ALL' must contain a list");
    CHECK_THROW_ANY_GET_MESSAGE(verify_query(test_context, t, "NONE fav_item.name == 'milk'", 1), message);
    CHECK_EQUAL(message, "The keypath following 'NONE' must contain a list");

    CHECK_THROW_ANY(verify_query(test_context, t, "ANY 'milk' == fav_item.name", 1));
    CHECK_THROW_ANY(verify_query(test_context, t, "SOME 'milk' == fav_item.name", 1));
    CHECK_THROW_ANY(verify_query(test_context, t, "ALL 'milk' == fav_item.name", 1));
    CHECK_THROW_ANY(verify_query(test_context, t, "NONE 'milk' == fav_item.name", 1));
}

TEST(Parser_OperatorIN)
{
    Group g;

    TableRef allergens = g.add_table("class_Allergens");
    ColKey ingredient_name_col = allergens->add_column(type_String, "name");
    ColKey population_col = allergens->add_column(type_Double, "population_affected");
    std::vector<std::pair<std::string, double>> allergens_list = {
        {"dairy", 0.75}, {"nuts", 0.01}, {"wheat", 0.01}, {"soy", 0.005}};
    std::vector<ObjKey> allergens_keys;
    allergens->create_objects(allergens_list.size(), allergens_keys);
    for (size_t i = 0; i < allergens_list.size(); ++i) {
        Obj obj = allergens->get_object(allergens_keys[i]);
        obj.set(ingredient_name_col, StringData(allergens_list[i].first));
        obj.set(population_col, allergens_list[i].second);
    }

    TableRef items = g.add_table("class_Items");
    ColKey item_name_col = items->add_column(type_String, "name");
    ColKey item_price_col = items->add_column(type_Double, "price");
    ColKey item_contains_col = items->add_column_list(*allergens, "allergens");
    using item_t = std::pair<std::string, double>;
    std::vector<item_t> item_info = {{"milk", 5.5}, {"oranges", 4.0}, {"pizza", 9.5}, {"cereal", 6.5}};
    std::vector<ObjKey> items_keys;
    items->create_objects(item_info.size(), items_keys);
    for (size_t i = 0; i < item_info.size(); ++i) {
        Obj obj = items->get_object(items_keys[i]);
        obj.set(item_name_col, StringData(item_info[i].first));
        obj.set(item_price_col, item_info[i].second);
        if (i == 0) {
            LnkLst milk_contains = obj.get_linklist(item_contains_col);
            milk_contains.add(allergens_keys[0]);
        }
        else if (i == 2) {
            LnkLst pizza_contains = obj.get_linklist(item_contains_col);
            pizza_contains.add(allergens_keys[0]);
            pizza_contains.add(allergens_keys[2]);
            pizza_contains.add(allergens_keys[3]);
        }
        else if (i == 3) {
            LnkLst cereal_contains = obj.get_linklist(item_contains_col);
            cereal_contains.add(allergens_keys[0]);
            cereal_contains.add(allergens_keys[1]);
            cereal_contains.add(allergens_keys[2]);
        }
    }

    TableRef t = g.add_table("class_Person");
    ColKey id_col = t->add_column(type_Int, "customer_id");
    ColKey account_col = t->add_column(type_Double, "account_balance");
    ColKey items_col = t->add_column_list(*items, "items");
    ColKey fav_col = t->add_column(*items, "fav_item");
    std::vector<ObjKey> people_keys;
    t->create_objects(3, people_keys);
    for (size_t i = 0; i < people_keys.size(); ++i) {
        Obj obj = t->get_object(people_keys[i]);
        obj.set(id_col, int64_t(i));
        obj.set(account_col, double((i + 1) * 10.0));
        obj.set(fav_col, items_keys[i]);
        LnkLst list = obj.get_linklist(items_col);
        if (i == 0) {
            list.add(items_keys[0]);
            list.add(items_keys[1]);
            list.add(items_keys[2]);
            list.add(items_keys[3]);
        }
        else if (i == 1) {
            for (size_t j = 0; j < 10; ++j) {
                list.add(items_keys[0]);
            }
        }
        else if (i == 2) {
            list.add(items_keys[2]);
            list.add(items_keys[2]);
            list.add(items_keys[3]);
        }
    }

    // RHS is a constant list
    verify_query(test_context, t, "customer_id IN {}", 0);
    verify_query(test_context, t, "customer_id IN {0, 1, 2}", 3);
    verify_query(test_context, t, "NOT customer_id IN {0}", 2);
    verify_query(test_context, t, "customer_id != {0}", 2);
    verify_query(test_context, t, "customer_id != {0, 1}", 3);
    verify_query(test_context, t, "NOT customer_id IN {0, 1}", 1);
    verify_query(test_context, t, "customer_id != {0, 1, 2}", 3);
    verify_query(test_context, t, "customer_id > {0, 1}", 2);
    verify_query(test_context, t, "customer_id > {4, 5, 6}", 0);
    verify_query(test_context, t, "customer_id < {0, 1}", 1);
    verify_query(test_context, t, "customer_id < {0}", 0);
    verify_query(test_context, t, "customer_id >= {0, 1}", 3);
    verify_query(test_context, t, "customer_id >= {2, 3, 4}", 1);
    verify_query(test_context, t, "customer_id <= {0, 1}", 2);
    verify_query(test_context, t, "customer_id <= {-1}", 0);

    verify_query(test_context, t, "fav_item.name IN {'milk', 'oranges', 'cereal'}", 2);
    verify_query(test_context, t, "fav_item.price IN {6.5, 9.5}", 1);
    verify_query(test_context, t, "fav_item.name IN {0, null, -1, 'not found', 3.14, oid(000000000000000000000000)}",
                 0);
    verify_query(test_context, t, "fav_item.name != {'milk', 'oranges'}", 3);
    verify_query(test_context, t, "NOT fav_item.name IN {'milk', 'oranges'}", 1);
    verify_query(test_context, t, "fav_item.name contains[c] {'ILK', 'Range'}", 2);
    verify_query(test_context, t, "fav_item.name beginswith[c] {'MIL', 'CERe'}", 1);
    verify_query(test_context, t, "fav_item.name endswith {'lk', 'EAL', 'GeS'}", 1);
    verify_query(test_context, t, "fav_item.name endswith[c] {'lk', 'EAL', 'GeS'}", 2);
    verify_query(test_context, t, "fav_item.name like {'*lk', '*zz*'}", 2);

    // RHS is a param
    using Vec = std::vector<Mixed>;
    verify_query(test_context, t, "customer_id IN $0", {Vec{}}, 0);
    verify_query(test_context, t, "customer_id IN $0", {Vec{0, 1, 2}}, 3);
    verify_query(test_context, t, "NOT customer_id IN $0", {Vec{0}}, 2);
    verify_query(test_context, t, "customer_id != $0", {Vec{0}}, 2);
    verify_query(test_context, t, "customer_id != $0", {Vec{0, 1}}, 3);
    verify_query(test_context, t, "NOT customer_id IN $0", {Vec{0, 1}}, 1);
    verify_query(test_context, t, "customer_id != $0", {Vec{0, 1, 2}}, 3);
    verify_query(test_context, t, "customer_id > $0", {Vec{0, 1}}, 2);
    verify_query(test_context, t, "customer_id > $0", {Vec{4, 5, 6}}, 0);
    verify_query(test_context, t, "customer_id < $0", {Vec{0, 1}}, 1);
    verify_query(test_context, t, "customer_id < $0", {Vec{0}}, 0);
    verify_query(test_context, t, "customer_id >= $0", {Vec{0, 1}}, 3);
    verify_query(test_context, t, "customer_id >= $0", {Vec{2, 3, 4}}, 1);
    verify_query(test_context, t, "customer_id <= $0", {Vec{0, 1}}, 2);
    verify_query(test_context, t, "customer_id <= $0", {Vec{-1}}, 0);

    verify_query(test_context, t, "fav_item.name IN $0", {Vec{"milk", "oranges", "cereal"}}, 2);
    verify_query(test_context, t, "fav_item.price IN $0", {Vec{6.5, 9.5}}, 1);
    verify_query(test_context, t, "fav_item.name IN $0",
                 {Vec{0, null{}, -1, "not found", 3.14, ObjectId("000000000000000000000000")}}, 0);
    verify_query(test_context, t, "fav_item.name != $0", {Vec{"milk", "oranges"}}, 3);
    verify_query(test_context, t, "NOT fav_item.name IN $0", {Vec{"milk", "oranges"}}, 1);
    verify_query(test_context, t, "fav_item.name contains[c] $0", {Vec{"ILK", "Range"}}, 2);
    verify_query(test_context, t, "fav_item.name beginswith[c] $0", {Vec{"MIL", "CERe"}}, 1);
    verify_query(test_context, t, "fav_item.name endswith $0", {Vec{"lk", "EAL", "GeS"}}, 1);
    verify_query(test_context, t, "fav_item.name endswith[c] $0", {Vec{"lk", "EAL", "GeS"}}, 2);
    verify_query(test_context, t, "fav_item.name like $0", {Vec{"*lk", "*zz*"}}, 2);

    std::vector<Mixed> int_list = {0, 1, 2};
    std::vector<Mixed> strings_list = {"milk", "oranges", "cereal"};
    std::vector<Mixed> mixed_list = {"no match",
                                     -1,
                                     3.14,
                                     UUID(),
                                     ObjectId::gen(),
                                     Timestamp{0, 0},
                                     Mixed{},
                                     false,
                                     2.6f,
                                     Decimal128(8.888),
                                     ObjKey{},
                                     ObjLink{t->get_key(), people_keys[0]}};
    std::vector<Mixed> empty_list = {};
    util::Any args[] = {realm::null(),          int_list, strings_list, mixed_list, empty_list, String("customer_id"),
                        String("fav_item.name")};
    size_t num_args = 7;
    verify_query_sub(test_context, t, "customer_id IN $1", args, num_args, 3);
    verify_query_sub(test_context, t, "fav_item.name IN $2", args, num_args, 2);
    verify_query_sub(test_context, t, "fav_item.name IN $3", args, num_args, 0);
    verify_query_sub(test_context, t, "fav_item.name IN $4", args, num_args, 0);
    verify_query_sub(test_context, t, "customer_id IN ANY $1", args, num_args, 3);
    verify_query_sub(test_context, t, "customer_id IN ALL $1", args, num_args, 0);
    verify_query_sub(test_context, t, "customer_id IN NONE $1", args, num_args, 0);
    verify_query(test_context, t, "'dairy' in items.allergens.name", 3);

    // RHS is a list property
    verify_query(test_context, t, "5.5 IN items.price", 2);
    verify_query(test_context, t, "!(5.5 IN items.price)", 1);              // group not
    verify_query(test_context, t, "'milk' IN items.name", 2);               // string compare
    verify_query(test_context, t, "'MiLk' IN[c] items.name", 2);            // string compare with insensitivity
    verify_query(test_context, t, "NULL IN items.price", 0);                // null
    verify_query(test_context, t, "'dairy' IN fav_item.allergens.name", 2); // through link prefix
    verify_query(test_context, items, "20 IN @links.Person.items.account_balance", 1); // backlinks
    verify_query(test_context, t, "fav_item.price IN items.price", 2); // single property in list

    // list property compared to a constant list
    verify_query(test_context, t, "ANY {5.5, 4.0} IN ANY items.price", 2);
    verify_query(test_context, t, "ALL {5.5, 4.0} IN items.price", 1);
    verify_query(test_context, t, "ALL {5.5} IN items.price", 2);
    verify_query(test_context, t, "NONE {5.5, 4.0} IN items.price", 1);
    verify_query(test_context, t, "NONE {5.5, 4.0} IN ALL items.price", 2);
    verify_query(test_context, t, "ANY {5.5, 4.0} IN ALL items.price", 1);
    verify_query(test_context, t, "ANY {5.5, 4.0} IN NONE items.price", 2);
    verify_query(test_context, t, "!(ANY {5.5, 4.0} IN ANY items.price)", 1);
    verify_query(test_context, t, "ALL {5.5, 4.0} IN NONE items.price", 1);
    verify_query(test_context, t, "ALL {5.5, 4.0, 9.5, 6.5} IN ALL items.price", 0);
    verify_query(test_context, t, "ALL {5.5, 5.5} IN ALL items.price", 1);
    verify_query(test_context, t, "ALL {6.0, 6.1, 1.1} <= ALL items.price", 1);
    verify_query(test_context, t, "NONE {5.5, 4.0, 9.5, 6.5} IN ANY items.price", 0);
    verify_query(test_context, t, "NONE {5.5, 4.0, 9.5, 6.5} IN ALL items.price", 2);

    verify_query(test_context, t, "ANY items.name contains[c] ANY {'A', 'B'}", 2);
    verify_query(test_context, t, "ALL items.name contains[c] {'A', 'B'}", 1);
    verify_query(test_context, t, "ALL items.name contains[c] NONE {'A', 'B'}", 1); // customer_id: 1
    verify_query(test_context, t, "NONE items.name contains[c] {'A', 'B'}", 1);
    verify_query(test_context, t, "NONE items.name contains[c] ALL {'A', 'L'}", 1); // customer_id: 1 only "milk"
    verify_query(test_context, t, "ANY items.name contains[c] NONE {'A', 'B'}", 2); // 0 and 1 both contains "milk"
    verify_query(test_context, t, "ANY items.name contains[c] ALL {'A', 'B'}", 0);
    // In the following we have a match if neither 5.5 or 4.0 cannot be found in item prices
    verify_query(test_context, t, "NONE {5.5, 4.0} IN NONE items.price", 1); // customer_id: 0

    // when neither side specifies ANY/ALL/NONE we do ordered list matching
    verify_query(test_context, t, "{5.5, 4.0, 9.5, 6.5} == items.price", 1);
    verify_query(test_context, t, "{5.5, 5.5, 5.5, 5.5, 5.5, 5.5, 5.5, 5.5, 5.5, 5.5} == items.price", 1);
    verify_query(test_context, t, "{9.5, 9.5, 6.5} == items.price", 1);
    verify_query(test_context, t, "{5.5, 4.0} IN items.price", 0);
    verify_query(test_context, t, "{} == items.price", 0);
    verify_query(test_context, t, "!{} == items.price", 3);
    verify_query(test_context, t, "{} != items.price", 3);
    verify_query(test_context, t, "{5.5, 4.0, 9.5, 6.5} != items.price", 2);
    verify_query(test_context, t, "{5.5, 5.5, 5.5, 5.5, 5.5, 5.5, 5.5, 5.5, 5.5, 5.5} != items.price", 2);
    verify_query(test_context, t, "{9.5, 9.5, 6.5} != items.price", 2);
    verify_query(test_context, t, "{null} != items.price", 3);
    verify_query(test_context, t, "items.price != items.price", 0);
    verify_query(test_context, t, "{5.5, 9.5, 4.0, 6.5} == items.price", 0);
    verify_query(test_context, t, "{9.5, 9.5, 6.5, 6.5} == items.price", 0);
    verify_query(test_context, t, "items.name == {'milk', 'oranges', 'pizza', 'cereal'}", 1);
    verify_query(test_context, t, "items.name == {'MILk', 'ORanges', 'piZZA', 'CeReAl'}", 0);
    verify_query(test_context, t, "NOT items.name == {'milk', 'oranges', 'pizza', 'cereal'}", 2);
    verify_query(test_context, t, "items.name ==[c] {'MILk', 'ORanges', 'piZZA', 'CeReAl'}", 1);
    verify_query(test_context, t, "items.name contains[c] {'ilk', 'range', 'zza', 'cer'}", 1);
    verify_query(test_context, t, "items.name != {'milk', 'oranges', 'pizza', 'cereal'}", 2);
    verify_query(test_context, t, "items.name != {'asdf', 'sdf', 'asdf', 'asdf'}", 3);
    verify_query(test_context, t, "items.name != {}", 3);
    verify_query(test_context, t, "items.name != {'pizza', 'pizza', 'cereal'}", 2);
    verify_query(test_context, t, "{5.6, 4.1, 9.6, 6.6} > items.price", 1);

    // empty constant list
    verify_query(test_context, t, "{} IN items.price", 0);
    verify_query(test_context, t, "{ } IN ALL items.price", 0);
    verify_query(test_context, t, "{   } IN NONE items.price", 0);
    verify_query(test_context, t, "ALL {} IN ALL items.price", 3);
    verify_query(test_context, t, "ALL { } IN NONE items.price", 3);
    verify_query(test_context, t, "ALL { } IN ANY items.price", 3);
    verify_query(test_context, t, "NONE {   } IN ALL items.price", 3);
    verify_query(test_context, t, "NONE {} IN ANY items.price", 3);

    // one item in constant list
    verify_query(test_context, t, "ANY {6.5} IN ANY items.price", 2);
    verify_query(test_context, t, "{6.5} IN ANY items.price", 2);
    verify_query(test_context, t, "{6.5} IN ALL items.price", 0);
    verify_query(test_context, t, "{6.5} IN NONE items.price", 1);
    verify_query(test_context, t, "ALL {6.5} IN ALL items.price", 0);
    verify_query(test_context, t, "ALL {6.5} IN NONE items.price", 1);
    verify_query(test_context, t, "ALL {6.5} IN ANY items.price", 2);
    verify_query(test_context, t, "NONE {6.5} IN ALL items.price", 3);
    verify_query(test_context, t, "NONE {6.5} IN ANY items.price", 1);

    // operators on a list
    verify_query(test_context, t, "ALL {8, 10} / 2 >= ANY items.price", 1);
    verify_query(test_context, t, "NONE {1, 2, 3} * 20 <= ANY items.price", 3);
    verify_query(test_context, t, "ANY {1, 2, 3, 4, 5, 6} + 2 == ANY items.price", 1);
    verify_query(test_context, t, "ANY {0, 1, 2, 3, 5, 6, 7, 8, 9} == ANY items.price", 0); // No hit and all smaller

    // list property vs list property
    verify_query(test_context, t, "items.price IN items.price", 3);
    verify_query(test_context, t, "ALL items.price IN ALL items.price", 1);
    verify_query(test_context, t, "ALL items.price IN ANY items.price", 3);
    verify_query(test_context, t, "NONE items.price IN ANY items.price", 0);
    verify_query(test_context, t, "items.price * 2 > items.price", 3);
    verify_query(test_context, t, "ALL items.price * 2 > ALL items.price", 2);
    verify_query(test_context, t, "ALL items.price * 2 > ANY items.price", 3);
    verify_query(test_context, t, "NONE items.price * 2 > ANY items.price", 0);

    // unsupported combinations
    CHECK_THROW(verify_query(test_context, t, "{1, 2, 3, 4, 5, 6} * {1, 2, 3} == items.price", 1), LogicError);
    CHECK_THROW(verify_query(test_context, t, "{8, 10}.@size >= ANY items.price", 3), query_parser::SyntaxError);
    CHECK_THROW(verify_query(test_context, t, "{8, 10}.@max >= ANY items.price", 3), query_parser::SyntaxError);
    CHECK_THROW(verify_query(test_context, t, "{8, 10}.@min >= ANY items.price", 3), query_parser::SyntaxError);
    CHECK_THROW(verify_query(test_context, t, "{8, 10}.@avg >= ANY items.price", 3), query_parser::SyntaxError);
    CHECK_THROW(verify_query(test_context, t, "{8, 10}.length >= ANY items.price", 3), query_parser::SyntaxError);

    // aggregate modifiers must operate on a list
    CHECK_THROW(verify_query(test_context, t, "ANY 5.5 IN items.price", 2), query_parser::SyntaxError);
    CHECK_THROW(verify_query(test_context, t, "SOME 5.5 IN items.price", 2), query_parser::SyntaxError);
    CHECK_THROW(verify_query(test_context, t, "ALL 5.5 IN items.price", 1), query_parser::SyntaxError);
    CHECK_THROW(verify_query(test_context, t, "NONE 5.5 IN items.price", 1), query_parser::SyntaxError);
    CHECK_THROW(verify_query(test_context, t, "ALL customer_id IN {0, 1, 2}", 3), query_parser::InvalidQueryError);
    CHECK_THROW(verify_query(test_context, t, "NONE customer_id IN {0, 1, 2}", 3), query_parser::InvalidQueryError);
    CHECK_THROW(verify_query_sub(test_context, t, "customer_id IN NONE $0", args, num_args, 0),
                query_parser::InvalidQueryError);
    CHECK_THROW(verify_query_sub(test_context, t, "customer_id IN ANY $0", args, num_args, 0),
                query_parser::InvalidQueryError);
    CHECK_THROW(verify_query_sub(test_context, t, "customer_id IN ALL $0", args, num_args, 0),
                query_parser::InvalidQueryError);

    CHECK_THROW_EX(verify_query(test_context, t, "items.price IN 5.5", 1), query_parser::InvalidQueryArgError,
                   CHECK_EQUAL(e.what(), "The keypath following 'IN' must contain a list. Found '5.5'"));
    CHECK_THROW_EX(verify_query(test_context, t, "5.5 in fav_item.price", 1), query_parser::InvalidQueryArgError,
                   CHECK_EQUAL(e.what(), "The keypath following 'IN' must contain a list. Found 'fav_item.price'"));
}

TEST(Parser_KeyPathSubstitution)
{
    Group g;
    TableRef persons = g.add_table_with_primary_key("class_Person", type_String, "name");
    TableRef animals = g.add_table_with_primary_key("class_Animal", type_String, "name");
    persons->add_column(*animals, "Pet");
    animals->add_column(type_Int, "Legs");

    auto wanda = animals->create_object_with_primary_key("Wanda").set("Legs", 0);
    auto kaa = animals->create_object_with_primary_key("Kaa").set("Legs", 0);
    auto zazu = animals->create_object_with_primary_key("Zazu").set("Legs", 2);
    auto pluto = animals->create_object_with_primary_key("Pluto").set("Legs", 4);

    persons->create_object_with_primary_key("Adam").set("Pet", wanda.get_key());
    persons->create_object_with_primary_key("Brian").set("Pet", kaa.get_key());
    persons->create_object_with_primary_key("Charlie").set("Pet", zazu.get_key());
    persons->create_object_with_primary_key("David").set("Pet", pluto.get_key());
    persons->create_object_with_primary_key("Eric");

    std::any args[] = {String("Pet"), String("Pet.Legs"), 25, realm::null(), String("Pet.Weight")};

    size_t num_args = 5;
    verify_query_sub(test_context, persons, "$K0 != null", args, num_args, 4);
    verify_query_sub(test_context, persons, "$K0 == null", args, num_args, 1);
    verify_query_sub(test_context, persons, "$K1 = 0", args, num_args, 2);
    verify_query_sub(test_context, persons, "$K1 > 0", args, num_args, 2);
    CHECK_THROW(verify_query_sub(test_context, persons, "$K2 = 0", args, num_args, 2),
                query_parser::InvalidQueryArgError);
    CHECK_THROW(verify_query_sub(test_context, persons, "$K3 = 0", args, num_args, 2),
                query_parser::InvalidQueryArgError);
    CHECK_THROW(verify_query_sub(test_context, persons, "$K4 = 0", args, num_args, 2),
                query_parser::InvalidQueryError);
    CHECK_THROW(verify_query_sub(test_context, persons, "$K5 = 0", args, num_args, 2),
                query_parser::InvalidQueryArgError);
}

TEST(Parser_ListVsList)
{
    Group g;
    TableRef table = g.add_table_with_primary_key("table", type_Int, "id");
    auto col = table->add_column_list(type_Int, "integers");
    auto list = table->create_object_with_primary_key(1).get_list<Int>(col);
    list.add(1);
    list.add(2);
    list = table->create_object_with_primary_key(2).get_list<Int>(col);
    list.add(11);
    list.add(5);
    list.add(9);
    list.add(5);

    // None of {1, 2, 3} matches all of integers
    verify_query(test_context, table, "ANY {1, 2, 3} == ALL integers", 0);
    verify_query(test_context, table, "ALL integers == ANY {2, 1, 3}", 1);
    verify_query(test_context, table, "{7, 3, 8, 0} < integers", 1);

    TableView tv;
    // ANY
    tv = table->query("ANY {1, 2, 3} == ALL integers").find_all();
    CHECK_EQUAL(tv.size(), 0);
    tv = table->query("ANY {1, 2, 3} > ALL integers").find_all();
    if (CHECK_EQUAL(tv.size(), 1))
        CHECK_EQUAL(tv.get_object(0).get_primary_key().get_int(), 1);

    tv = table->query("ANY {4, 8} == ANY integers").find_all();
    CHECK_EQUAL(tv.size(), 0);
    tv = table->query("ANY {1, 2, 3} == ANY integers").find_all();
    if (CHECK_EQUAL(tv.size(), 1))
        CHECK_EQUAL(tv.get_object(0).get_primary_key().get_int(), 1);

    tv = table->query("ANY {1, 2, 3} == NONE integers").find_all();
    CHECK_EQUAL(tv.size(), 2);
    tv = table->query("ANY {1, 2, 7} <= NONE integers").find_all();
    if (CHECK_EQUAL(tv.size(), 1))
        CHECK_EQUAL(tv.get_object(0).get_primary_key().get_int(), 1);
    tv = table->query("ANY {-1, 0} < NONE integers").find_all();
    CHECK_EQUAL(tv.size(), 0);

    // ALL
    tv = table->query("ALL {1, 2, 3} > ALL integers").find_all();
    CHECK_EQUAL(tv.size(), 0);
    tv = table->query("ALL {4, 8} > ALL integers").find_all();
    if (CHECK_EQUAL(tv.size(), 1))
        CHECK_EQUAL(tv.get_object(0).get_primary_key().get_int(), 1);
    tv = table->query("ALL {1, 2, 12} < ANY integers").find_all();
    CHECK_EQUAL(tv.size(), 0);
    tv = table->query("ALL {4, 8} > ANY integers").find_all();
    if (CHECK_EQUAL(tv.size(), 1))
        CHECK_EQUAL(tv.get_object(0).get_primary_key().get_int(), 1);
    tv = table->query("ALL {2, 5} == NONE integers").find_all();
    CHECK_EQUAL(tv.size(), 0);
    tv = table->query("ALL {3, 1, 4, 3} == NONE integers").find_all();
    if (CHECK_EQUAL(tv.size(), 1))
        CHECK_EQUAL(tv.get_object(0).get_primary_key().get_int(), 2);

    // NONE
    tv = table->query("NONE {1, 2, 3, 12} > ALL integers").find_all();
    CHECK_EQUAL(tv.size(), 0);
    tv = table->query("NONE {4, 8} > ALL integers").find_all();
    if (CHECK_EQUAL(tv.size(), 1))
        CHECK_EQUAL(tv.get_object(0).get_primary_key().get_int(), 2);
    tv = table->query("NONE {1, 12} > ANY integers").find_all();
    CHECK_EQUAL(tv.size(), 0);
    tv = table->query("NONE {4, 8} < ANY integers").find_all();
    if (CHECK_EQUAL(tv.size(), 1))
        CHECK_EQUAL(tv.get_object(0).get_primary_key().get_int(), 1);
    tv = table->query("NONE {-1, 12} < NONE integers").find_all();
    CHECK_EQUAL(tv.size(), 0);
    tv = table->query("NONE {-1, 5} < NONE integers").find_all();
    if (CHECK_EQUAL(tv.size(), 1))
        CHECK_EQUAL(tv.get_object(0).get_primary_key().get_int(), 2);
    tv = table->query("NONE {0, 1} < NONE integers").find_all();
    CHECK_EQUAL(tv.size(), 2);
}

TEST(Parser_Object)
{
    Group g;
    TableRef table = g.add_table("table");
    auto link_col = table->add_column(*table, "link");
    auto linkx_col = table->add_column(*table, "linkx");
    ObjKeys keys;
    table->create_objects(3, keys);
    table->get_object(keys[0]).set(link_col, keys[1]).set(linkx_col, keys[1]);
    table->get_object(keys[1]).set(link_col, keys[1]);
    TableView tv = table->where().find_all();

    verify_query(test_context, table, "link == NULL", 1); // vanilla base check
    verify_query(test_context, table, "link == O1", 2);

    Query q0 = table->where().and_query(table->column<Link>(link_col) == tv.get_object(0));
    std::string description = q0.get_description(); // shouldn't throw
    CHECK(description.find("L0:0") != std::string::npos);

    Query q1 = table->column<Link>(link_col) == realm::null();
    description = q1.get_description(); // shouldn't throw
    CHECK(description.find("NULL") != std::string::npos);
    CHECK_EQUAL(q1.count(), 1);

    verify_query(test_context, table, "link == linkx", 2);
}


TEST(Parser_OddColumnNames)
{
    Group g;
    TableRef table = g.add_table("table");
    auto int_col_key = table->add_column(type_Int, "age", true);
    auto between_col_key = table->add_column(type_Int, "between", true);
    auto in_col_key = table->add_column(type_Int, "in", true);
    auto desc_col_key = table->add_column(type_String, "desc", true);
    for (int i = 0; i < 3; ++i) {
        table->create_object()
            .set(int_col_key, i + 24)
            .set(between_col_key, i)
            .set(in_col_key, i + 100)
            .set(desc_col_key, "Empty");
    }

    // normal querying on a property named "between" is allowed.
    verify_query(test_context, table, "between == 0", 1);
    verify_query(test_context, table, "between > 0", 2);
    verify_query(test_context, table, "between <= 3", 3);

    // normal querying on a property named "in" is allowed.
    verify_query(test_context, table, "in == 100", 1);
    verify_query(test_context, table, "in > 100", 2);
    verify_query(test_context, table, "in <= 103", 3);

    // normal querying on a property named "desc" is allowed.
    verify_query(test_context, table, "desc CONTAINS[c] 'empty'", 3);

    verify_query(test_context, table, "age between {24, 26}", 3);

    verify_query(test_context, table, "age between {20, 23}", 0);
    verify_query(test_context, table, "age between {20, 24}", 1);
    verify_query(test_context, table, "age between {20, 25}", 2);
    verify_query(test_context, table, "age between {20, 26}", 3);
    verify_query(test_context, table, "age between {20, 27}", 3);

    verify_query(test_context, table, "age between {23, 30}", 3);
    verify_query(test_context, table, "age between {24, 30}", 3);
    verify_query(test_context, table, "age between {25, 30}", 2);
    verify_query(test_context, table, "age between {26, 30}", 1);
    verify_query(test_context, table, "age between {27, 30}", 0);

    CHECK_THROW_ANY(verify_query(test_context, table, "age between {20}", 1));
    CHECK_THROW_ANY(verify_query(test_context, table, "age between {20, 25, 34}", 1));
}

TEST(Parser_ChainedStringEqualQueries)
{
    Group g;
    TableRef table = g.add_table("table");
    ColKey a_col_ndx = table->add_column(type_String, "a", false);
    ColKey b_col_ndx = table->add_column(type_String, "b", true);
    ColKey c_col_ndx = table->add_column(type_String, "c", false);
    ColKey d_col_ndx = table->add_column(type_String, "d", true);

    table->add_search_index(c_col_ndx);
    table->add_search_index(d_col_ndx);

    std::vector<std::string> populated_data;
    std::stringstream ss;
    for (size_t i = 0; i < 100; ++i) {
        ss.str({});
        ss << i;
        std::string sd(ss.str());
        populated_data.push_back(sd);
        table->create_object().set(a_col_ndx, sd).set(b_col_ndx, sd).set(c_col_ndx, sd).set(d_col_ndx, sd);
    }
    table->create_object(); // one null/empty string

    verify_query(test_context, table, "a == '0' or a == '1' or a == '2'", 3);
    verify_query(test_context, table, "a == '0' or b == '2' or a == '3' or b == '4'", 4);
    verify_query(test_context, table,
                 "(a == '0' or b == '2' or a == '3' or b == '4') and (c == '0' or d == '2' or c == '3' or d == '4')",
                 4);
    verify_query(test_context, table, "a == '' or a == null", 1);
    verify_query(test_context, table, "b == '' or b == null", 1);
    verify_query(test_context, table, "c == '' or c == null", 1);
    verify_query(test_context, table, "d == '' or d == null", 1);
    verify_query(
        test_context, table,
        "(a == null or a == '') and (b == null or b == '') and (c == null or c == '') and (d == null or d == '')", 1);

    Random rd;
    rd.shuffle(populated_data.begin(), populated_data.end());
    std::string query;
    bool first = true;
    char column_to_query = 0;
    for (auto s : populated_data) {
        std::string column_name(1, 'a' + column_to_query);
        query += (first ? "" : " or ") + column_name + " == '" + s + "'";
        first = false;
        column_to_query = (column_to_query + 1) % 4;
    }
    verify_query(test_context, table, query, populated_data.size());
}

TEST(Parser_ChainedIntEqualQueries)
{
    Group g;
    TableRef table = g.add_table("table");
    auto a_col_key = table->add_column(type_Int, "a", false);
    auto b_col_key = table->add_column(type_Int, "b", true);
    auto c_col_key = table->add_column(type_Int, "c", false);
    auto d_col_key = table->add_column(type_Int, "d", true);

    table->add_search_index(c_col_key);
    table->add_search_index(d_col_key);

    std::vector<ObjKey> keys;
    table->create_objects(100, keys);
    std::vector<int64_t> populated_data;
    for (auto o = table->begin(); o != table->end(); ++o) {
        auto payload = o->get_key().value;
        populated_data.push_back(payload);
        o->set(a_col_key, payload);
        o->set(b_col_key, payload);
        o->set(c_col_key, payload);
        o->set(d_col_key, payload);
    }
    auto default_obj = table->create_object(); // one null/default 0 object

    verify_query(test_context, table, "a == NULL", 0);
    verify_query(test_context, table, "a == 0 or a == 1 or a == 2", 4);
    verify_query(test_context, table, "a == 1 or b == 2 or a == 3 or b == 4", 4);
    verify_query(test_context, table,
                 "(a == 0 or b == 2 or a == 3 or b == 4) and (c == 0 or d == 2 or c == 3 or d == 4)", 5);
    verify_query(test_context, table, "a == 0 or a == null", 2);
    verify_query(test_context, table, "b == 0 or b == null", 2);
    verify_query(test_context, table, "c == 0 or c == null", 2);
    verify_query(test_context, table, "d == 0 or d == null", 2);
    verify_query(
        test_context, table,
        "(a == null or a == 0) and (b == null or b == 0) and (c == null or c == 0) and (d == null or d == 0)", 2);

    Random rd;
    rd.shuffle(populated_data.begin(), populated_data.end());
    std::string query;
    bool first = true;
    char column_to_query = 0;
    for (auto s : populated_data) {
        std::string column_name(1, 'a' + column_to_query);
        std::stringstream ss;
        ss << s;
        query += (first ? "" : " or ") + column_name + " == '" + ss.str() + "'";
        first = false;
        column_to_query = (column_to_query + 1) % 4;
    }
    default_obj.remove();
    verify_query(test_context, table, query, populated_data.size());
}

TEST(Parser_TimestampNullable)
{
    Group g;
    TableRef table = g.add_table("table");
    ColKey a_col = table->add_column(type_Timestamp, "a", false);
    ColKey b_col = table->add_column(type_Timestamp, "b", false);
    table->create_object().set(a_col, Timestamp(7, 0)).set(b_col, Timestamp(17, 0));
    table->create_object().set(a_col, Timestamp(7, 0)).set(b_col, Timestamp(17, 0));

    Query q = table->where()
                  .equal(b_col, Timestamp(200, 0))
                  .group()
                  .equal(a_col, Timestamp(100, 0))
                  .Or()
                  .equal(a_col, Timestamp(realm::null()))
                  .end_group();
    std::string description = q.get_description();
    CHECK(description.find("NULL") != std::string::npos);
    CHECK_EQUAL(description, "b == T200:0 and (a == T100:0 or a == NULL)");
}


TEST(Parser_ObjectId)
{
    using util::serializer::print_value;
    Group g;
    auto table = g.add_table_with_primary_key("table", type_ObjectId, "id");
    auto nullable_oid_col_key = table->add_column(type_ObjectId, "nid", true);

    ObjectId generated_at_now = ObjectId::gen();
    Timestamp ts_t1{1, 1};
    Timestamp ts_before_now{generated_at_now.get_timestamp().get_time_point() - std::chrono::seconds(1)};
    Timestamp ts_after_now{generated_at_now.get_timestamp().get_time_point() + std::chrono::seconds(25)};
    Timestamp ts_00{0, 0};
    CHECK_GREATER(generated_at_now.get_timestamp().get_seconds(), 0);
    CHECK_GREATER_EQUAL(generated_at_now.get_timestamp().get_seconds() - ts_before_now.get_seconds(), 1);
    std::vector<Timestamp> times = {ts_t1, ts_before_now, ts_after_now, ts_00};
    int machine_id = 0;
    int process_id = 0;
    ObjectId oid_1{ts_t1, machine_id, process_id};
    ObjectId oid_before_now{ts_before_now, machine_id, process_id};
    ObjectId oid_after_now{ts_after_now, machine_id, process_id};
    ObjectId oid_0{ts_00, machine_id, process_id};
    std::vector<ObjectId> ids = {oid_1, oid_before_now, oid_after_now, oid_0};

    for (size_t i = 0; i < times.size(); ++i) {
        auto obj = table->create_object_with_primary_key({ids[i]});
        obj.set(nullable_oid_col_key, ids[i]);
    }
    auto obj_generated = table->create_object_with_primary_key(generated_at_now);
    auto generated_nullable = obj_generated.get<util::Optional<ObjectId>>(nullable_oid_col_key);
    CHECK(!generated_nullable);

    //  id  |  nid  |
    // --------------
    //  t1  |  t1   |
    //  tNow|  tNow |
    //  t25 |  t25  |
    //  t00 |  t00  |
    //  tNow|  null |

    // g.to_json(std::cout);
    verify_query(test_context, table, "id == oid(" + generated_at_now.to_string() + ")", 1);
    verify_query(test_context, table, "nid == NULL", 1);

    for (auto oid : ids) {
        verify_query(test_context, table, "id == oid(" + oid.to_string() + ")", 1);
        verify_query(test_context, table, "id != oid(" + oid.to_string() + ")", table->size() - 1);
        verify_query(test_context, table, "nid == oid(" + oid.to_string() + ")", 1);
        verify_query(test_context, table, "nid != oid(" + oid.to_string() + ")", table->size() - 1);
    }

    // everything should match >= 0, except for null
    verify_query(test_context, table, "id >= oid(000000000000000000000000)", table->size());
    verify_query(test_context, table, "nid >= oid(000000000000000000000000)", table->size() - 1);
    // everything should match <= max value, except for null
    verify_query(test_context, table, "id <= oid(ffffffffffffffffffffffff)", table->size());
    verify_query(test_context, table, "nid <= oid(ffffffffffffffffffffffff)", table->size() - 1);
    // a non nullable column should never contain null values
    verify_query(test_context, table, "id == NULL", 0);
    // a nullable column should find the null created by the default constructed row
    verify_query(test_context, table, "nid == NULL", 1);

    // argument substitution checks with an ObjectId
    std::any args[] = {oid_1, oid_before_now, oid_after_now, oid_0, realm::null()};
    size_t num_args = 5;

    verify_query_sub(test_context, table, "id == $0", args, num_args, 1);
    verify_query_sub(test_context, table, "id == $1", args, num_args, 1);
    verify_query_sub(test_context, table, "id == $2", args, num_args, 1);
    verify_query_sub(test_context, table, "id == $3", args, num_args, 1);
    verify_query_sub(test_context, table, "id == $4", args, num_args, 0);
    verify_query_sub(test_context, table, "nid == $0", args, num_args, 1);
    verify_query_sub(test_context, table, "nid == $1", args, num_args, 1);
    verify_query_sub(test_context, table, "nid == $2", args, num_args, 1);
    verify_query_sub(test_context, table, "nid == $3", args, num_args, 1);
    verify_query_sub(test_context, table, "nid == $4", args, num_args, 1);

    // greater
    verify_query_sub(test_context, table, "id > $0", args, num_args, 3);
    verify_query_sub(test_context, table, "id > $1", args, num_args, 2);
    verify_query_sub(test_context, table, "id > $2", args, num_args, 0);
    verify_query_sub(test_context, table, "id > $3", args, num_args, 4);
    verify_query_sub(test_context, table, "nid > $0", args, num_args, 2);
    verify_query_sub(test_context, table, "nid > $1", args, num_args, 1);
    verify_query_sub(test_context, table, "nid > $2", args, num_args, 0);
    verify_query_sub(test_context, table, "nid > $3", args, num_args, 3);

    // greater equal
    verify_query_sub(test_context, table, "id >= $0", args, num_args, 4);
    verify_query_sub(test_context, table, "id >= $1", args, num_args, 3);
    verify_query_sub(test_context, table, "id >= $2", args, num_args, 1);
    verify_query_sub(test_context, table, "id >= $3", args, num_args, 5);
    verify_query_sub(test_context, table, "nid >= $0", args, num_args, 3);
    verify_query_sub(test_context, table, "nid >= $1", args, num_args, 2);
    verify_query_sub(test_context, table, "nid >= $2", args, num_args, 1);
    verify_query_sub(test_context, table, "nid >= $3", args, num_args, 4);

    // less
    verify_query_sub(test_context, table, "id < $0", args, num_args, 1);
    verify_query_sub(test_context, table, "id < $1", args, num_args, 2);
    verify_query_sub(test_context, table, "id < $2", args, num_args, 4);
    verify_query_sub(test_context, table, "id < $3", args, num_args, 0);
    verify_query_sub(test_context, table, "nid < $0", args, num_args, 1);
    verify_query_sub(test_context, table, "nid < $1", args, num_args, 2);
    verify_query_sub(test_context, table, "nid < $2", args, num_args, 3);
    verify_query_sub(test_context, table, "nid < $3", args, num_args, 0);

    // less equal
    verify_query_sub(test_context, table, "id <= $0", args, num_args, 2);
    verify_query_sub(test_context, table, "id <= $1", args, num_args, 3);
    verify_query_sub(test_context, table, "id <= $2", args, num_args, 5);
    verify_query_sub(test_context, table, "id <= $3", args, num_args, 1);
    verify_query_sub(test_context, table, "nid <= $0", args, num_args, 2);
    verify_query_sub(test_context, table, "nid <= $1", args, num_args, 3);
    verify_query_sub(test_context, table, "nid <= $2", args, num_args, 4);
    verify_query_sub(test_context, table, "nid <= $3", args, num_args, 1);
}


TEST(Parser_UUID)
{
    Group g;
    auto table = g.add_table_with_primary_key("table", type_UUID, "id");
    auto pk_col_key = table->get_primary_key_column();
    auto nullable_id_col_key = table->add_column(type_UUID, "nid", true);

    UUID u1("3b241101-e2bb-4255-8caf-4136c566a961");
    UUID u2("3b241101-e2bb-4255-8caf-294299afdce2");
    UUID u3("3b241101-e2bb-4255-8caf-000000000003");
    std::vector<UUID> ids = {u1, u2, u3};

    for (auto id : ids) {
        auto obj = table->create_object_with_primary_key({id});
        obj.set(nullable_id_col_key, id);
    }
    // add one object with default values, it should be null for the nullable column
    auto obj_generated = table->create_object_with_primary_key(UUID("3b241101-0000-0000-0000-4136c566a964"));
    UUID generated_pk = obj_generated.get<UUID>(pk_col_key);
    auto generated_nullable = obj_generated.get<util::Optional<UUID>>(nullable_id_col_key);
    CHECK_NOT(generated_nullable);
    size_t num_rows = table->size();
    verify_query(test_context, table, "id == uuid(" + generated_pk.to_string() + ")", 1);
    verify_query(test_context, table, "nid == uuid(" + generated_pk.to_string() + ")", 0);

    // checks for NULL
    verify_query(test_context, table, "id == NULL", 0);
    verify_query(test_context, table, "nid == NULL", 1);
    verify_query(test_context, table, "id != NULL", num_rows);
    verify_query(test_context, table, "nid != NULL", num_rows - 1);

    for (auto id : ids) {
        verify_query(test_context, table, "id == uuid(" + id.to_string() + ")", 1);
        verify_query(test_context, table, "nid == uuid(" + id.to_string() + ")", 1);
        verify_query(test_context, table, "id != uuid(" + id.to_string() + ")", num_rows - 1);
        verify_query(test_context, table, "nid != uuid(" + id.to_string() + ")", num_rows - 1);
        CHECK_THROW_ANY(verify_query(test_context, table, "nid BEGINSWITH uuid(" + id.to_string() + ")", 0));
        CHECK_THROW_ANY(verify_query(test_context, table, "nid ENDSWITH uuid(" + id.to_string() + ")", 0));
        CHECK_THROW_ANY(verify_query(test_context, table, "nid CONTAINS uuid(" + id.to_string() + ")", 0));
        CHECK_THROW_ANY(verify_query(test_context, table, "nid LIKE uuid(" + id.to_string() + ")", 0));
    }

    UUID min;
    UUID max("ffffffff-ffff-ffff-ffff-ffffffffffff");
    std::vector<std::string> props = {"id", "nid"};
    for (auto prop_name : props) {
        // a null value is neither greater nor less than any valid value
        size_t num_valid_values = (prop_name == "nid" ? num_rows - 1 : num_rows);
        verify_query(test_context, table, util::format("%1 > uuid(%2)", prop_name, min.to_string()),
                     num_valid_values);
        verify_query(test_context, table, util::format("%1 >= uuid(%2)", prop_name, min.to_string()),
                     num_valid_values);
        verify_query(test_context, table, util::format("%1 < uuid(%2)", prop_name, min.to_string()), 0);
        verify_query(test_context, table, util::format("%1 <= uuid(%2)", prop_name, min.to_string()), 0);
        verify_query(test_context, table, util::format("%1 > uuid(%2)", prop_name, max.to_string()), 0);
        verify_query(test_context, table, util::format("%1 >= uuid(%2)", prop_name, max.to_string()), 0);
        verify_query(test_context, table, util::format("%1 < uuid(%2)", prop_name, max.to_string()),
                     num_valid_values);
        verify_query(test_context, table, util::format("%1 <= uuid(%2)", prop_name, max.to_string()),
                     num_valid_values);
    }

    // argument substitution checks
    std::any args[] = {u1, u2, u3, realm::null()};
    size_t num_args = 4;
    verify_query_sub(test_context, table, "id == $0", args, num_args, 1);
    verify_query_sub(test_context, table, "id == $1", args, num_args, 1);
    verify_query_sub(test_context, table, "id == $2", args, num_args, 1);
    verify_query_sub(test_context, table, "id == $3", args, num_args, 0);
    verify_query_sub(test_context, table, "id > $3", args, num_args, 0);
    verify_query_sub(test_context, table, "id < $3", args, num_args, 0);
    verify_query_sub(test_context, table, "id >= $3", args, num_args, 0);
    verify_query_sub(test_context, table, "id <= $3", args, num_args, 0);
    verify_query_sub(test_context, table, "nid == $0", args, num_args, 1);
    verify_query_sub(test_context, table, "nid == $1", args, num_args, 1);
    verify_query_sub(test_context, table, "nid == $2", args, num_args, 1);
    verify_query_sub(test_context, table, "nid == $3", args, num_args, 1);
    verify_query_sub(test_context, table, "nid > $3", args, num_args, 0);
    verify_query_sub(test_context, table, "nid < $3", args, num_args, 0);
    verify_query_sub(test_context, table, "nid >= $3", args, num_args, 1);
    verify_query_sub(test_context, table, "nid <= $3", args, num_args, 1);
}


TEST(Parser_Decimal128)
{
    Group g;
    auto table = g.add_table("table");
    auto col_key = table->add_column(type_Decimal, "dec");
    auto nullable_col_key = table->add_column(type_Decimal, "nullable_dec", true);

    // the test assumes that these are all unique
    std::vector<std::string> values = {
        "123",
        "0.1",
        "3.141592653589793238", // currently limited to 19 digits
        // sign variations
        "1E1",
        "+2E2",
        "+3E+3",
        "4E+4",
        "-5E5",
        "-6E-6",
        "7E-7",
        "+8E-8",
        "-9E+9",
        // decimal sign variations
        "1.1E1",
        "+2.1E2",
        "+3.1E+3",
        "4.1E+4",
        "-5.1E5",
        "-6.1E-6",
        "7.1E-7",
        "+8.1E-8",
        "-9.1E+9",
        // + and - infinity are treated differently
        "inf",
        "-infinity",
    };

    std::vector<std::string> invalids = {
        ".", "e10", "E-12", "infin", "-+2", "+-2", "2e+-12", "2e-+12", "2e1.3", "/2.0", "*2.0",
    };

    for (auto value : values) {
        auto obj = table->create_object();
        obj.set(col_key, Decimal128(value));
        obj.set(nullable_col_key, Decimal128(value));
    }
    // add one object with default values, 0 and null
    auto obj_generated = table->create_object();
    Decimal128 generated = obj_generated.get<Decimal128>(col_key);
    Decimal128 generated_nullable = obj_generated.get<Decimal128>(nullable_col_key);
    CHECK_EQUAL(generated, Decimal128(0));
    CHECK(generated_nullable.is_null());
    verify_query(test_context, table, "dec == " + generated.to_string(), 1);
    verify_query(test_context, table, "nullable_dec == " + generated_nullable.to_string(), 1);
    verify_query(test_context, table, "dec == 0.", 1);

    for (auto value : values) {
        verify_query(test_context, table, "dec == " + value, 1);
        verify_query(test_context, table, "nullable_dec == " + value, 1);
    }

    for (auto value : invalids) {
        CHECK_THROW_ANY(verify_query(test_context, table, "dec == " + value, 0));
        CHECK_THROW_ANY(verify_query(test_context, table, "nullable_dec == " + value, 0));
    }

    // none of the non-nullable values are null
    verify_query(test_context, table, "dec == NULL", 0);
    // the default generated nullable value is null
    verify_query(test_context, table, "nullable_dec == NULL", 1);
    constexpr size_t num_nans = 0;
    // everything should be less than positive infinity (except NaNs)
    verify_query(test_context, table, "dec <= infinity", table->size() - num_nans);
    // everything should be greater than or equal to negative infinity (except NaNs)
    verify_query(test_context, table, "dec >= -infinity", table->size() - num_nans);

    // argument substitution checks
    std::any args[] = {Decimal128("0"), Decimal128("123"), realm::null{}, 123.0};
    size_t num_args = 4;
    verify_query_sub(test_context, table, "dec == $0", args, num_args, 1);
    verify_query_sub(test_context, table, "dec == $1", args, num_args, 1);
    verify_query_sub(test_context, table, "dec == $3", args, num_args, 1);
    verify_query_sub(test_context, table, "dec == $2", args, num_args, 0);
    verify_query_sub(test_context, table, "nullable_dec == $2", args, num_args, 1);

    // column vs column
    constexpr size_t num_different_rows = 1; // default generated row is (0, null)
    verify_query(test_context, table, "dec == nullable_dec", table->size() - num_different_rows);
    verify_query(test_context, table, "dec >= nullable_dec", table->size() - num_different_rows);
    verify_query(test_context, table, "dec <= nullable_dec", table->size() - num_different_rows);
    verify_query(test_context, table, "dec > nullable_dec", 0);
    verify_query(test_context, table, "dec < nullable_dec", 0);
    verify_query(test_context, table, "dec != nullable_dec", num_different_rows);
}

TEST(Parser_Mixed)
{
    Group g;
    auto table = g.add_table("class_Foo");
    auto origin = g.add_table("class_Origin");
    auto col_any = table->add_column(type_Mixed, "mixed");
    auto col_int = table->add_column(type_Int, "int");
    auto col_link = origin->add_column(*table, "link");
    auto col_mixed = origin->add_column(type_Mixed, "mixed");
    auto col_links = origin->add_column_list(*table, "links");

    size_t int_over_50 = 0;
    size_t nb_strings = 0;
    for (int64_t i = 0; i < 100; i++) {
        if (i % 4) {
            if (i > 50)
                int_over_50++;
            table->create_object().set(col_any, Mixed(i)).set(col_int, i);
        }
        else {
            std::string str = "String" + util::to_string(i);
            table->create_object().set(col_any, Mixed(str)).set(col_int, i);
            nb_strings++;
        }
    }
    std::string bin_data("String2Binary");
    table->get_object(15).set(col_any, Mixed());
    table->get_object(75).set(col_any, Mixed(75.));
    table->get_object(28).set(col_any, Mixed(BinaryData(bin_data)));
    table->get_object(25).set(col_any, Mixed(3.));
    table->get_object(35).set(col_any, Mixed(Decimal128("3")));
    auto id = ObjectId::gen();
    table->get_object(37).set(col_any, Mixed(id));

    auto it = table->begin();
    for (int64_t i = 0; i < 10; i++) {
        auto obj = origin->create_object();
        auto ll = obj.get_linklist(col_links);
        obj.set(col_link, it->get_key());
        obj.set(col_mixed, Mixed(it->get_link()));
        for (int64_t j = 0; j < 10; j++) {
            ll.add(it->get_key());
            ++it;
        }
    }
    origin->create_object(); // one with null links

    verify_query(test_context, table, "mixed > 50", int_over_50);
    verify_query(test_context, table, "mixed >= 50", int_over_50 + 1);
    verify_query(test_context, table, "mixed <= 50", 100 - int_over_50 - nb_strings - 2);
    verify_query(test_context, table, "mixed < 50", 100 - int_over_50 - nb_strings - 3);
    verify_query(test_context, table, "mixed < 50 || mixed > 50", 100 - nb_strings - 3);
    verify_query(test_context, table, "mixed != 50", 99);
    verify_query(test_context, table, "mixed == null", 1);
    verify_query(test_context, table, "mixed != null", 99);
    verify_query(test_context, table, "mixed beginswith 'String2'", 2);      // 20, 24, 28
    verify_query(test_context, table, "mixed beginswith bin('String2')", 1); // 28
    // the following string literal is base64 for 'String2'
    verify_query(test_context, table, "mixed beginswith B64\"U3RyaW5nMg==\"", 2);      // 20, 24
    verify_query(test_context, table, "mixed beginswith bin(B64\"U3RyaW5nMg==\")", 1); // 28
    verify_query(test_context, table, "mixed contains \"trin\"", 24);
    verify_query(test_context, table, "mixed contains bin(\"trin\")", 1);
    verify_query(test_context, table, "mixed like \"Strin*\"", 24);
    verify_query(test_context, table, "mixed like bin(\"Strin*\")", 1); // 28
    verify_query(test_context, table, "mixed endswith \"4\"", 5); // 4, 24, 44, 64, 84
    verify_query(test_context, table, "mixed endswith bin(\"4\")", 0);
    verify_query(test_context, table, "mixed endswith bin(\"Binary\")", 1);
    verify_query(test_context, table, "mixed.@size > 7", 22);
    verify_query(test_context, table, "mixed == oid(" + id.to_string() + ")", 1);

    std::string str_value = "4";
    std::any args[] = {BinaryData(str_value),
                       ObjLink(table->get_key(), table->begin()->get_key()),
                       ObjLink(origin->get_key(), origin->begin()->get_key()),
                       ObjLink(TableKey(), ObjKey()), // null link
                       realm::null{},
                       StringData(str_value)};
    size_t num_args = 6;
    verify_query_sub(test_context, table, "mixed endswith $0", args, num_args, 0);
    verify_query_sub(test_context, table, "mixed endswith $5", args, num_args, 5); // 4, 24, 44, 64, 84
    verify_query_sub(test_context, origin, "link == $1", args, num_args, 1);
    verify_query_sub(test_context, origin, "link == $3", args, num_args, 1);
    verify_query_sub(test_context, origin, "link == $4", args, num_args, 1);
    verify_query_sub(test_context, origin, "link.@links.Origin.link == $2", args, num_args, 1); // poor man's SELF
    verify_query_sub(test_context, origin, "ANY links == $1", args, num_args, 1);
    verify_query_sub(test_context, origin, "$1 IN links", args, num_args, 1);
    verify_query_sub(test_context, origin, "ALL links == $1 && links.@size > 0", args, num_args, 0);
    verify_query_sub(test_context, origin, "NONE links == $1 && links.@size > 0", args, num_args, 9);
    verify_query_sub(test_context, origin, "mixed == $1", args, num_args, 1);

    verify_query(test_context, table, "mixed == \"String2Binary\"", 0);
    verify_query(test_context, table, "mixed == \"String4\"", 1);
    verify_query(test_context, table, "mixed == bin(\"String2Binary\")", 1);
    verify_query(test_context, table, "mixed ==[c] \"string2binary\"", 0);
    verify_query(test_context, table, "mixed ==[c] \"string4\"", 1);
    verify_query(test_context, table, "mixed ==[c] binary(\"string2binary\")", 1);
    verify_query(test_context, table, "mixed !=[c] \"string2binary\"", 100);
    verify_query(test_context, table, "mixed !=[c] \"string4\"", 99);
    verify_query(test_context, table, "mixed !=[c] bin(\"string2binary\")", 99);
    verify_query(test_context, table, "mixed == \"String48\"", 1);
    verify_query(test_context, table, "mixed == 3.0", 3);
    verify_query(test_context, table, "mixed == NULL", 1);
    verify_query(test_context, origin, "links.mixed > 50", 5);
    verify_query(test_context, origin, "links.mixed beginswith[c] \"string\"", 10);
    verify_query(test_context, origin, "links.mixed beginswith[c] bin(\"string\")", 1);
    verify_query(test_context, origin, "link.mixed > 50", 2);
    verify_query(test_context, origin, "link.mixed beginswith[c] \"string\"", 5);
    verify_query(test_context, origin, "link.mixed beginswith[c] bin(\"string\")", 0);
    verify_query(test_context, origin, "link == NULL", 1);
    verify_query(test_context, origin, "link.mixed == NULL", 1);
    verify_query(test_context, origin, "links.mixed == NULL", 1);

    // non-uniform type cross column comparisons
    verify_query(test_context, table, "mixed == int", 71);

    std::string message;
    CHECK_THROW_ANY_GET_MESSAGE(verify_query_sub(test_context, origin, "link == $2", args, num_args, 0), message);
    CHECK_EQUAL(message, "The relationship 'link' which links to type 'Foo' cannot be compared to an argument of "
                         "type 'Origin' with primary key 'O0'");
    CHECK_THROW_ANY_GET_MESSAGE(verify_query_sub(test_context, origin, "links == $2", args, num_args, 0), message);
    CHECK_EQUAL(message, "The relationship 'links' which links to type 'Foo' cannot be compared to an argument of "
                         "type 'Origin' with primary key 'O0'");
}

TEST(Parser_TypeOfValue)
{
    Group g;
    auto table = g.add_table("class_Foo");
    auto origin = g.add_table("class_Origin");
    auto col_any = table->add_column(type_Mixed, "mixed");
    auto col_int = table->add_column(type_Int, "int");
    auto col_primitive_list = table->add_column_list(type_Mixed, "list");
    auto col_link = origin->add_column(*table, "link");
    auto col_links = origin->add_column_list(*table, "links");
    size_t int_over_50 = 0;
    size_t nb_strings = 0;
    for (int64_t i = 0; i < 100; i++) {
        if (i % 4) {
            if (i > 50)
                int_over_50++;
            table->create_object().set(col_any, Mixed(i)).set(col_int, i);
        }
        else {
            std::string str = "String" + util::to_string(i);
            table->create_object().set(col_any, Mixed(str)).set(col_int, i);
            nb_strings++;
        }
    }
    std::string bin_data("String2Binary");
    table->get_object(15).set(col_any, Mixed());
    table->get_object(17).set_collection(col_any, CollectionType::Dictionary);
    table->get_object(19).set<Mixed>(col_any, table->begin()->get_link());
    table->get_object(75).set(col_any, Mixed(75.));
    table->get_object(28).set(col_any, Mixed(BinaryData(bin_data)));
    nb_strings--;
    table->get_object(25).set(col_any, Mixed(3.));
    table->get_object(35).set(col_any, Mixed(Decimal128("3")));

    auto list_0 = table->get_object(0).get_list<Mixed>(col_primitive_list);
    list_0.add(Mixed{1});
    list_0.add(Mixed{Decimal128(10)});
    list_0.add(Mixed{Double{100}});
    auto list_1 = table->get_object(1).get_list<Mixed>(col_primitive_list);
    list_1.add(Mixed{std::string("hello")});
    list_1.add(Mixed{1000});

    auto it = table->begin();
    for (int64_t i = 0; i < 10; i++) {
        auto obj = origin->create_object();
        auto ll = obj.get_linklist(col_links);

        obj.set(col_link, it->get_key());
        for (int64_t j = 0; j < 10; j++) {
            ll.add(it->get_key());
            ++it;
        }
    }

    size_t nb_ints = 69;
    size_t nb_numerics = nb_ints + 3;

    verify_query(test_context, table, "mixed.@type == 'string'", nb_strings);
    verify_query(test_context, table, "mixed.@type == 'double'", 2);
    verify_query(test_context, table, "mixed.@type == 'float'", 0);
    verify_query(test_context, table, "mixed.@type == 'Decimal'", 1);
    verify_query(test_context, table, "mixed.@type == 'decimal128'", 1);
    verify_query(test_context, table, "mixed.@type == 'binary'", 1);
    verify_query(test_context, table, "mixed.@type == 'bytearray'", 1);
    verify_query(test_context, table, "mixed.@type == 'byte[]'", 1);
    verify_query(test_context, table, "mixed.@type == 'uuid'", 0);
    verify_query(test_context, table, "mixed.@type == 'guid'", 0);
    verify_query(test_context, table, "mixed.@type == 'bool'", 0);
    verify_query(test_context, table, "mixed.@type == 'boolean'", 0);
    verify_query(test_context, table, "mixed.@type == 'int'", nb_ints);
    verify_query(test_context, table, "mixed.@type == 'integer'", nb_ints);
    verify_query(test_context, table, "mixed.@type == 'int16'", nb_ints);
    verify_query(test_context, table, "mixed.@type == 'int32'", nb_ints);
    verify_query(test_context, table, "mixed.@type == 'int64'", nb_ints);
    verify_query(test_context, table, "mixed.@type == 'short'", nb_ints);
    verify_query(test_context, table, "mixed.@type == 'long'", nb_ints);
    verify_query(test_context, table, "mixed.@type == 'byte'", nb_ints);
    verify_query(test_context, table, "mixed.@type == 'char'", nb_ints);
    verify_query(test_context, table, "mixed.@type == 'timestamp'", 0);
    verify_query(test_context, table, "mixed.@type == 'datetimeoffset'", 0);
    verify_query(test_context, table, "mixed.@type == 'objectlink'", 1);
    verify_query(test_context, table, "mixed.@type == 'object'", 1);

    std::any args[] = {StringData("object")};
    size_t num_args = 1;
    verify_query_sub(test_context, table, "mixed.@type == $0", args, num_args, 1);

    verify_query(test_context, table,
                 "mixed.@type == 'binary' || mixed.@type == 'DECIMAL' || mixed.@type == 'Double'", 4);
    verify_query(test_context, table, "mixed.@type == 'null'", 1);
    verify_query(test_context, table, "mixed.@type == 'numeric'", nb_numerics);
    verify_query(test_context, table,
                 "mixed.@type == 'numeric' || mixed.@type == 'string' || mixed.@type == 'objectlink' || mixed.@type "
                 "== 'binary' || mixed.@type == "
                 "'object' || mixed.@type == 'null'",
                 table->size());
    verify_query(test_context, table, "mixed.@type == mixed.@type", table->size());
    verify_query(test_context, origin, "link.mixed.@type == 'numeric' || link.mixed.@type == 'string'",
                 origin->size());
    verify_query(test_context, origin, "links.mixed.@type == 'numeric' || links.mixed.@type == 'string'",
                 origin->size());
    verify_query(test_context, origin, "ANY links.mixed.@type IN ANY {'numeric', 'string'}", origin->size());

    verify_query(test_context, table, "mixed.@type == int.@type", nb_ints);
    verify_query(test_context, origin, "link.@type == link.mixed.@type", 0);
    verify_query(test_context, origin, "links.@type == links.mixed.@type", 1); // Object 19

    verify_query(test_context, table, "mixed > 50", int_over_50);
    verify_query(test_context, table, "mixed > 50 && mixed.@type == 'double'", 1);
    verify_query(test_context, table, "mixed > 50 && mixed.@type != 'double'", int_over_50 - 1);
    verify_query(test_context, table, "mixed > 50 && mixed.@type == 'int'", int_over_50 - 1);

    verify_query(test_context, table, "list.@type == 'numeric'", 2);
    verify_query(test_context, table, "list.@type == 'numeric' AND list >= 10 ", 2);
    verify_query(test_context, table, "list.@type == mixed.@type", 1);
    verify_query(test_context, table, "NONE list.@type == mixed.@type && list.@size > 0", 1);
    verify_query(test_context, table, "ALL list.@type == mixed.@type && list.@size > 0", 0);
    verify_query(test_context, table, "ALL list.@type == 'numeric' && list.@size > 0", 1);
    verify_query(test_context, table, "NONE list.@type == 'binary' && list.@size > 0", 2);
    verify_query(test_context, table, "NONE list.@type == 'string' && list.@size > 0", 1);

    verify_query(test_context, origin, "links.mixed > 0", 10);
    verify_query(test_context, origin, "links.mixed.@type == 'double'", 2);
    verify_query(test_context, origin, "links.mixed > 0 && links.mixed.@type == 'double'", 2);
    verify_query(test_context, origin,
                 "SUBQUERY(links, $x, $x.mixed.@type == 'double' && $x.mixed == $x.int).@count > 0", 1);

    std::string message;
    CHECK_THROW_EX(
        verify_query(test_context, table, "mixed.@type == 'asdf'", 1), query_parser::InvalidQueryArgError,
        CHECK(std::string(e.what()).find("Unable to parse the type attribute string 'asdf'") != std::string::npos));
    CHECK_THROW_EX(
        verify_query(test_context, origin, "links.mixed.@type IN {'numeric', 'asdf'}", 0),
        query_parser::InvalidQueryArgError,
        CHECK(std::string(e.what()).find("Unable to parse the type attribute string 'asdf'") != std::string::npos));
    CHECK_THROW_EX(
        verify_query(test_context, table, "mixed.@type == ''", 1), query_parser::InvalidQueryArgError,
        CHECK(std::string(e.what()).find("Unable to parse the type attribute string ''") != std::string::npos));
    CHECK_THROW_EX(
        verify_query(test_context, table, "mixed.@type == 'string|double|'", 1), query_parser::InvalidQueryArgError,
        CHECK(std::string(e.what()).find("Unable to parse the type attribute string") != std::string::npos));
    CHECK_THROW_EX(
        verify_query(test_context, table, "mixed.@type == '|'", 1), query_parser::InvalidQueryArgError,
        CHECK(std::string(e.what()).find("Unable to parse the type attribute string '") != std::string::npos));
    CHECK_THROW_EX(
        verify_query(test_context, table, "mixed.@type == 23", 1), query_parser::InvalidQueryArgError,
        CHECK(std::string(e.what()).find("Unsupported comparison between @type and raw value: '@type' and 'int'") !=
              std::string::npos));
    CHECK_THROW_EX(
        verify_query(test_context, table, "mixed.@type == 2.5", 1), query_parser::InvalidQueryArgError,
        CHECK(std::string(e.what()).find(
                  "Unsupported comparison between @type and raw value: '@type' and 'double'") != std::string::npos));
    CHECK_THROW_EX(
        verify_query(test_context, table, "mixed.@type == int", 1), query_parser::InvalidQueryArgError,
        CHECK(std::string(e.what()).find("Unsupported comparison between @type and raw value: '@type' and 'int'") !=
              std::string::npos));
    CHECK_THROW_EX(verify_query(test_context, table, "int.@type == 'int'", 1), query_parser::InvalidQueryError,
                   std::string(e.what()).find("Comparison between two constants is not supported") !=
                       std::string::npos);
    CHECK_THROW_EX(
        verify_query(test_context, origin, "link.@type == 'objectlink'", 1), query_parser::InvalidQueryError,
        CHECK(std::string(e.what()).find(
                  "Comparison between two constants is not supported ('\"objectlink\"' and '\"objectlink\"')") !=
              std::string::npos));
    CHECK_THROW_EX(verify_query(test_context, table, "mixed.@type =[c] 'string'", 1), query_parser::InvalidQueryError,
                   CHECK_EQUAL(std::string(e.what()), "Unsupported comparison operator '=[c]' against type '@type', "
                                                      "right side must be a string or binary type"));
}

TEST(Parser_Dictionary)
{
    Group g;
    auto foo = g.add_table("class_foo");
    auto origin = g.add_table("class_origin");
    auto col_dict = foo->add_column_dictionary(type_Mixed, "dict");
    auto col_link = origin->add_column(*foo, "link");
    auto col_links = origin->add_column_list(*foo, "links");
    size_t expected = 0;
    size_t num_ints_for_value = 0;

    for (int64_t i = 0; i < 100; i++) {
        auto obj = foo->create_object();
        Dictionary dict = obj.get_dictionary(col_dict);
        bool incr = false;
        bool incr_num_ints = false;
        if ((i % 4) == 0) {
            dict.insert("Value", i);
            incr_num_ints = true;
            if (i > 50)
                incr = true;
        }
        else if ((i % 10) == 0) {
            dict.insert("Value", 100);
            incr = true;
            incr_num_ints = true;
        }
        if (i % 3) {
            dict.insert("Value", 3);
            incr = false;
            incr_num_ints = true;
        }
        if ((i % 5) == 0) {
            dict.insert("Foo", 5);
        }
        if (i == 78) {
            dict.insert("Value", Mixed()); // Insert NULL
        }
        dict.insert("Bar", i);
        if (incr) {
            expected++;
        }
        if (incr_num_ints) {
            num_ints_for_value++;
        }
    }

    auto it = foo->begin();
    for (int64_t i = 0; i < 10; i++) {
        auto obj = origin->create_object();

        obj.set(col_link, it->get_key());

        auto ll = obj.get_linklist(col_links);
        for (int64_t j = 0; j < 10; j++) {
            ll.add(it->get_key());
            ++it;
        }
    }

    std::any args[] = {String("Value")};
    size_t num_args = 1;

    verify_query(test_context, foo, "dict.@values > 50", 50);
    verify_query(test_context, foo, "dict[*] > 50", 50);
    verify_query(test_context, foo, "dict['Value'] > 50", expected);
    verify_query(test_context, foo, "dict.Value > 50", expected);
    verify_query_sub(test_context, foo, "dict[$0] > 50", args, num_args, expected);
    verify_query(test_context, foo, "dict['Value'] > 50", expected);
    verify_query(test_context, foo, "ANY dict.@keys == 'Foo'", 20);
    verify_query(test_context, foo, "NONE dict.@keys == 'Value'", 22);
    verify_query(test_context, foo, "dict.@keys == {'Bar'}", 19);
    verify_query(test_context, foo, "ANY dict.@keys == {'Bar'}", 100);
    verify_query(test_context, foo, "dict.@keys == {'Bar', 'Foo'}", 3);
    verify_query(test_context, foo, "dict['Value'] == NULL", 23);
    verify_query(test_context, foo, "dict['Value'] == {}", 0); // Tricky - what does this even mean?
    verify_query(test_context, foo, "dict['Value'] == {0, 100}", 3);
    verify_query(test_context, foo, "dict['Value'].@type == 'int'", num_ints_for_value);
    verify_query(test_context, foo, "dict.@type == 'int'", 100);      // ANY is implied, all have int values
    verify_query(test_context, foo, "ALL dict.@type == 'int'", 99);   // One dictionary has a NULL
    verify_query(test_context, foo, "NONE dict.@type == 'int'", 0);   // each object has Bar:i
    verify_query(test_context, foo, "ANY dict.@type == 'string'", 0); // no strings present
    // Dictionaries are not ordered
    CHECK_THROW_ANY(verify_query(test_context, foo, "dict[FIRST] > 50", expected));
    CHECK_THROW_ANY(verify_query(test_context, foo, "dict[LAST] > 50", expected));

    verify_query(test_context, origin, "link.dict['Value'] > 50", 3);
    verify_query(test_context, origin, "link.dict.Value > 50", 3);
    verify_query(test_context, origin, "links.dict['Value'] > 50", 5);
    verify_query(test_context, origin, "links.dict > 50", 6);
    verify_query(test_context, origin, "links.dict['Value'] == NULL", 10);

    verify_query(test_context, foo, "dict.@size == 3", 17);
    verify_query(test_context, foo, "dict.@max == 100", 2);
    verify_query(test_context, foo, "dict.@min < 2", 2);
    verify_query(test_context, foo, "dict.@sum >= 100", 9);
    verify_query(test_context, foo, "dict.@avg < 10", 16);

    verify_query(test_context, origin, "links.dict.@max == 100", 2);
    verify_query(test_context, origin, "link.dict.@max == 100", 2);

    auto dict = foo->begin()->get_dictionary(col_dict);

    dict.insert("some extra", 42);
    verify_query(test_context, foo, "dict['some extra'] == 42", 1);

    dict.insert("Value", 4.5);
    std::string message;

    // aggregates still work with mixed types
    verify_query(test_context, foo, "dict.@max == 100", 2);
    verify_query(test_context, foo, "dict.@min < 2", 2);
    verify_query(test_context, foo, "dict.@sum >= 100", 9);
    verify_query(test_context, foo, "dict.@avg < 10", 15);
    dict.insert("Bar", Timestamp(1234, 5678));
    verify_query(test_context, foo, "dict.@max == 100", 2);
    verify_query(test_context, foo, "dict.@min < 2", 1);
    verify_query(test_context, foo, "dict.@sum >= 100", 9);
    verify_query(test_context, foo, "dict.@avg < 10", 15);
}

TEST(Parser_DictionaryObjects)
{
    Group g;
    auto dogs = g.add_table_with_primary_key("dog", type_String, "name");
    auto col_age = dogs->add_column(type_Int, "age");
    auto persons = g.add_table_with_primary_key("person", type_String, "name");
    auto col_dict = persons->add_column_dictionary(*dogs, "pets");
    auto col_friend = persons->add_column(*persons, "friend");

    Obj adam = persons->create_object_with_primary_key("adam");
    Obj bernie = persons->create_object_with_primary_key("bernie");
    Obj charlie = persons->create_object_with_primary_key("charlie");

    Obj astro = dogs->create_object_with_primary_key("astro", {{col_age, 4}});
    Obj pluto = dogs->create_object_with_primary_key("pluto", {{col_age, 5}});
    Obj lady = dogs->create_object_with_primary_key("lady", {{col_age, 5}});
    Obj snoopy = dogs->create_object_with_primary_key("snoopy", {{col_age, 3}});

    auto adam_pets = adam.get_dictionary(col_dict);
    adam_pets.insert("dog1", pluto);
    adam_pets.insert("dog2", lady);
    adam_pets.insert("none", ObjKey());

    auto bernie_pets = bernie.get_dictionary(col_dict);
    bernie_pets.insert("dog1", astro);
    bernie_pets.insert("dog2", snoopy);

    auto charlie_pets = charlie.get_dictionary(col_dict);
    charlie_pets.insert("dog1", pluto);

    adam.set(col_friend, bernie.get_key());
    bernie.set(col_friend, adam.get_key());

    auto q = persons->link(col_dict).column<Int>(col_age) > 4;
    CHECK_EQUAL(q.count(), 2);
    q = persons->link(col_friend).link(col_dict).column<Int>(col_age) > 4;
    CHECK_EQUAL(q.count(), 1);


    std::any args[] = {StringData("pluto")};
    size_t num_args = 1;

    verify_query(test_context, persons, "pets.@values.age > 4", 2);
    verify_query(test_context, persons, "pets.@values == obj('dog', 'pluto')", 2);
    verify_query_sub(test_context, persons, "pets.@values == obj('dog', $0)", args, num_args, 2);
    verify_query(test_context, persons, "pets.@values != obj('dog', 'pluto')", 2);
    verify_query(test_context, persons, "pets.@values == ANY { obj('dog', 'lady'), obj('dog', 'astro') }", 2);
    verify_query(test_context, persons, "pets.@values == ANY { obj('dog', 'astro'), NULL }", 2);
}

TEST(Parser_DictionarySorting)
{
    Group g;
    auto dogs = g.add_table_with_primary_key("dog", type_String, "name");
    auto col_meta = dogs->add_column_dictionary(type_Int, "meta");

    Obj astro = dogs->create_object_with_primary_key("astro");
    Obj pluto = dogs->create_object_with_primary_key("pluto");
    Obj lady = dogs->create_object_with_primary_key("lady");
    Obj snoopy = dogs->create_object_with_primary_key("snoopy");
    Obj scooby = dogs->create_object_with_primary_key("scooby");

    astro.get_dictionary(col_meta).insert("age", 4);
    pluto.get_dictionary(col_meta).insert("age", 5);
    lady.get_dictionary(col_meta).insert("age", 6);
    snoopy.get_dictionary(col_meta).insert("age", 7);
    scooby.get_dictionary(col_meta).insert("age", 7);

    auto results = get_sorted_view(dogs, "TRUEPREDICATE SORT(meta[\"age\"] ASC) DISTINCT(meta['age'])");
    CHECK_EQUAL(results.size(), 4);
    CHECK_EQUAL(results.get_object(0).get_key(), astro.get_key());
    CHECK_EQUAL(results.get_object(1).get_key(), pluto.get_key());
    CHECK_EQUAL(results.get_object(2).get_key(), lady.get_key());
    CHECK_EQUAL(results.get_object(3).get_key(), snoopy.get_key());

    results = get_sorted_view(dogs, "TRUEPREDICATE SORT(meta[\"age\"] DESC) DISTINCT(meta['age'])");
    CHECK_EQUAL(results.size(), 4);
    CHECK_EQUAL(results.get_object(0).get_key(), snoopy.get_key());
    CHECK_EQUAL(results.get_object(1).get_key(), lady.get_key());
    CHECK_EQUAL(results.get_object(2).get_key(), pluto.get_key());
    CHECK_EQUAL(results.get_object(3).get_key(), astro.get_key());
}

TEST(Parser_NestedDictionaryList)
{
    Group g;
    auto persons = g.add_table_with_primary_key("table", type_String, "name");
    auto col = persons->add_column_dictionary(type_Mixed, "properties");

    Obj paul = persons->create_object_with_primary_key("Paul");
    auto dict_paul = paul.get_dictionary(col);
    dict_paul.insert_collection("tickets", CollectionType::List);
    auto list1 = dict_paul.get_list("tickets");
    list1->add(0);
    list1->add(1);
    list1->add(4);

    Obj john = persons->create_object_with_primary_key("John");
    auto dict_john = john.get_dictionary(col);
    dict_john.insert_collection("tickets", CollectionType::List);
    auto list2 = dict_john.get_list("tickets");
    list2->add(2);
    list2->add(3);
    list2->add(4);

    auto q = persons->column<Dictionary>(col).path({"tickets", 0}) == 0;
    CHECK_EQUAL(q.count(), 1);

    verify_query(test_context, persons, "properties.tickets[0] == 0", 1);
    verify_query(test_context, persons, "properties.tickets[last] == 4", 2);
}

TEST(Parser_NestedListDictionary)
{
    Group g;
    auto persons = g.add_table_with_primary_key("table", type_String, "name");
    auto col = persons->add_column_list(type_Mixed, "properties");

    Obj paul = persons->create_object_with_primary_key("Paul");
    auto list_paul = paul.get_list<Mixed>(col);
    list_paul.insert_collection(0, CollectionType::Dictionary);
    auto dict1 = list_paul.get_dictionary(0);
    dict1->insert("one", 1);
    dict1->insert("two", 2);
    dict1->insert("foo", 5);
    dict1->insert("three", 3);

    Obj john = persons->create_object_with_primary_key("John");
    auto list_john = john.get_list<Mixed>(col);
    list_john.insert_collection(0, CollectionType::Dictionary);
    auto dict2 = list_john.get_dictionary(0);
    dict2->insert("two", 2);
    dict2->insert("bar", 5);
    dict2->insert("four", 4);

    auto q = persons->column<Lst<Mixed>>(col).path({0, "one"}) == 1;
    CHECK_EQUAL(q.count(), 1);

    verify_query(test_context, persons, "properties[0].one == 1", 1);
    verify_query(test_context, persons, "properties[*].one == 1", 1);
    verify_query(test_context, persons, "properties[first].two == 2", 2);
    verify_query(test_context, persons, "properties[0][*] == 5", 2);
}

TEST(Parser_NestedMixedDictionaryList)
{
    Group g;
    auto persons = g.add_table_with_primary_key("table", type_String, "name");
    // Be aware - this is not a dictionary property
    auto col = persons->add_column(type_Mixed, "properties");
    auto col_self = persons->add_column(*persons, "self");

    Obj paul = persons->create_object_with_primary_key("Paul");
    paul.set(col_self, paul.get_key());
    paul.set_collection(col, CollectionType::Dictionary);
    auto dict_paul = paul.get_dictionary(col);
    {
        dict_paul.insert_collection("instruments", CollectionType::List);
        auto list = dict_paul.get_list("instruments");
        list->insert_collection(0, CollectionType::Dictionary);
        list->insert_collection(1, CollectionType::Dictionary);
        list->insert_collection(2, CollectionType::Dictionary);
        auto bass = list->get_dictionary(0);
        bass->insert("brand", "høfner");
        bass->insert("strings", 4);
        bass->insert("electric", true);
        auto guitar = list->get_dictionary(1);
        guitar->insert("brand", "gibson");
        guitar->insert("strings", 6);
        guitar->insert("electric", true);
        guitar = list->get_dictionary(2);
        guitar->insert("brand", "martin");
        guitar->insert("strings", 12);
        guitar->insert("electric", false);
    }
    {
        dict_paul.insert_collection("pets", CollectionType::List);
        auto list = dict_paul.get_list("pets");
        list->insert_collection(0, CollectionType::Dictionary);
        list->insert_collection(1, CollectionType::Dictionary);
        auto bird = list->get_dictionary(0);
        bird->insert("name", "pipper");
        bird->insert("legs", 2);
        bird->insert("age", 4);
        auto dog = list->get_dictionary(1);
        dog->insert("name", "fido");
        dog->insert("legs", 4);
        dog->insert("age", 8);
    }

    Obj john = persons->create_object_with_primary_key("John");
    john.set(col_self, john.get_key());
    john.set_collection(col, CollectionType::Dictionary);
    auto dict_john = john.get_dictionary(col);
    dict_john.insert_collection("tickets", CollectionType::List); // Value here is NULL
    {
        dict_john.insert_collection("instruments", CollectionType::List);
        auto list = dict_john.get_list("instruments");
        list->insert_collection(0, CollectionType::Dictionary);
        list->insert_collection(1, CollectionType::Dictionary);
        auto guitar = list->get_dictionary(0);
        guitar->insert("brand", "fender");
        guitar->insert("strings", 6);
        guitar->insert("electric", true);
        guitar = list->get_dictionary(1);
        guitar->insert("brand", "gibson");
        guitar->insert("color", "red");
        guitar->insert("strings", 6);
        guitar->insert("electric", true);
    }
    {
        dict_john.insert_collection("pets", CollectionType::List);
        auto list = dict_john.get_list("pets");
        list->insert_collection(0, CollectionType::Dictionary);
        list->insert_collection(1, CollectionType::Dictionary);
        auto cat = list->get_dictionary(0);
        cat->insert("name", "Lady");
        cat->insert("legs", 4);
        cat->insert("age", 6);
        auto snake = list->get_dictionary(1);
        snake->insert("name", "carl");
        snake->insert("legs", 0);
        snake->insert("age", 20);
    }

    Obj george = persons->create_object_with_primary_key("George");
    george.set(col_self, george.get_key());
    george.set_collection(col, CollectionType::List);
    auto list_george = george.get_list<Mixed>(col);
    list_george.add(1);
    list_george.add(2);
    list_george.add(3);

    auto q = persons->column<Mixed>(col).path({"instruments", 0, "strings"}) == 6;
    CHECK_EQUAL(q.count(), 1);

    verify_query(test_context, persons, "properties.instruments[0].strings == 6", 1);
    verify_query(test_context, persons, "properties.instruments[0].strings > 5", 1);
    verify_query(test_context, persons, "properties.instruments[*].strings == 6", 2);
    verify_query(test_context, persons, "properties.instruments[LAST].strings == 6", 1);
    verify_query(test_context, persons, "properties.instruments[*].@keys  == 'color'", 1);
    verify_query(test_context, persons, "properties.instruments[*].brand  BEGINSWITH 'gi'", 2);
    verify_query(test_context, persons, "properties[*][0].legs  == 2", 1); // Pipper the bird
    verify_query(test_context, persons, "properties[*][0].legs  == 4", 1); // Lady the cat
    verify_query(test_context, persons, "properties[*][*].legs  == 0", 1); // carl the snake
    verify_query(test_context, persons, "properties[*][*][*] > 10", 2);    // carl the snake and martin the guitar
    verify_query(test_context, persons, "properties[*] == {3, 2, 1}", 0);
    verify_query(test_context, persons, "properties[*] == {1, 2, 3}", 1);
    verify_query(test_context, persons, "ANY properties[*] == 2", 1);
    verify_query(test_context, persons, "NONE properties[*] == 2", 2);
    verify_query(test_context, persons, "properties.@keys == 'instruments'", 2);
    verify_query(test_context, persons, "properties.@keys == 'pets'", 2);
    verify_query(test_context, persons, "properties.@keys == 'tickets'", 1);
    verify_query(test_context, persons, "properties.@size == 3", 2);
    verify_query(test_context, persons, "properties.instruments.@size == 2", 1);
    verify_query(test_context, persons, "properties.@type == 'object'", 2);
    verify_query(test_context, persons, "properties.@type == 'array'", 1);
    verify_query(test_context, persons, "properties.@type == 'collection'", 3);
}

TEST(Parser_NestedDictionaryDeep)
{
    Group g;
    auto persons = g.add_table_with_primary_key("table", type_String, "name");
    auto col = persons->add_column(type_Mixed, "properties");
    auto col_self = persons->add_column(*persons, "self");

    Obj paul = persons->create_object_with_primary_key("Paul");
    Obj john = persons->create_object_with_primary_key("John");
    paul.set(col_self, paul.get_key());
    paul.set_collection(col, CollectionType::Dictionary);
    auto dict1 = paul.get_dictionary(col);
    dict1.insert("one", 1);
    dict1.insert_collection("two", CollectionType::List);
    dict1.insert_collection("three", CollectionType::List);

    auto list1 = dict1.get_list("two");
    list1->add(5);
    list1->add(6);

    auto list2 = dict1.get_list("three");
    list2->add(5);
    list2->insert_collection(1, CollectionType::Dictionary);
    auto dict2 = list2->get_dictionary(1);
    dict2->insert("Hello", 5);
    dict2->insert("friend", john);
    bool thrown = false;
    try {
        for (int i = 0; i < 100; i++) {
            dict2->insert_collection("deeper", CollectionType::Dictionary);
            dict2 = dict2->get_dictionary("deeper");
        }
    }
    catch (const Exception& e) {
        CHECK(e.code() == ErrorCodes::LimitExceeded);
        thrown = true;
    }
    CHECK(thrown);

    /*
    "properties": {
      "one": 1,
      "two": [
        5,
        6
      ]
      "three": [
        5,
        {
          "Hello": 5
        }
      ],
    }
    */

    verify_query(test_context, persons, "self.properties == 1", 0);
    verify_query(test_context, persons, "properties[0] == 1", 0);
    verify_query(test_context, persons, "properties['one'] == 1", 1);
    verify_query(test_context, persons, "properties.two[1].Hello == 5", 0);
    verify_query(test_context, persons, "properties.three[0].Hello == 5", 0);
    verify_query(test_context, persons, "properties.three[1].Hello == 5", 1);
    verify_query(test_context, persons, "properties.three[1].friend.name == 'John'", 1);
}

TEST(Parser_NestedDictionaryMultipleLinks)
{
    // Check that we will follow every link before descending down by path
    Group g;
    auto persons = g.add_table_with_primary_key("table", type_String, "name");
    auto col = persons->add_column(type_Mixed, "properties");
    auto col_friends = persons->add_column_list(*persons, "friends");

    Obj paul = persons->create_object_with_primary_key("Paul");
    Obj john = persons->create_object_with_primary_key("John");
    Obj george = persons->create_object_with_primary_key("George");
    Obj ringo = persons->create_object_with_primary_key("Ringo");
    Obj eric = persons->create_object_with_primary_key("Eric");

    paul.set_collection(col, CollectionType::Dictionary);
    john.set_collection(col, CollectionType::Dictionary);
    george.set_collection(col, CollectionType::Dictionary);
    ringo.set_collection(col, CollectionType::Dictionary);
    paul.get_dictionary(col).insert("plays", "bass");
    john.get_dictionary(col).insert("plays", "guitar");
    george.get_dictionary(col).insert("plays", "guitar");
    ringo.get_dictionary(col).insert("plays", "drums");

    paul.get_linklist(col_friends).add(john.get_key());
    auto erics_friends = eric.get_linklist(col_friends);
    erics_friends.add(paul.get_key());
    erics_friends.add(john.get_key());
    erics_friends.add(george.get_key());
    erics_friends.add(ringo.get_key());

    verify_query(test_context, persons, "friends.properties.plays == 'bass'", 1);
    verify_query(test_context, persons, "friends.properties.plays == 'guitar'", 2);
}

TEST_TYPES(Parser_DictionaryAggregates, Prop<float>, Prop<double>, Prop<Decimal128>)
{
    using type = typename TEST_TYPE::type;

    std::array<type, 3> values = {type(5.55444333), type(6.55444333), type(7.55444333)};

    Group g;
    auto table = g.add_table("table");
    auto col = table->add_column_dictionary(TEST_TYPE::data_type, "dict");
    auto obj = table->create_object();
    Dictionary dict = obj.get_dictionary(col);
    dict.insert("1", values[0]);
    dict.insert("2", values[1]);
    dict.insert("3", values[2]);
    auto empty_obj = table->create_object();

    auto link_table = g.add_table("link");
    auto link_col = link_table->add_column(*table, "link");
    link_table->create_object().set(link_col, obj.get_key());
    link_table->create_object().set(link_col, empty_obj.get_key());
    link_table->create_object();

    Any arg = values[0];
    verify_query_sub(test_context, table, "dict.@min == $0", &arg, 1, 1);
    verify_query_sub(test_context, link_table, "link.dict.@min == $0", &arg, 1, 1);
    arg = values[2];
    verify_query_sub(test_context, table, "dict.@max == $0", &arg, 1, 1);
    verify_query_sub(test_context, link_table, "link.dict.@max == $0", &arg, 1, 1);
    arg = values[0] + values[1] + values[2];
    verify_query_sub(test_context, table, "dict.@sum == $0", &arg, 1, 1);
    verify_query_sub(test_context, link_table, "link.dict.@sum == $0", &arg, 1, 1);
    arg = (values[0] + values[1] + values[2]) / 3;
    verify_query_sub(test_context, table, "dict.@avg == $0", &arg, 1, 1);
    verify_query_sub(test_context, link_table, "link.dict.@avg == $0", &arg, 1, 1);

    arg = Any();
    verify_query_sub(test_context, table, "dict.@min == $0", &arg, 1, 1);
    verify_query_sub(test_context, link_table, "link.dict.@min == $0", &arg, 1, 2);
    verify_query_sub(test_context, table, "dict.@max == $0", &arg, 1, 1);
    verify_query_sub(test_context, link_table, "link.dict.@max == $0", &arg, 1, 2);
    verify_query_sub(test_context, table, "dict.@sum == $0", &arg, 1, 0);
    verify_query_sub(test_context, link_table, "link.dict.@sum == $0", &arg, 1, 0);
    verify_query_sub(test_context, table, "dict.@avg == $0", &arg, 1, 1);
    verify_query_sub(test_context, link_table, "link.dict.@avg == $0", &arg, 1, 2);

    arg = type(0);
    verify_query_sub(test_context, table, "dict.@sum == $0", &arg, 1, 1);
    verify_query_sub(test_context, link_table, "link.dict.@sum == $0", &arg, 1, 2);
}

TEST_TYPES(Parser_Set, Prop<int64_t>, Prop<float>, Prop<double>, Prop<Decimal128>, Prop<ObjectId>, Prop<Timestamp>,
           Prop<String>, Prop<BinaryData>, Prop<UUID>, Nullable<int64_t>, Nullable<float>, Nullable<double>,
           Nullable<Decimal128>, Nullable<ObjectId>, Nullable<Timestamp>, Nullable<String>, Nullable<BinaryData>,
           Nullable<UUID>)
{
    using type = typename TEST_TYPE::type;
    using underlying_type = typename TEST_TYPE::underlying_type;
    TestValueGenerator gen;
    Group g;
    auto table = g.add_table("foo");
    auto col_set = table->add_column_set(TEST_TYPE::data_type, "set", TEST_TYPE::is_nullable);
    auto col_prop = table->add_column(TEST_TYPE::data_type, "value", TEST_TYPE::is_nullable);
    std::vector<ObjKey> keys;

    table->create_objects(5, keys);

    auto set_values = [](Set<type> set, const std::vector<type>& value_list) {
        for (auto val : value_list)
            set.insert(val);
    };
    constexpr int64_t same_value = 3;
    auto item_3 = gen.convert_for_test<underlying_type>(same_value);
    for (size_t i = 0; i < table->size(); ++i) {
        table->get_object(keys[i]).set(col_prop, item_3);
    }

    set_values(table->get_object(keys[0]).get_set<type>(col_set), gen.values_from_int<type>({0, 1}));
    set_values(table->get_object(keys[1]).get_set<type>(col_set), gen.values_from_int<type>({2, same_value, 4, 5}));
    set_values(table->get_object(keys[2]).get_set<type>(col_set), gen.values_from_int<type>({6, 7, 100, 8, 9}));
    set_values(table->get_object(keys[3]).get_set<type>(col_set), gen.values_from_int<type>({same_value}));
    // the fifth set is empty

    verify_query(test_context, table, "set.@count == 0", 1);
    verify_query(test_context, table, "set.@size >= 1", 4);
    verify_query(test_context, table, "set.@size == 4", 1);

    std::any args[] = {item_3};
    size_t num_args = 1;
    verify_query_sub(test_context, table, "set == $0", args, num_args, 2);      // 1, 3
    verify_query_sub(test_context, table, "$0 IN set", args, num_args, 2);      // 1, 3
    verify_query_sub(test_context, table, "ALL set == $0", args, num_args, 2);  // 3, 4
    verify_query_sub(test_context, table, "NONE set == $0", args, num_args, 3); // 0, 2, 4

    // single property vs set
    verify_query(test_context, table, "set == value", 2);      // 1, 3
    verify_query(test_context, table, "ANY set == value", 2);  // 1, 3
    verify_query(test_context, table, "ALL set == value", 2);  // 3, 4
    verify_query(test_context, table, "NONE set == value", 3); // 0, 2, 4

    if constexpr (realm::is_any_v<underlying_type, Int, Double, Float, Decimal128>) {
        verify_query(test_context, table, "set == 3", 2);          // 1, 3
        verify_query(test_context, table, "set.@max == 100", 1);   // 2
        verify_query(test_context, table, "set.@min == 0", 1);     // 0
        verify_query(test_context, table, "set.@avg == 3", 1);     // 3
        verify_query(test_context, table, "set.@avg >= 3", 3);     // 1, 2, 3
        verify_query(test_context, table, "set.@sum == 1", 1);     // 0
        verify_query(test_context, table, "set.@sum == 0", 1);     // 4
        verify_query(test_context, table, "set.@sum > 100", 1);    // 2
        verify_query(test_context, table, "set.@max == value", 1); // 3
        verify_query(test_context, table, "set.@min == value", 1); // 3
        verify_query(test_context, table, "set.@avg == value", 1); // 3
        verify_query(test_context, table, "set.@sum == value", 1); // 3
        // Sets not indexable
        CHECK_THROW_ANY(verify_query(test_context, table, "set[1] == 3", 2));
    }
    else {
        CHECK_THROW_ANY(verify_query(test_context, table, "set.@min > 100", 1));
        CHECK_THROW_ANY(verify_query(test_context, table, "set.@max > 100", 1));
        CHECK_THROW_ANY(verify_query(test_context, table, "set.@sum > 100", 1));
        CHECK_THROW_ANY(verify_query(test_context, table, "set.@avg > 100", 1));
    }
    if constexpr (realm::is_any_v<underlying_type, StringData, BinaryData>) {
        verify_query_sub(test_context, table, "set ==[c] $0", args, num_args, 2);           // 1, 3
        verify_query_sub(test_context, table, "set LIKE $0", args, num_args, 2);            // 1, 3
        verify_query_sub(test_context, table, "set BEGINSWITH $0", args, num_args, 2);      // 1, 3
        verify_query_sub(test_context, table, "set ENDSWITH $0", args, num_args, 2);        // 1, 3
        verify_query_sub(test_context, table, "set CONTAINS $0", args, num_args, 2);        // 1, 3
        verify_query_sub(test_context, table, "ALL set LIKE $0", args, num_args, 2);        // 3, 4
        verify_query_sub(test_context, table, "ALL set BEGINSWITH $0", args, num_args, 2);  // 3, 4
        verify_query_sub(test_context, table, "ALL set ENDSWITH $0", args, num_args, 2);    // 3, 4
        verify_query_sub(test_context, table, "ALL set CONTAINS $0", args, num_args, 2);    // 3, 4
        verify_query_sub(test_context, table, "NONE set LIKE $0", args, num_args, 3);       // 0, 2, 4
        verify_query_sub(test_context, table, "NONE set BEGINSWITH $0", args, num_args, 3); // 0, 2, 4
        verify_query_sub(test_context, table, "NONE set ENDSWITH $0", args, num_args, 3);   // 0, 2, 4
        verify_query_sub(test_context, table, "NONE set CONTAINS $0", args, num_args, 3);   // 0, 2, 4
        verify_query(test_context, table, "set.length == 10", 1);                           // 2 == "String 100"
        verify_query(test_context, table, "set.length == 0", 0);
        verify_query(test_context, table, "set.length > 0", 4); // 0, 1, 2, 3
    }
    else {
        CHECK_THROW_ANY(verify_query_sub(test_context, table, "set ==[c] $0", args, num_args, 0));
        CHECK_THROW_ANY(verify_query_sub(test_context, table, "set LIKE $0", args, num_args, 2));
        CHECK_THROW_ANY(verify_query_sub(test_context, table, "set BEGINSWITH $0", args, num_args, 2));
        CHECK_THROW_ANY(verify_query_sub(test_context, table, "set ENDSWITH $0", args, num_args, 2));
        CHECK_THROW_ANY(verify_query_sub(test_context, table, "set CONTAINS $0", args, num_args, 2));
    }
}

TEST(Parser_SetMixed)
{
    Group g;
    auto table = g.add_table("foo");
    bool is_nullable = true;
    auto col_set = table->add_column_set(type_Mixed, "set", is_nullable);
    auto col_prop = table->add_column(type_Mixed, "value", is_nullable);
    std::vector<ObjKey> keys;
    table->create_objects(5, keys);
    auto set_values = [](Set<Mixed> set, const std::vector<Mixed>& value_list) {
        for (auto val : value_list)
            set.insert(val);
    };
    const Mixed same_value(300);
    for (size_t i = 0; i < table->size(); ++i) {
        table->get_object(keys[i]).set(col_prop, same_value);
    }

    BinaryData data("foo", 3);
    set_values(table->get_object(keys[0]).get_set<Mixed>(col_set), {{3}, {"hello"}, same_value});
    set_values(table->get_object(keys[1]).get_set<Mixed>(col_set),
               {{3.5f}, {"world"}, {data}, {ObjectId::gen()}, {UUID()}, {}});
    set_values(table->get_object(keys[2]).get_set<Mixed>(col_set), {same_value});
    // the fourth set is empty
    set_values(table->get_object(keys[4]).get_set<Mixed>(col_set),
               {int64_t(-1), Decimal128(StringData(/*NaN*/)), 4.4f, 7.6, 0, realm::null()});
    auto list0 = table->get_object(keys[0]).get_set<Mixed>(col_set);
    CHECK_EQUAL(list0.min(), 3);
    CHECK_EQUAL(list0.max(), StringData("hello"));
    CHECK_EQUAL(list0.sum(), 303);
    CHECK_EQUAL(list0.avg(), 151.5);
    auto list1 = table->get_object(keys[1]).get_set<Mixed>(col_set);
    CHECK_EQUAL(list1.min(), 3.5);
    CHECK_EQUAL(list1.max(), UUID());
    CHECK_EQUAL(list1.sum(), 3.5);
    CHECK_EQUAL(list1.avg(), 3.5);
    auto list2 = table->get_object(keys[2]).get_set<Mixed>(col_set);
    CHECK_EQUAL(list2.min(), 300);
    CHECK_EQUAL(list2.max(), 300);
    CHECK_EQUAL(list2.sum(), 300);
    CHECK_EQUAL(list2.avg(), 300);
    auto list3 = table->get_object(keys[3]).get_set<Mixed>(col_set);
    CHECK_EQUAL(list3.min(), Mixed{});
    CHECK_EQUAL(list3.max(), Mixed{});
    CHECK_EQUAL(list3.sum(), 0);
    CHECK_EQUAL(list3.avg(), Mixed{});
    auto list4 = table->get_object(keys[4]).get_set<Mixed>(col_set);
    CHECK_EQUAL(list4.min(), -1);
    CHECK_EQUAL(list4.max(), 7.6);
    CHECK_EQUAL(list4.sum(), 11);
    CHECK_EQUAL(list4.avg(), 2.75);

    verify_query(test_context, table, "set.@min == 3", 1);
    verify_query(test_context, table, "set.@min == 3.5", 1);
    verify_query(test_context, table, "set.@min == 300", 1);
    verify_query(test_context, table, "set.@min == NULL", 1);
    verify_query(test_context, table, "set.@min == -1", 1);
    verify_query(test_context, table, "set.@max == 'hello'", 1);
    verify_query(test_context, table, "set.@max == uuid(00000000-0000-0000-0000-000000000000)", 1);
    verify_query(test_context, table, "set.@max == 7.6", 1);
    verify_query(test_context, table, "set.@max == 300", 1);
    verify_query(test_context, table, "set.@max == NULL", 1);
    verify_query(test_context, table, "set.@max == 7.6", 1);
    verify_query(test_context, table, "set.@sum == 303", 1);
    verify_query(test_context, table, "set.@sum == 3.5", 1);
    verify_query(test_context, table, "set.@sum == 300", 1);
    verify_query(test_context, table, "set.@sum == 0", 1);
    verify_query(test_context, table, "set.@sum == 11", 1);
    verify_query(test_context, table, "set.@avg == 151.5", 1);
    verify_query(test_context, table, "set.@avg == 3.5", 1);
    verify_query(test_context, table, "set.@avg == 300", 1);
    verify_query(test_context, table, "set.@avg == NULL", 1);
    verify_query(test_context, table, "set.@avg == 2.75", 1);

    verify_query(test_context, table, "set.@count == 0", 1);
    verify_query(test_context, table, "set.@size >= 1", 4);
    verify_query(test_context, table, "set.@size == 6", 2);
    verify_query(test_context, table, "3.5 IN set", 1);
    verify_query(test_context, table, "'WorLD' IN[c] set", 1);
    verify_query(test_context, table, "set == value", 2);
    verify_query(test_context, table, "set < value", 3);
    verify_query(test_context, table, "ALL set < value", 1); // 3
    verify_query(test_context, table, "ALL set < value && set.@size > 0", 0);
    verify_query(test_context, table, "ALL set == value", 2);  // 2, 3
    verify_query(test_context, table, "NONE set == value", 3); // 1, 3, 5
    verify_query(test_context, table, "set == {}", 1);
    verify_query(test_context, table, "ANY set == {300}", 2);
    verify_query(test_context, table, "ALL set == ALL {300} && set.@size > 0", 1);
    verify_query(test_context, table, "set == {300}", 1);
    verify_query(test_context, table, "set == {300, 3, 'hello'}", 0); // order not matching
    verify_query(test_context, table, "set == {3, 300, 'hello'}", 1); // order matching
    verify_query(test_context, table, "set == NULL", 2);
    verify_query(test_context, table, "set beginswith[c] 'HE'", 1);
    verify_query(test_context, table, "set endswith[c] 'D'", 1);
    verify_query(test_context, table, "set LIKE[c] '*O*'", 2);
    verify_query(test_context, table, "set CONTAINS 'r'", 1);
    verify_query(test_context, table, "set.length == 5", 2);
    verify_query(test_context, table, "set.length == 3", 1);
}

TEST(Parser_CollectionsConsistency)
{
    Group g;
    auto table = g.add_table("foo");
    bool is_nullable = true;
    auto col_set = table->add_column_set(type_Mixed, "set", is_nullable);
    auto col_list = table->add_column_list(type_Mixed, "list", is_nullable);
    auto col_dict = table->add_column_dictionary(type_Mixed, "dict");
    std::vector<ObjKey> keys;
    table->create_objects(5, keys);
    size_t key_ndx = 0;
    auto set_values = [&](ObjKey key, const std::vector<Mixed>& value_list) {
        auto obj = table->get_object(key);
        auto set = obj.get_set<Mixed>(col_set);
        auto list = obj.get_list<Mixed>(col_list);
        auto dict = obj.get_dictionary(col_dict);
        for (auto val : value_list) {
            set.insert(val);
            list.add(val);
            dict.insert(util::format("key_%1", key_ndx++), val);
        }
    };
    auto check_agg = [&](ObjKey key, Mixed min, Mixed max, Mixed sum, Mixed avg) {
        auto obj = table->get_object(key);
        auto set = obj.get_set<Mixed>(col_set);
        auto list = obj.get_list<Mixed>(col_list);
        auto dict = obj.get_dictionary(col_dict);
        CHECK_EQUAL(set.min(), min);
        CHECK_EQUAL(list.min(), min);
        CHECK_EQUAL(dict.min(), min);
        CHECK_EQUAL(set.max(), max);
        CHECK_EQUAL(list.max(), max);
        CHECK_EQUAL(dict.max(), max);
        CHECK_EQUAL(set.sum(), sum);
        CHECK_EQUAL(list.sum(), sum);
        CHECK_EQUAL(dict.sum(), sum);
        CHECK_EQUAL(set.avg(), avg);
        CHECK_EQUAL(list.avg(), avg);
        CHECK_EQUAL(dict.avg(), avg);

        std::vector<Mixed> args = {min, max, sum, avg};
        verify_query_sub(test_context, table, "set.@min == $0", args, 1);
        verify_query_sub(test_context, table, "list.@min == $0", args, 1);
        verify_query_sub(test_context, table, "dict.@min == $0", args, 1);
        verify_query_sub(test_context, table, "set.@max == $1", args, 1);
        verify_query_sub(test_context, table, "list.@max == $1", args, 1);
        verify_query_sub(test_context, table, "dict.@max == $1", args, 1);
        verify_query_sub(test_context, table, "set.@sum == $2", args, 1);
        verify_query_sub(test_context, table, "list.@sum == $2", args, 1);
        verify_query_sub(test_context, table, "dict.@sum == $2", args, 1);
        verify_query_sub(test_context, table, "set.@avg == $3", args, 1);
        verify_query_sub(test_context, table, "list.@avg == $3", args, 1);
        verify_query_sub(test_context, table, "dict.@avg == $3", args, 1);
    };
    const Mixed same_value(300);

    BinaryData data("foo", 3);
    set_values(keys[0], {{3}, {"hello"}, same_value});
    set_values(keys[1], {{3.5f}, {"world"}, {data}, {ObjectId::gen()}, {UUID()}, {}});
    set_values(keys[2], {same_value});
    // the collections at keys[3] are empty
    set_values(keys[4], {int64_t(-1), Decimal128(StringData(/*NaN*/)), 4.4f, 7.6, 0, realm::null()});

    check_agg(keys[0], 3, StringData("hello"), 303, 151.5);
    check_agg(keys[1], 3.5, UUID(), 3.5, 3.5);
    check_agg(keys[2], same_value, same_value, same_value, same_value);
    check_agg(keys[3], Mixed{}, Mixed{}, 0, Mixed{});
    check_agg(keys[4], -1, 7.6, 11, 2.75);
}

TEST(Parser_SetLinks)
{
    Group g;
    auto origin = g.add_table("origin");
    auto table = g.add_table("foo");
    auto target = g.add_table("bar");
    auto col_link = origin->add_column(*table, "link");
    auto col_set = table->add_column_set(*target, "set");
    auto col_int = target->add_column(type_Int, "val");

    ObjKeys target_keys;
    for (int64_t i = 0; i < 10; i++) {
        target_keys.push_back(target->create_object().set(col_int, i).get_key());
    }
    auto set = table->create_object().get_linkset(col_set);
    for (size_t i = 0; i < 6; i++) {
        set.insert(target_keys[i]);
    }
    origin->create_object().set(col_link, set.get_obj().get_key());
    set = table->create_object().get_linkset(col_set);
    for (size_t i = 4; i < 10; i++) {
        set.insert(target_keys[i]);
    }
    origin->create_object().set(col_link, set.get_obj().get_key());

    // g.to_json(std::cout);

    verify_query(test_context, table, "set.@count == 6", 2);

    verify_query(test_context, origin, "link.set.val == 3", 1);
    verify_query(test_context, origin, "link.set.val == 5", 2);
}

TEST(Parser_CollectionLinks)
{
    Group g;
    auto persons = g.add_table_with_primary_key("person", type_String, "name");
    auto col_dict = persons->add_column_dictionary(*persons, "relations");
    auto col_list = persons->add_column_list(*persons, "children");
    auto col_int = persons->add_column_list(type_Int, "scores");
    persons->add_column(*persons, "spouse");

    Obj adam = persons->create_object_with_primary_key("adam");
    Obj bernie = persons->create_object_with_primary_key("bernie");
    Obj charlie = persons->create_object_with_primary_key("charlie");

    Obj david = persons->create_object_with_primary_key("david");
    Obj elisabeth = persons->create_object_with_primary_key("elisabeth");
    Obj felix = persons->create_object_with_primary_key("felix");

    Obj gary = persons->create_object_with_primary_key("gary");
    Obj hutch = persons->create_object_with_primary_key("hutch");

    auto dict = adam.get_dictionary(col_dict);
    dict.insert("partner", bernie);
    dict.insert("colleague", charlie);

    dict = bernie.get_dictionary(col_dict);
    dict.insert("partner", charlie);
    dict.insert("colleague", charlie);
    auto scores = bernie.get_list<Int>(col_int);
    scores.add(1);
    scores.add(2);
    scores.add(3);

    dict = charlie.get_dictionary(col_dict);
    dict.insert("partner", adam);
    dict.insert("colleague", bernie);
    dict.insert("uncle", gary);
    scores = charlie.get_list<Int>(col_int);
    scores.add(3);
    scores.add(4);
    scores.add(5);

    auto list = adam.get_linklist(col_list);
    list.add(david);

    list = david.get_linklist(col_list);
    list.add(gary);
    list.add(hutch);

    list = bernie.get_linklist(col_list);
    list.add(gary);
    list.add(david);

    verify_query(test_context, persons, "relations.partner.name == 'bernie'", 1);
    verify_query(test_context, persons, "relations[SIZE] == 3", 1);
    verify_query(test_context, persons, "relations.partner.relations.partner.name == 'bernie'", 1);
    verify_query(test_context, persons, "relations.colleague.name == 'charlie'", 2);
    verify_query(test_context, persons, "relations.colleague.scores[FIRST] == 1", 1);
    verify_query(test_context, persons, "relations.colleague.scores[LAST] > 2", 3);

    verify_query(test_context, persons, "children[FIRST].name == 'david'", 1);
    verify_query(test_context, persons, "children[*].name == 'david'", 2);
    verify_query(test_context, persons, "children[SIZE] == 2", 2);
    verify_query(test_context, persons, "children[FIRST].children[LAST].name == 'hutch'", 1);
    CHECK_THROW_ANY(verify_query(test_context, persons, "spouse[5].name == 'elisabeth'", 0));
}

namespace {

void worker(test_util::unit_test::TestContext& test_context, TransactionRef frozen)
{
    auto table = frozen->get_table("Foo");
    for (auto obj : *table) {
        auto val = obj.get_key().value;
        std::string query_str = "value == " + util::to_string(val);
        auto cnt = table->query(query_str).count();
        CHECK_EQUAL(cnt, 1);
    }
}

} // namespace

TEST(Parser_Threads)
{
    SHARED_GROUP_TEST_PATH(path);
    std::unique_ptr<Replication> hist(make_in_realm_history());
    DBRef db = DB::create(*hist, path);
    TransactionRef frozen;

    {
        auto wt = db->start_write();
        auto table = wt->add_table("Foo");
        auto col_int = table->add_column(type_Int, "value");

        for (int i = 0; i < 1000; i++) {
            auto obj = table->create_object();
            obj.set(col_int, obj.get_key().value);
        }
        wt->commit_and_continue_as_read();
        frozen = wt->freeze();
    }
    const int num_threads = 2;
    std::vector<std::thread> workers;
    for (int j = 0; j < num_threads; ++j)
        workers.emplace_back([&] {
            worker(test_context, frozen);
        });
    for (auto& w : workers)
        w.join();
}

TEST(Parser_UTF8)
{
    Group g;
    TableRef t = g.add_table("person");
    ColKey col_dk = t->add_column(type_Int, "løbenummer");
    ColKey col_ch = t->add_column(type_String, "姓名");

    std::vector<std::string> names = {"Billy", "Bob", "Joe", "Jake", "Joel"};
    for (size_t i = 0; i < names.size(); ++i) {
        Obj obj = t->create_object();
        obj.set(col_dk, int64_t(i));
        obj.set(col_ch, StringData(names[i]));
    }

    verify_query(test_context, t, "løbenummer > 2", 2);
    verify_query(test_context, t, "姓名 == 'Bob'", 1);
}

TEST(Parser_Logical)
{
    Group g;
    TableRef t = g.add_table("table");
    ColKey col1 = t->add_column(type_Int, "id1");
    ColKey col2 = t->add_column(type_Int, "id2");
    ColKey col3 = t->add_column(type_Int, "id3");

    for (int64_t i = 0; i < 10; i++) {
        t->create_object().set(col1, i).set(col2, 2 * i).set(col3, 3 * i);
    }

    verify_query(test_context, t, "id1 == 5 || id1 == 9 || id2 == 10 || id2 == 16", 3);
    verify_query(test_context, t, "id1 == 5 && id2 == 10 || id1 == 7 && id2 == 14", 2);
    verify_query(test_context, t, "id1 == 5 && id2 == 10 && id3 == 15", 1);
    verify_query(test_context, t, "id1 == 5 && (id2 == 10 || id1 == 7) && id3 == 15", 1);
    verify_query(test_context, t, "!id1 == 5 && !(id2 == 12) && !id3 == 12", 7);
}

TEST_TYPES(Parser_Arithmetic, Prop<int64_t>, Prop<float>, Prop<double>, Prop<Decimal128>)
{
    using type = typename TEST_TYPE::type;
    Group g;
    TableRef person = g.add_table_with_primary_key("person", type_String, "name");
    ColKey col_age = person->add_column(type_Int, "age");
    ColKey col_tag = person->add_column(type_Mixed, "tag");
    ColKey col_number = person->add_column(TEST_TYPE::data_type, "number");
    ColKey col_spouse = person->add_column(*person, "spouse");

    auto per = person->create_object_with_primary_key("Per").set(col_age, 42).set(col_number, type(1));
    auto poul = person->create_object_with_primary_key("Poul").set(col_age, 25).set(col_tag, Mixed(2));
    auto anne = person->create_object_with_primary_key("Anne")
                    .set(col_age, 40)
                    .set(col_number, type(2))
                    .set(col_tag, Mixed("Cool"));
    auto andrea = person->create_object_with_primary_key("Andrea").set(col_age, 27).set(col_tag, Mixed(2));
    per.set(col_spouse, anne.get_key());
    poul.set(col_spouse, andrea.get_key());
    anne.set(col_spouse, per.get_key());
    andrea.set(col_spouse, poul.get_key());

    verify_query(test_context, person, "2 * age > 60", 2);
    verify_query(test_context, person, "2 * age + 5 == 55", 1);
    verify_query(test_context, person, "2 * (age - 5) == 70", 1);
    verify_query(test_context, person, "age / 3 == 14", 1);
    verify_query(test_context, person, "age / 0 == 14", 0);
    verify_query(test_context, person, "age / number == 20", 1);
    verify_query(test_context, person, "age / number > 20", 3);
    verify_query(test_context, person, "age == (10 + 11)*2", 1);
    verify_query(test_context, person, "age + tag > 28", 1);
    CHECK_THROW_ANY(verify_query(test_context, person, "age + spouse.name == 50", 2));

    std::vector<Mixed> args = {2, 50};
    verify_query_sub(test_context, person, "age * $0 == $1", args, 1);
}

TEST(Parser_Between)
{
    Group g;
    TableRef table = g.add_table("table");
    auto col_age = table->add_column(type_Int, "age");
    auto col_scores = table->add_column_list(type_Int, "scores");
    for (int i = 0; i < 3; ++i) {
        auto list = table->create_object().set(col_age, 5 * i + 30).get_list<Int>(col_scores);
        for (int j = 0; j < 5; j++) {
            list.add(j + i * 5);
        }
        for (int j = 0; j < 5; j++) {
            list.add(j + i * 5 + 10);
        }
    }

    // g.to_json(std::cout);
    verify_query(test_context, table, "age between {30, 37}", 2);
    CHECK_THROW_ANY(verify_query(test_context, table, "NONE age between {30, 37}", 2));
    verify_query(test_context, table, "ALL scores between {5, 19}", 1);
    CHECK_THROW_ANY(verify_query(test_context, table, "scores between {5, 9}", 1));
    CHECK_THROW_ANY(verify_query(test_context, table, "ANY scores between {5, 9}", 1));
    CHECK_THROW_ANY(verify_query(test_context, table, "NONE scores between {10, 12}", 1));
}

TEST(Parser_PrimaryKey)
{
    UUID u1("3b241101-e2bb-4255-8caf-4136c566a961");
    ObjectId o1 = ObjectId::gen();
    Group g;
    auto table_int = g.add_table_with_primary_key("class_Int", type_Int, "_id");
    auto table_string = g.add_table_with_primary_key("class_String", type_String, "_id");
    auto table_oid = g.add_table_with_primary_key("class_Oid", type_ObjectId, "_id");
    auto table_uuid = g.add_table_with_primary_key("class_Uuid", type_UUID, "_id");

    auto origin = g.add_table("origin");
    auto col_int = origin->add_column(*table_int, "int");
    auto col_string = origin->add_column(*table_string, "string");
    auto col_oid = origin->add_column(*table_oid, "oid");
    auto col_uuid = origin->add_column(*table_uuid, "uuid");
    auto col_any = origin->add_column(type_Mixed, "mixed");


    auto linking = g.add_table("linking");
    auto col_link = linking->add_column(*origin, "link");

    auto target = table_int->create_object_with_primary_key(1);
    origin->create_object().set(col_int, target.get_key()).set(col_any, Mixed(target.get_link()));
    target = table_string->create_object_with_primary_key("first");
    origin->create_object().set(col_string, target.get_key()).set(col_any, Mixed(target.get_link()));
    target = table_oid->create_object_with_primary_key(o1);
    origin->create_object().set(col_oid, target.get_key()).set(col_any, Mixed(target.get_link()));
    target = table_uuid->create_object_with_primary_key(u1);
    origin->create_object().set(col_uuid, target.get_key()).set(col_any, Mixed(target.get_link()));

    for (auto o : *origin) {
        linking->create_object().set(col_link, o.get_key());
    }

    std::string query_string = "int == obj(\"class_Int\",1)";
    Query q = origin->query(query_string);
    CHECK_EQUAL(q.count(), 1);
    CHECK_EQUAL(q.get_description(), query_string);

    query_string = "obj(\"class_Int\",1) == int";
    q = origin->query(query_string);
    CHECK_EQUAL(q.count(), 1);
    CHECK_EQUAL(q.get_description(), query_string);

    query_string = "mixed == obj(\"class_Int\",1)";
    q = origin->query(query_string);
    CHECK_EQUAL(q.count(), 1);
    CHECK_EQUAL(q.get_description(), query_string);

    query_string = "string == obj(\"class_String\",\"first\")";
    q = origin->query(query_string);
    CHECK_EQUAL(q.count(), 1);
    CHECK_EQUAL(q.get_description(), query_string);

    query_string = "oid == obj(\"class_Oid\"," + util::serializer::print_value(o1) + ")";
    q = origin->query(query_string);
    CHECK_EQUAL(q.count(), 1);
    CHECK_EQUAL(q.get_description(), query_string);

    query_string = "uuid == obj(\"class_Uuid\"," + util::serializer::print_value(u1) + ")";
    q = origin->query(query_string);
    CHECK_EQUAL(q.count(), 1);
    CHECK_EQUAL(q.get_description(), query_string);

    query_string = "link.int == obj(\"class_Int\",1)";
    q = linking->query(query_string);
    CHECK_EQUAL(q.count(), 1);
    CHECK_EQUAL(q.get_description(), query_string);

    query_string = "link.mixed == obj(\"class_Int\",1)";
    q = linking->query(query_string);
    CHECK_EQUAL(q.count(), 1);
    CHECK_EQUAL(q.get_description(), query_string);

    query_string = "link.string == obj(\"class_String\",\"first\")";
    q = linking->query(query_string);
    CHECK_EQUAL(q.count(), 1);
    CHECK_EQUAL(q.get_description(), query_string);

    query_string = "link.oid == obj(\"class_Oid\"," + util::serializer::print_value(o1) + ")";
    q = linking->query(query_string);
    CHECK_EQUAL(q.count(), 1);
    CHECK_EQUAL(q.get_description(), query_string);

    query_string = "link.uuid == obj(\"class_Uuid\"," + util::serializer::print_value(u1) + ")";
    q = linking->query(query_string);
    CHECK_EQUAL(q.count(), 1);
    CHECK_EQUAL(q.get_description(), query_string);
}

TEST(Parser_Geospatial)
{
    Group g;
    auto table = g.add_table_with_primary_key("Restaurant", type_ObjectId, "_id");
    auto geo_table = g.add_table("Position", Table::Type::Embedded);
    geo_table->add_column(type_String, "type");
    geo_table->add_column_list(type_Double, "coordinates");
    ColKey self_col = table->add_column(*table, "self_link");
    ColKey list_col = table->add_column_list(*table, "partners");
    ColKey name_col = table->add_column(type_String, "name");
    ColKey col_link = table->add_column(*geo_table, "location");

#if !REALM_ENABLE_GEOSPATIAL
    auto error = "Support for Geospatial queries is not enabled";

    static_cast<void>(self_col);
    static_cast<void>(list_col);
    static_cast<void>(name_col);
    static_cast<void>(col_link);
#define CHECK_QUERY(query)                                                                                           \
    do {                                                                                                             \
        CHECK_THROW_EX(verify_query(test_context, table, query, 1), realm::LogicError,                               \
                       CHECK(std::string(e.what()).find(error) != std::string::npos));                               \
    } while (false)

    CHECK_QUERY("location geoWithin geoBox([0.2, 0.2], [0.7, 0.7])");
    CHECK_QUERY("location geoWithin geoBox([0.2, 0.2, 0.2], [0.7, 0.7, 0.7])");
    CHECK_QUERY("location geoWithin geoCircle([0.3, 0.3], 1000.0)");
    CHECK_QUERY("location geoWithin geoCircle([0.3, 0.3, 0.3], 1000.0)");
    CHECK_QUERY("location geoWithin geoPolygon({[0.0, 0.0], [1.0, 0.0], [1, 1], [0, 1], [0.0, 0.0]})");

    CHECK_THROW_EX(verify_query_sub(test_context, table, "location GEOWITHIN $0", {}, 1), realm::LogicError,
                   CHECK(std::string(e.what()).find(error) != std::string::npos));
#else
    struct Restaurant {
        std::string name;
        GeoPoint location;
        ObjectId pk;
    };
    std::vector<Restaurant> data = {{"one", GeoPoint{0, 0}},
                                    {"two", GeoPoint{0.5, 0.5}},
                                    {"three", GeoPoint{1, 1}},
                                    {"four", GeoPoint{2, 2}},
                                    {"Red Fish Blue Fish", GeoPoint{-123.37039, 48.42437}},
                                    {"Foo", GeoPoint{-123.36253, 48.42566}},
                                    {"Superbaba", GeoPoint{-123.3615, 48.4267}},
                                    {"Sen Zushi", GeoPoint{-123.3579, 48.42398}}};
    for (size_t i = 0; i < data.size(); ++i) {
        Restaurant& r = data[i];
        r.pk = ObjectId::gen();
        Obj obj =
            table->create_object_with_primary_key(r.pk).set(col_link, Geospatial(r.location)).set(name_col, r.name);
        obj.set(self_col, obj.get_key());
        LnkLst lst = obj.get_linklist(list_col);
        for (auto it = table->begin(); it != table->end(); ++it) {
            if (it->get_key() != obj.get_key()) {
                lst.add(it->get_key());
            }
        }
    }
    // add one object with a null link
    table->create_object_with_primary_key(ObjectId::gen()).set(name_col, "empty");

    verify_query(test_context, table, "location geoWithin geoBox([0.2, 0.2], [0.7, 0.7])", 1);
    verify_query(test_context, table, "location geoWithin geoBox([0.2, 0.2, 0.2], [0.7, 0.7, 0.7])", 1);
    verify_query(test_context, table, "location geoWithin geoCircle([0.3, 0.3], 1)", 4);
    verify_query(test_context, table, "location geoWithin geoCircle([0.3, 0.3, 0.3], 1)", 4);
    verify_query(test_context, table,
                 "location geoWithin geoPolygon({[0.0, 0.0], [1.0, 0.0], [1, 1], [0, 1], [0.0, 0.0]})", 1);
    verify_query(test_context, table,
                 "location geoWithin geoPolygon({[0.0, 0.0], [1.0, 0.0], [1, 1], [0, 1], [0.0, 0.0]}, "
                 "{[0.25, 0.25], [0.75, 0.25], [0.75, 0.75], [0.25, 0.75], [0.25, 0.25]})",
                 0); // polygon with hole
    verify_query(test_context, table, "location == NULL", 1);
    // this circle contains "superbaba" and "foo"
    Geospatial area = GeoCircle{0.000021950110534, GeoPoint{-123.36197, 48.42626}};
    verify_query(test_context, table, "ANY partners.location GEOWITHIN " + area.to_string(), 2);
    verify_query(test_context, table, "ALL partners.location GEOWITHIN " + area.to_string(), 0);
    verify_query(test_context, table, "NONE partners.location GEOWITHIN " + area.to_string(), 7);

    Geospatial box{GeoBox{GeoPoint{0.2, 0.2}, GeoPoint{0.7, 0.7}}};
    Geospatial circle{GeoCircle{1, GeoPoint{0.3, 0.3}}};
    Geospatial polygon{
        GeoPolygon{{{GeoPoint{0, 0}, GeoPoint{1, 0}, GeoPoint{1, 1}, GeoPoint{0, 1}, GeoPoint{0, 0}}}}};
    Geospatial invalid;
    Geospatial point{GeoPoint{0, 0}};
    std::string str_of_box = box.to_string();
    std::string str_of_circle = circle.to_string();
    std::string str_of_polygon = polygon.to_string();
    std::string str_of_point = point.to_string();
    std::vector<Mixed> args = {Mixed{&box},          Mixed{&circle},        Mixed{&polygon},
                               Mixed{&invalid},      Mixed{realm::null()},  Mixed{1.2},
                               Mixed{1000},          Mixed{"string value"}, Mixed{str_of_box},
                               Mixed{str_of_circle}, Mixed{str_of_polygon}, Mixed{str_of_point}};

    verify_query_sub(test_context, table, "location GEOWITHIN $0", args, 1);
    verify_query_sub(test_context, table, "location GEOWITHIN $1", args, 4);
    verify_query_sub(test_context, table, "location GEOWITHIN $2", args, 1);
    verify_query_sub(test_context, table, "location GEOWITHIN $8", args, 1);
    verify_query_sub(test_context, table, "location GEOWITHIN $9", args, 4);
    verify_query_sub(test_context, table, "location GEOWITHIN $10", args, 1);

    GeoCircle c = circle.get<GeoCircle>();
    std::vector<Mixed> coord_args = {Mixed{c.center.longitude}, Mixed{c.center.latitude}, Mixed{c.radius_radians}};
    verify_query_sub(test_context, table, "location GEOWITHIN geoCircle([$0, $1], $2)", coord_args, 4);
    GeoPolygon p = polygon.get<GeoPolygon>();
    coord_args = {Mixed{p.points[0][0].longitude}, Mixed{p.points[0][0].latitude},  Mixed{p.points[0][1].longitude},
                  Mixed{p.points[0][1].latitude},  Mixed{p.points[0][2].longitude}, Mixed{p.points[0][2].latitude},
                  Mixed{p.points[0][3].longitude}, Mixed{p.points[0][3].latitude},  Mixed{p.points[0][4].longitude},
                  Mixed{p.points[0][4].latitude}};
    verify_query_sub(test_context, table,
                     "location GEOWITHIN geoPolygon({[$0, $1], [$2, $3], [$4, $5], [$6, $7], [$8, $9]})", coord_args,
                     1);
    GeoPolygon b = box.get<GeoBox>().to_polygon();
    coord_args = {b.points[0][0].longitude, b.points[0][0].latitude, b.points[0][2].longitude,
                  b.points[0][2].latitude};
    verify_query_sub(test_context, table, "location GEOWITHIN geoBox([$0, $1], [$2, $3])", coord_args, 1);

    CHECK_THROW_EX(
        verify_query(test_context, table, "_id geoWithin geoBox([0.2, 0.2], [0.7, 0.7])", 1),
        query_parser::InvalidQueryError,
        CHECK(std::string(e.what()).find("The left hand side of 'geoWithin' must be a link to geoJSON formatted "
                                         "data. But the provided type is 'objectId'") != std::string::npos));
    CHECK_THROW_ANY(verify_query(test_context, table, "location geoWithin _id", 0));
    CHECK_THROW_ANY(verify_query(test_context, table, "location geoWithin location", 0));
    CHECK_THROW_EX(
        verify_query(test_context, table, "self_link geoWithin geoBox([0.2, 0.2], [0.7, 0.7])", 0),
        std::runtime_error,
        CHECK(std::string(e.what()).find(
                  "Query 'self_link GEOWITHIN GeoPolygon({[0.2, 0.2], [0.2, 0.7], [0.7, 0.7], [0.7, 0.2], [0.2, "
                  "0.2]})' links to data in the wrong format for a geoWithin query") != std::string::npos));
    CHECK_THROW_EX(verify_query(test_context, table, "location geoWithin NULL", 1), query_parser::SyntaxError,
                   CHECK(std::string(e.what()).find(
                             "Invalid predicate: 'location geoWithin NULL': syntax error, unexpected null") !=
                         std::string::npos));
    CHECK_THROW_EX(verify_query(test_context, table, "location geoWithin 1.2", 1), query_parser::SyntaxError,
                   CHECK(std::string(e.what()).find(
                             "Invalid predicate: 'location geoWithin 1.2': syntax error, unexpected float") !=
                         std::string::npos));
    CHECK_THROW_EX(
        verify_query(test_context, table, "location geoWithin 'test string'", 1), query_parser::SyntaxError,
        CHECK(std::string(e.what()).find(
                  "Invalid predicate: 'location geoWithin 'test string'': syntax error, unexpected string") !=
              std::string::npos));
    CHECK_THROW_EX(
        verify_query_sub(test_context, table, "location GEOWITHIN $4", args, 1), query_parser::InvalidQueryError,
        CHECK(std::string(e.what()).find("The right hand side of 'geoWithin' must be a geospatial constant value. "
                                         "But the provided type is 'null'") != std::string::npos));
    CHECK_THROW_EX(
        verify_query_sub(test_context, table, "location GEOWITHIN $5", args, 1), query_parser::InvalidQueryError,
        CHECK(std::string(e.what()).find("The right hand side of 'geoWithin' must be a geospatial constant value. "
                                         "But the provided type is 'double'") != std::string::npos));
    CHECK_THROW_EX(
        verify_query_sub(test_context, table, "location GEOWITHIN $6", args, 1), query_parser::InvalidQueryError,
        CHECK(std::string(e.what()).find("The right hand side of 'geoWithin' must be a geospatial constant value. "
                                         "But the provided type is 'int'") != std::string::npos));
    CHECK_THROW_EX(
        verify_query_sub(test_context, table, "location GEOWITHIN $7", args, 1), query_parser::InvalidQueryError,
        CHECK(std::string(e.what()).find(
                  "Invalid syntax in serialized geospatial object at argument 7: 'Invalid predicate: 'string value': "
                  "syntax error, unexpected identifier, expecting geobox or geopolygon or geocircle or argument'") !=
              std::string::npos));

    CHECK_THROW_EX(verify_query_sub(test_context, table, "location GEOWITHIN $11", args, 1),
                   query_parser::InvalidQueryError,
                   CHECK(std::string(e.what()).find(
                             "Invalid syntax in serialized geospatial object at argument 11: 'Invalid predicate: "
                             "'GeoPoint([0, 0])': syntax error, unexpected identifier, expecting geobox or "
                             "geopolygon or geocircle or argument'") != std::string::npos));

    CHECK_THROW_EX(verify_query_sub(test_context, table, "location GEOWITHIN $3", args, 0),
                   query_parser::InvalidQueryError,
                   CHECK(std::string(e.what()).find("The right hand side of 'geoWithin' must be a valid "
                                                    "Geospatial value, got 'NULL'") != std::string::npos));
    CHECK_THROW_EX(
        verify_query_sub(test_context, table, "location GEOWITHIN geoCircle([$1, $2], $3)", args, 0),
        query_parser::InvalidQueryError,
        CHECK(std::string(e.what()).find("Invalid parameter 'geospatial' used in coordinate at argument '$1'") !=
              std::string::npos));
    CHECK_THROW_EX(
        verify_query_sub(test_context, table, "location GEOWITHIN geoCircle([$4, $4], $4)", args, 0),
        query_parser::InvalidQueryError,
        CHECK(std::string(e.what()).find("NULL cannot be used in coordinate at argument '$4'") != std::string::npos));
    CHECK_THROW_EX(verify_query_sub(test_context, table, "location GEOWITHIN geoCircle([$7, $7], $7)", args, 0),
                   query_parser::InvalidQueryError,
                   CHECK(std::string(e.what()).find(
                             "Invalid parameter 'string' used in coordinate at argument '$7'") != std::string::npos));
#endif
}

TEST(Parser_RecursiveLogial)
{
    using util::serializer::print_value;
    Group g;
    auto table = g.add_table_with_primary_key("table", type_ObjectId, "id");
    table->create_object_with_primary_key(ObjectId());

    {
        std::vector<Mixed> args = {ObjectId(), ObjectId::gen(), ObjectId::gen()};
        verify_query_sub(test_context, table,
                         "TRUEPREDICATE AND (id == $1 OR id == $2 OR id == $0) AND TRUEPREDICATE", args, 1);
        verify_query_sub(
            test_context, table,
            "(id == $1 OR id == $2 OR id == $0) AND (TRUEPREDICATE AND id == $0 AND id == $0) AND TRUEPREDICATE",
            args, 1);
        verify_query_sub(
            test_context, table,
            "(id == $1 OR id == $2 OR id == $0) AND (FALSEPREDICATE AND id == $0 AND id == $0) AND TRUEPREDICATE",
            args, 0);
        verify_query_sub(test_context, table,
                         "(id == $1 OR id == $2 OR FALSEPREDICATE) AND (TRUEPREDICATE AND id == $0 AND id == $0) AND "
                         "TRUEPREDICATE",
                         args, 0);
        verify_query_sub(
            test_context, table,
            "(id == $1 OR id == $2 OR id == $0) AND (TRUEPREDICATE AND id == $0 AND id == $0) AND FALSEPREDICATE",
            args, 0);
    }

    constexpr size_t num_args = 1000;
    std::vector<Mixed> args;
    args.reserve(num_args);
    for (size_t i = 0; i < num_args; ++i) {
        args.push_back(ObjectId::gen());
    }

    std::string base_query;
    for (size_t i = 0; i < 1000; ++i) {
        base_query += util::format("%1id = $%2", i == 0 ? "" : " OR ", i);
    }
    // minimum size to trigger a stack overflow on "my" machine in debug mode
    constexpr size_t num_repeats = 53;
    std::string query = "FALSEPREDICATE";
    query.reserve(query.size() + ((4 + base_query.size()) * num_repeats));
    for (size_t i = 0; i < num_repeats; ++i) {
        query.append(" OR ");
        query.append(base_query);
    }
    Query q = table->query(query, args, {});
    size_t q_count = q.count();
    CHECK_EQUAL(q_count, 0);

    query.append(util::format(" OR id = oid(%1)", ObjectId()));
    query.append(" OR ");
    query.append(base_query);
    q = table->query(query, args, {});
    q_count = q.count();
    CHECK_EQUAL(q_count, 1);
}

TEST(Parser_issue6831)
{
    Group g;
    auto plant = g.add_table_with_primary_key("Plant", type_ObjectId, "id");
    plant->add_column(type_String, "Family");
    auto inventory = g.add_table_with_primary_key("Inventory", type_String, "id");
    inventory->add_column_dictionary(*plant, "Plants");

    auto potato = plant->create_object_with_primary_key(ObjectId::gen());
    potato.set("Family", "Solanaceae");
    auto petunia = plant->create_object_with_primary_key(ObjectId::gen());
    petunia.set("Family", "Solanaceae");
    auto rose = plant->create_object_with_primary_key(ObjectId::gen());
    rose.set("Family", "Rosaceae");
    auto obj = inventory->create_object_with_primary_key("Inv");
    auto dict = obj.get_dictionary("Plants");
    dict.insert("Potato", potato);
    dict.insert("Petunia", petunia);
    dict.insert("Rose", rose);
    auto q = inventory->query("Plants.@keys == 'Petunia'");
    CHECK_EQUAL(q.count(), 1);
    q = inventory->query("Plants.Rose.Family == 'Rosaceae'");
    CHECK_EQUAL(q.count(), 1);
<<<<<<< HEAD
=======
}

TEST(Parser_issue7393)
{
    Group g;
    auto table = g.add_table_with_primary_key("Table", type_String, "id");
    auto col_value = table->add_column(type_Mixed, "value");
    auto obj = table->create_object_with_primary_key("EMBEDDED");
    obj.set_json(col_value, R"([
        [4, 5, 6],
        {
            "key1": 7,
            "key2": 8,
            "key3": [9]
        }
    ])");
    auto q = table->query("value[*][*] == {4, 5, 6}");
    CHECK_EQUAL(q.count(), 1);
    q = table->query("value[0][*] == {4, 5, 6}");
    CHECK_EQUAL(q.count(), 1);
    q = table->query("value[1][*] == {4, 5, 6}");
    CHECK_EQUAL(q.count(), 0);
}

TEST(Parser_Wildcard)
{
    Group g;
    auto table = g.add_table_with_primary_key("table", type_String, "id");
    auto origin = g.add_table_with_primary_key("origin", type_String, "id");
    auto col_any = table->add_column(type_Mixed, "value");
    auto col_dict = table->add_column_dictionary(type_Mixed, "dict");
    auto col_list = table->add_column_list(type_Int, "list");
    auto col_list_any = table->add_column_list(type_Mixed, "list_any");
    auto col_link = origin->add_column_list(*table, "link");

    auto obj1 = table->create_object_with_primary_key("obj1");
    obj1.set_json(col_any, R"([[3, 2, 1], [4, 5, 6]])");
    obj1.set_json(col_dict, R"({"key1": 1, "key2": 2, "key3": [4, 5, 6]})");
    obj1.set_json(col_list_any, R"([4, 5, 6])");
    auto list = obj1.get_list<Int>(col_list);
    list.add(4);
    list.add(5);
    list.add(6);
    auto obj2 = table->create_object_with_primary_key("obj2");
    obj2.set_json(col_any, R"([[9, 8, 7], [1, 2, 5]])");
    obj2.set_json(col_dict, R"({"key1": 3, "key3": 4, "key4": [3, 2, 1]})");
    obj2.set_json(col_list_any, R"([1, 2, [8, 9, 10]])");
    list = obj2.get_list<Int>(col_list);
    list.add(1);
    list.add(2);
    list.add(3);
    auto obj3 = table->create_object_with_primary_key("obj3");
    obj3.set_json(col_any, R"([[9, 8, 7], [1, 2, 3]])");
    obj3.set_json(col_dict, R"({"key1": 3, "key2": [8, 10], "key3": [3, 2, 1]})");

    auto obj = origin->create_object_with_primary_key("top");
    auto ll = obj.get_linklist(col_link);
    ll.add(obj1.get_key());
    ll.add(obj2.get_key());

    auto q = table->query("value[*][*] = {1, 2, 3, 4, 5, 6}");
    CHECK_EQUAL(q.count(), 0);
    q = table->query("value[*][*] = {3, 2, 1}");
    CHECK_EQUAL(q.count(), 1);
    q = table->query("{3, 2, 1} = value[*][*]");
    CHECK_EQUAL(q.count(), 1);
    q = table->query("value[*][*] = dict[*][*]");
    CHECK_EQUAL(q.count(), 1);
    q = table->query("ANY value[*][*] = dict[*][*]");
    CHECK_EQUAL(q.count(), 3);
    q = table->query("ALL value[*][*] = dict[*][*]");
    CHECK_EQUAL(q.count(), 2);
    q = table->query("NONE value[*][*] = dict[*][*]");
    CHECK_EQUAL(q.count(), 3);
    q = origin->query("link.dict.key1 = {1, 3}");
    CHECK_EQUAL(q.count(), 0);
    q = origin->query("link.dict.key1 = {1}");
    CHECK_EQUAL(q.count(), 1);

    q = origin->query("link[0].list = {4, 5, 6}");
    CHECK_EQUAL(q.count(), 1);
    q = origin->query("link.list = {4, 5, 6}");
    CHECK_EQUAL(q.count(), 1);
    q = origin->query("link.list_any = {4, 5, 6}");
    CHECK_EQUAL(q.count(), 1);
    q = origin->query("link.list_any[0] = 4");
    CHECK_EQUAL(q.count(), 1);
    q = origin->query("link.list_any[2][1] = 9");
    CHECK_EQUAL(q.count(), 1);

    q = origin->query("link.dict.@keys = {'key1', 'key2', 'key3'}"); // Order matters
    CHECK_EQUAL(q.count(), 1);
    q = origin->query("ALL link.dict.@keys = {'key4', 'key3', 'key1'}"); // Order does not matter
    CHECK_EQUAL(q.count(), 1);
>>>>>>> edf70641
}

#endif // TEST_PARSER<|MERGE_RESOLUTION|>--- conflicted
+++ resolved
@@ -6401,8 +6401,6 @@
     CHECK_EQUAL(q.count(), 1);
     q = inventory->query("Plants.Rose.Family == 'Rosaceae'");
     CHECK_EQUAL(q.count(), 1);
-<<<<<<< HEAD
-=======
 }
 
 TEST(Parser_issue7393)
@@ -6497,7 +6495,6 @@
     CHECK_EQUAL(q.count(), 1);
     q = origin->query("ALL link.dict.@keys = {'key4', 'key3', 'key1'}"); // Order does not matter
     CHECK_EQUAL(q.count(), 1);
->>>>>>> edf70641
 }
 
 #endif // TEST_PARSER