﻿<?xml version="1.0" encoding="utf-8"?>
<Project ToolsVersion="4.0" xmlns="http://schemas.microsoft.com/developer/msbuild/2003">
  <ItemGroup>
    <Filter Include="Source Files">
      <UniqueIdentifier>{4FC737F1-C7A5-4376-A066-2A32D752A2FF}</UniqueIdentifier>
      <Extensions>cpp;c;cc;cxx;def;odl;idl;hpj;bat;asm;asmx</Extensions>
    </Filter>
    <Filter Include="tightdb">
      <UniqueIdentifier>{0851e238-9ace-4061-a164-00f260e5a427}</UniqueIdentifier>
    </Filter>
  </ItemGroup>
  <ItemGroup>
    <ClCompile Include="benchmark.cpp">
      <Filter>Source Files</Filter>
    </ClCompile>
    <ClCompile Include="..\..\src\alloc.cpp">
      <Filter>tightdb</Filter>
    </ClCompile>
    <ClCompile Include="..\..\src\Array.cpp">
      <Filter>tightdb</Filter>
    </ClCompile>
    <ClCompile Include="..\..\src\ArrayBinary.cpp">
      <Filter>tightdb</Filter>
    </ClCompile>
    <ClCompile Include="..\..\src\ArrayBlob.cpp">
      <Filter>tightdb</Filter>
    </ClCompile>
    <ClCompile Include="..\..\src\ArrayString.cpp">
      <Filter>tightdb</Filter>
    </ClCompile>
    <ClCompile Include="..\..\src\ArrayStringLong.cpp">
      <Filter>tightdb</Filter>
    </ClCompile>
    <ClCompile Include="..\..\src\Column.cpp">
      <Filter>tightdb</Filter>
    </ClCompile>
    <ClCompile Include="..\..\src\ColumnBinary.cpp">
      <Filter>tightdb</Filter>
    </ClCompile>
    <ClCompile Include="..\..\src\ColumnString.cpp">
      <Filter>tightdb</Filter>
    </ClCompile>
    <ClCompile Include="..\..\src\ctightdb.cpp">
      <Filter>tightdb</Filter>
    </ClCompile>
    <ClCompile Include="..\..\src\Group.cpp">
      <Filter>tightdb</Filter>
    </ClCompile>
    <ClCompile Include="..\..\src\Index.cpp">
      <Filter>tightdb</Filter>
    </ClCompile>
    <ClCompile Include="..\..\src\Table.cpp">
      <Filter>tightdb</Filter>
    </ClCompile>
    <ClCompile Include="..\..\src\TableView.cpp">
      <Filter>tightdb</Filter>
    </ClCompile>
    <ClCompile Include="..\UnitTest++\src\Win32\TimeHelpers.cpp">
      <Filter>Source Files</Filter>
    </ClCompile>
    <ClCompile Include="..\Support\win32\mem.cpp">
      <Filter>Source Files</Filter>
    </ClCompile>
<<<<<<< HEAD
    <ClCompile Include="..\..\src\ColumnStringEnum.cpp">
      <Filter>Source Files</Filter>
    </ClCompile>
=======
>>>>>>> c8997d9b
    <ClCompile Include="..\..\src\utilities.cpp">
      <Filter>Source Files</Filter>
    </ClCompile>
  </ItemGroup>
  <ItemGroup>
    <ClInclude Include="..\..\src\alloc.h">
      <Filter>tightdb</Filter>
    </ClInclude>
    <ClInclude Include="..\..\src\AllocSlab.h">
      <Filter>tightdb</Filter>
    </ClInclude>
    <ClInclude Include="..\..\src\Array.h">
      <Filter>tightdb</Filter>
    </ClInclude>
    <ClInclude Include="..\..\src\ArrayBinary.h">
      <Filter>tightdb</Filter>
    </ClInclude>
    <ClInclude Include="..\..\src\ArrayBlob.h">
      <Filter>tightdb</Filter>
    </ClInclude>
    <ClInclude Include="..\..\src\ArrayString.h">
      <Filter>tightdb</Filter>
    </ClInclude>
    <ClInclude Include="..\..\src\ArrayStringLong.h">
      <Filter>tightdb</Filter>
    </ClInclude>
    <ClInclude Include="..\..\src\Column.h">
      <Filter>tightdb</Filter>
    </ClInclude>
    <ClInclude Include="..\..\src\Column_tpl.h">
      <Filter>tightdb</Filter>
    </ClInclude>
    <ClInclude Include="..\..\src\ColumnBinary.h">
      <Filter>tightdb</Filter>
    </ClInclude>
    <ClInclude Include="..\..\src\ColumnType.h">
      <Filter>tightdb</Filter>
    </ClInclude>
    <ClInclude Include="..\..\src\ctightdb.h">
      <Filter>tightdb</Filter>
    </ClInclude>
    <ClInclude Include="..\..\src\Group.h">
      <Filter>tightdb</Filter>
    </ClInclude>
    <ClInclude Include="..\..\src\Index.h">
      <Filter>tightdb</Filter>
    </ClInclude>
    <ClInclude Include="..\..\src\Table.h">
      <Filter>tightdb</Filter>
    </ClInclude>
    <ClInclude Include="..\..\src\tightdb.h">
      <Filter>tightdb</Filter>
    </ClInclude>
    <ClInclude Include="..\Support\mem.h">
      <Filter>Source Files</Filter>
    </ClInclude>
    <ClInclude Include="..\..\src\ColumnString.h" />
    <ClInclude Include="..\..\src\ColumnStringEnum.h" />
    <ClInclude Include="..\..\src\utilities.h" />
  </ItemGroup>
</Project><|MERGE_RESOLUTION|>--- conflicted
+++ resolved
@@ -61,12 +61,6 @@
     <ClCompile Include="..\Support\win32\mem.cpp">
       <Filter>Source Files</Filter>
     </ClCompile>
-<<<<<<< HEAD
-    <ClCompile Include="..\..\src\ColumnStringEnum.cpp">
-      <Filter>Source Files</Filter>
-    </ClCompile>
-=======
->>>>>>> c8997d9b
     <ClCompile Include="..\..\src\utilities.cpp">
       <Filter>Source Files</Filter>
     </ClCompile>
@@ -123,8 +117,5 @@
     <ClInclude Include="..\Support\mem.h">
       <Filter>Source Files</Filter>
     </ClInclude>
-    <ClInclude Include="..\..\src\ColumnString.h" />
-    <ClInclude Include="..\..\src\ColumnStringEnum.h" />
-    <ClInclude Include="..\..\src\utilities.h" />
   </ItemGroup>
 </Project>