#!/usr/bin/env bash
# This script will download all the dependencies for and build/start a Realm Cloud app server
# and will import a given app into it.
#
# Usage:
# ./evergreen/install_baas.sh -w {path to working directory} [-b git revision of baas] [-v] [-h]
#

# shellcheck disable=SC1091
# shellcheck disable=SC2164

set -o errexit
set -o pipefail
set -o functrace

case $(uname -s) in
    Darwin)
        if [[ "$(uname -m)" == "arm64" ]]; then
            export GOARCH=arm64
            STITCH_SUPPORT_LIB_URL="https://s3.amazonaws.com/static.realm.io/stitch-support/stitch-support-macos-arm64-6.1.0-rc3-8-gb6e0525.tgz"
            STITCH_ASSISTED_AGG_URL="https://stitch-artifacts.s3.amazonaws.com/stitch-mongo-libs/stitch_mongo_libs_osx_patch_75b3f1896aaa2e344817795c8bfc5cb6b2f2c310_632211a5d1fe0757f8c416fa_22_09_14_17_38_46/assisted_agg"
            GO_URL="https://s3.amazonaws.com/static.realm.io/evergreen-assets/go1.19.3.darwin-arm64.tar.gz"
            MONGODB_DOWNLOAD_URL="https://downloads.mongodb.com/osx/mongodb-macos-arm64-enterprise-6.0.0-rc13.tgz"
            MONGOSH_DOWNLOAD_URL="https://downloads.mongodb.com/compass/mongosh-1.5.0-darwin-arm64.zip"

            # Go's scheduler is not BIG.little aware, and by default will spawn
            # threads until they end up getting scheduled on efficiency cores,
            # which is slower than just not using them. Limiting the threads to
            # the number of performance cores results in them usually not
            # running on efficiency cores. Checking the performance core count
            # wasn't implemented until the first CPU with a performance core
            # count other than 4 was released, so if it's unavailable it's 4.
            GOMAXPROCS="$(sysctl -n hw.perflevel0.logicalcpu || echo 4)"
            export GOMAXPROCS
        else
            export GOARCH=amd64
            STITCH_SUPPORT_LIB_URL="https://s3.amazonaws.com/static.realm.io/stitch-support/stitch-support-macos-4.4.17-rc1-2-g85de0cc.tgz"
            STITCH_ASSISTED_AGG_URL="https://stitch-artifacts.s3.amazonaws.com/stitch-mongo-libs/stitch_mongo_libs_osx_patch_75b3f1896aaa2e344817795c8bfc5cb6b2f2c310_632211a5d1fe0757f8c416fa_22_09_14_17_38_46/assisted_agg"
            GO_URL="https://s3.amazonaws.com/static.realm.io/evergreen-assets/go1.19.1.darwin-amd64.tar.gz"
            MONGODB_DOWNLOAD_URL="https://downloads.mongodb.com/osx/mongodb-macos-x86_64-enterprise-5.0.3.tgz"
        fi

        NODE_URL="https://s3.amazonaws.com/static.realm.io/evergreen-assets/node-v14.17.0-darwin-x64.tar.gz"
        JQ_DOWNLOAD_URL="https://s3.amazonaws.com/static.realm.io/evergreen-assets/jq-1.6-darwin-amd64"
    ;;
    Linux)
        GO_URL="https://s3.amazonaws.com/static.realm.io/evergreen-assets/go1.19.1.linux-amd64.tar.gz"
        JQ_DOWNLOAD_URL="https://s3.amazonaws.com/static.realm.io/evergreen-assets/jq-1.6-linux-amd64"
        NODE_URL="https://s3.amazonaws.com/static.realm.io/evergreen-assets/node-v14.17.0-linux-x64.tar.gz"

        # Detect what distro/versionf of Linux we are running on to download the right version of MongoDB to download
        # /etc/os-release covers debian/ubuntu/suse
        if [[ -e /etc/os-release ]]; then
            # Amazon Linux 2 comes back as 'amzn'
            DISTRO_NAME="$(. /etc/os-release ; echo "${ID}")"
            DISTRO_VERSION="$(. /etc/os-release ; echo "${VERSION_ID}")"
            DISTRO_VERSION_MAJOR="$(cut -d. -f1 <<< "${DISTRO_VERSION}" )"
        elif [[ -e /etc/redhat-release ]]; then
            # /etc/redhat-release covers RHEL
            DISTRO_NAME=rhel
            DISTRO_VERSION="$(lsb_release -s -r)"
            DISTRO_VERSION_MAJOR="$(cut -d. -f1 <<< "${DISTRO_VERSION}" )"
        fi
        case $DISTRO_NAME in
            ubuntu | linuxmint)
                MONGODB_DOWNLOAD_URL="http://downloads.10gen.com/linux/mongodb-linux-$(uname -m)-enterprise-ubuntu${DISTRO_VERSION_MAJOR}04-5.0.3.tgz"
                STITCH_ASSISTED_AGG_LIB_URL="https://stitch-artifacts.s3.amazonaws.com/stitch-mongo-libs/stitch_mongo_libs_ubuntu2004_x86_64_86b48e3cb2a8d5bbf3d18281c9f42c1835bbb83b_22_11_08_03_08_06/libmongo-ubuntu2004-x86_64.so"
                STITCH_SUPPORT_LIB_URL="https://s3.amazonaws.com/static.realm.io/stitch-support/stitch-support-ubuntu2004-4.4.17-rc1-2-g85de0cc.tgz"
            ;;
            rhel)
                case ${DISTRO_VERSION_MAJOR} in
                    7)
                        MONGODB_DOWNLOAD_URL="https://downloads.mongodb.com/linux/mongodb-linux-x86_64-enterprise-rhel70-5.0.3.tgz"
                        STITCH_ASSISTED_AGG_LIB_URL="https://stitch-artifacts.s3.amazonaws.com/stitch-mongo-libs/stitch_mongo_libs_linux_64_86b48e3cb2a8d5bbf3d18281c9f42c1835bbb83b_22_11_08_03_08_06/libmongo.so"
                        STITCH_SUPPORT_LIB_URL="https://s3.amazonaws.com/static.realm.io/stitch-support/stitch-support-rhel70-4.4.17-rc1-2-g85de0cc.tgz"
                    ;;
                    *)
                        echo "Unsupported version of RHEL ${DISTRO_VERSION}"
                        exit 1
                    ;;
                esac
            ;;
            *)
                if [[ -z "${MONGODB_DOWNLOAD_URL}" ]]; then
                    echo "Missing MONGODB_DOWNLOAD_URL env variable to download mongodb from."
                    exit 1
                fi
                if [[ -z "${STITCH_ASSISTED_AGG_LIB_PATH}" ]]; then
                    echo "Missing STITCH_ASSISTED_AGG_LIB_PATH env variable to find assisted agg libmongo.so"
                    exit 1
                fi
                if [[ -z "${STITCH_SUPPORT_LIB_PATH}" ]]; then
                    echo "Missing STITCH_SUPPORT_LIB_PATH env variable to find the mongo stitch support library"
                    exit 1
                fi
            ;;
        esac
    ;;
    *)
        if [[ -z "${MONGODB_DOWNLOAD_URL}" ]]; then
            echo "Missing MONGODB_DOWNLOAD_URL env variable to download mongodb from."
            exit 1
        fi
        if [[ -z "${STITCH_ASSISTED_AGG_LIB_PATH}" ]]; then
            echo "Missing STITCH_ASSISTED_AGG_LIB_PATH env variable to find assisted agg libmongo.so"
            exit 1
        fi
        if [[ -z "${STITCH_SUPPORT_LIB_PATH}" ]]; then
            echo "Missing STITCH_SUPPORT_LIB_PATH env variable to find the mongo stitch support library"
            exit 1
        fi
        exit 1
    ;;
esac

# Allow path to CURL to be overloaded by an environment variable
CURL="${CURL:=$LAUNCHER curl}"

BASE_PATH="$(cd "$(dirname "$0")"; pwd)"

REALPATH="${BASE_PATH}/abspath.sh"

function usage()
{
    echo "Usage: install_baas.sh -w PATH [-b BRANCH] [-v] [-h]"
    echo -e "\t-w PATH\t\tPath to working dir"
    echo -e "\t-b BRANCH\tOptional branch or git spec of baas to checkout/build"
    echo -e "\t-v\t\tEnable verbose script debugging"
    echo -e "\t-h\t\tShow this usage summary and exit"
    # Default to 0 if exit code not provided
    exit "${1:0}"
}

WORK_PATH=
BAAS_VERSION=
VERBOSE=

while getopts "w:b:vh" opt; do
    case "${opt}" in
        w) WORK_PATH="$($REALPATH "${OPTARG}")";;
        b) BAAS_VERSION="${OPTARG}";;
        v) VERBOSE="yes"; set -o verbose; set -o xtrace;;
        h) usage 0;;
        *) usage 1;;
    esac
done

if [[ -z "${WORK_PATH}" ]]; then
    echo "Must specify working directory"
    usage 1
fi

# Check the mongodb and baas_server port availability first
MONGODB_PORT=26000
BAAS_PORT=9090

MONGODB_PORT_CHECK=$(lsof -P -i:${MONGODB_PORT} | grep "LISTEN" || true)
if [[ -n "${MONGODB_PORT_CHECK}" ]]; then
    echo "Error: mongodb port (${MONGODB_PORT}) is already in use"
    echo -e "${MONGODB_PORT_CHECK}"
    exit 1
fi

BAAS_PORT_CHECK=$(lsof -P -i:${BAAS_PORT} | grep "LISTEN" || true)
if [[ -n "${BAAS_PORT_CHECK}" ]]; then
    echo "Error: baas server port (${BAAS_PORT}) is already in use"
    echo -e "${BAAS_PORT_CHECK}"
    exit 1
fi

# Create and cd into the working directory
[[ -d ${WORK_PATH} ]] || mkdir -p "${WORK_PATH}"
pushd "${WORK_PATH}" > /dev/null
echo "Work path: ${WORK_PATH}"

# Set up some directory paths
BAAS_DIR="${WORK_PATH}/baas"
BAAS_DEPS_DIR="${WORK_PATH}/baas_dep_binaries"
NODE_BINARIES_DIR="${WORK_PATH}/node_binaries"
MONGO_BINARIES_DIR="${WORK_PATH}/mongodb-binaries"
MONGODB_PATH="${WORK_PATH}/mongodb-dbpath"

DYLIB_DIR="${BAAS_DIR}/etc/dylib"
DYLIB_LIB_DIR="${DYLIB_DIR}/lib"
TRANSPILER_DIR="${BAAS_DIR}/etc/transpiler"

# Define files for storing state
BAAS_SERVER_LOG="${WORK_PATH}/baas_server.log"
BAAS_READY_FILE="${WORK_PATH}/baas_ready"
BAAS_STOPPED_FILE="${WORK_PATH}/baas_stopped"
BAAS_PID_FILE="${WORK_PATH}/baas_server.pid"
MONGOD_PID_FILE="${WORK_PATH}/mongod.pid"
MONGOD_LOG="${MONGODB_PATH}/mongod.log"

# Delete the mongod working directory if it exists from a previous run
# Wait to create this directory until just before mongod is started
if [[ -d "${MONGODB_PATH}" ]]; then
    rm -rf "${MONGODB_PATH}"
fi

# Remove some files from a previous run if they exist
if [[ -f "${BAAS_SERVER_LOG}" ]]; then
    rm "${BAAS_SERVER_LOG}"
fi
if [[ -f "${BAAS_READY_FILE}" ]]; then
    rm "${BAAS_READY_FILE}"
fi
if [[ -f "${BAAS_STOPPED_FILE}" ]]; then
    rm "${BAAS_STOPPED_FILE}"
fi
if [[ -f "${BAAS_PID_FILE}" ]]; then
    rm "${BAAS_PID_FILE}"
fi
if [[ -f "${MONGOD_PID_FILE}" ]]; then
    rm "${MONGOD_PID_FILE}"
fi

# Set up the cleanup function that runs at exit and stops mongod and the baas server
function cleanup()
{
    # The baas server is being stopped (or never started), create a 'baas_stopped' file
    touch "${BAAS_STOPPED_FILE}"

    baas_pid=""
    mongod_pid=""
    if [[ -f "${BAAS_PID_FILE}" ]]; then
        baas_pid="$(< "${BAAS_PID_FILE}")"
    fi

    if [[ -f "${MONGOD_PID_FILE}" ]]; then
        mongod_pid="$(< "${MONGOD_PID_FILE}")"
    fi

    if [[ -n "${baas_pid}" ]]; then
        echo "Stopping baas ${baas_pid}"
        kill "${baas_pid}"
        echo "Waiting for baas to stop"
        wait "${baas_pid}"
    fi

    if [[ -n "${mongod_pid}" ]]; then
        echo "Killing mongod ${mongod_pid}"
        kill "${mongod_pid}"
        echo "Waiting for processes to exit"
        wait
    fi
}

trap "exit" INT TERM ERR
trap 'cleanup $?' EXIT

echo "Installing node and go to build baas and its dependencies"

# Create the <work_path>/node_binaries/ directory
[[ -d "${NODE_BINARIES_DIR}" ]] || mkdir -p "${NODE_BINARIES_DIR}"
# Download node if it's not found
if [[ ! -x "${NODE_BINARIES_DIR}/bin/node" ]]; then
    pushd "${NODE_BINARIES_DIR}" > /dev/null
    ${CURL} -LsS "${NODE_URL}" | tar -xz --strip-components=1
    popd > /dev/null  # node_binaries
fi
export PATH="${NODE_BINARIES_DIR}/bin":${PATH}
echo "Node version: $(node --version)"

# Download go if it's not found and set up the GOROOT for building/running baas
[[ -x ${WORK_PATH}/go/bin/go ]] || (${CURL} -sL $GO_URL | tar -xz)
export GOROOT="${WORK_PATH}/go"
export PATH="${WORK_PATH}/go/bin":${PATH}
echo "Go version: $(go version)"

# Create the <work_path>/baas_dep_binaries/ directory
[[ -d "${BAAS_DEPS_DIR}" ]] || mkdir -p "${BAAS_DEPS_DIR}"
export PATH="${BAAS_DEPS_DIR}":${PATH}

# Download jq (used for parsing json files) if it's not found
if [[ ! -x "${BAAS_DEPS_DIR}/jq" ]]; then
    pushd "${BAAS_DEPS_DIR}" > /dev/null
    which jq || (${CURL} -LsS "${JQ_DOWNLOAD_URL}" > jq && chmod +x jq)
    popd > /dev/null  # baas_dep_binaries
fi

# Fix incompatible github path that was changed in a BAAS dependency
git config --global url."git@github.com:".insteadOf "https://github.com/"

<<<<<<< HEAD
if [[ -z "$BAAS_VERSION" ]]; then
    BAAS_VERSION=$($CURL -LsS "https://realm.mongodb.com/api/private/v1.0/version" | jq -r '.backend.git_hash')
=======
# If a baas branch or commit version was not provided, retrieve the latest release version
if [[ -z "${BAAS_VERSION}" ]]; then
    BAAS_VERSION=$(${CURL} -LsS "https://realm.mongodb.com/api/private/v1.0/version" | jq -r '.backend.git_hash')
>>>>>>> c04f5e40
fi

# Clone the baas repo and check out the specified version
if [[ ! -d "${BAAS_DIR}/.git" ]]; then
    git clone git@github.com:10gen/baas.git
    pushd "${BAAS_DIR}" > /dev/null
else
    pushd "${BAAS_DIR}" > /dev/null
    git fetch
fi

echo "Checking out baas version '${BAAS_VERSION}'"
git checkout "${BAAS_VERSION}"
echo "Using baas commit: $(git rev-parse HEAD)"
popd > /dev/null  # baas

# Copy or download and extract the baas support archive if it's not found
if [[ ! -d "${DYLIB_DIR}" ]]; then
    if [[ -n "${STITCH_SUPPORT_LIB_PATH}" ]]; then
        echo "Copying baas support library from ${STITCH_SUPPORT_LIB_PATH}"
        mkdir -p "${DYLIB_DIR}"
        cp -rav "${STITCH_SUPPORT_LIB_PATH}"/* "${DYLIB_DIR}"
    else
        echo "Downloading baas support library"
        mkdir -p "${DYLIB_DIR}"
        pushd "${DYLIB_DIR}" > /dev/null
        ${CURL} -LsS "${STITCH_SUPPORT_LIB_URL}" | tar -xz --strip-components=1
        popd > /dev/null  # baas/etc/dylib
    fi
fi
export LD_LIBRARY_PATH="${DYLIB_LIB_DIR}"
export DYLD_LIBRARY_PATH="${DYLIB_LIB_DIR}"

# Copy or download the assisted agg library as libmongo.so (for Linux) if it's not found
LIBMONGO_LIB="${BAAS_DEPS_DIR}/libmongo.so"
if [[ ! -x "${LIBMONGO_LIB}" ]]; then
    if [[ -n "${STITCH_ASSISTED_AGG_LIB_PATH}" ]]; then
        echo "Copying assisted agg library from ${STITCH_ASSISTED_AGG_LIB_PATH}"
        cp -rav "${STITCH_ASSISTED_AGG_LIB_PATH}" "${LIBMONGO_LIB}"
        chmod 755 "${LIBMONGO_LIB}"
    elif [[ -n "${STITCH_ASSISTED_AGG_LIB_URL}" ]]; then
        echo "Downloading assisted agg library (libmongo.so)"
        pushd "${BAAS_DEPS_DIR}" > /dev/null
        ${CURL} -LsS "${STITCH_ASSISTED_AGG_LIB_URL}" > libmongo.so
        chmod 755 libmongo.so
        popd > /dev/null  # baas_dep_binaries
    fi
fi

# Download the assisted agg library as assisted_agg (for MacOS) if it's not found
if [[ ! -x "${BAAS_DEPS_DIR}/assisted_agg" && -n "${STITCH_ASSISTED_AGG_URL}" ]]; then
    echo "Downloading assisted agg binary (assisted_agg)"
    pushd "${BAAS_DEPS_DIR}" > /dev/null
    ${CURL} -LsS "${STITCH_ASSISTED_AGG_URL}" > assisted_agg
    chmod 755 assisted_agg
    popd > /dev/null  # baas_dep_binaries
fi

# Download yarn if it's not found
YARN="${WORK_PATH}/yarn/bin/yarn"
if [[ ! -x "${YARN}" ]]; then
    echo "Getting yarn"
    mkdir -p yarn && pushd yarn > /dev/null
    ${CURL} -LsS https://yarnpkg.com/latest.tar.gz | tar -xz --strip-components=1
    popd > /dev/null  # yarn
    mkdir "${WORK_PATH}/yarn_cache"
fi

# Use yarn to build the transpiler for the baas server
BAAS_TRANSPILER="${BAAS_DEPS_DIR}/transpiler"
if [[ ! -x "${BAAS_TRANSPILER}" ]]; then
    echo "Building transpiler"
    pushd "${TRANSPILER_DIR}" > /dev/null
    ${YARN} --non-interactive --silent --cache-folder "${WORK_PATH}/yarn_cache"
    ${YARN} build --cache-folder "${WORK_PATH}/yarn_cache" --non-interactive --silent
    popd > /dev/null  # baas/etc/transpiler
    ln -s "${TRANSPILER_DIR}/bin/transpiler" "${BAAS_TRANSPILER}"
fi

# Download mongod (daemon) and mongosh (shell) binaries
if [ ! -x "${MONGO_BINARIES_DIR}/bin/mongod" ]; then
    echo "Downloading mongodb"
    ${CURL} -sLS "${MONGODB_DOWNLOAD_URL}" --output mongodb-binaries.tgz

    tar -xzf mongodb-binaries.tgz
    rm mongodb-binaries.tgz
    mv mongodb* mongodb-binaries
    chmod +x "${MONGO_BINARIES_DIR}/bin"/*
fi

if [[ -n "${MONGOSH_DOWNLOAD_URL}" ]] && [[ ! -x "${MONGO_BINARIES_DIR}/bin/mongosh" ]]; then
    echo "Downloading mongosh"
    ${CURL} -sLS "${MONGOSH_DOWNLOAD_URL}" --output mongosh-binaries.zip
    unzip -jnqq mongosh-binaries.zip '*/bin/*' -d "${MONGO_BINARIES_DIR}/bin/"
    rm mongosh-binaries.zip
fi

[[ -n "${MONGOSH_DOWNLOAD_URL}" ]] && MONGOSH="mongosh" || MONGOSH="mongo"


# Start mongod on port 26000 and listening on all network interfaces
echo "Starting mongodb"

# Increase the maximum number of open file descriptors (needed by mongod)
ulimit -n 32000

# The mongod working files will be stored in the <work_path>/mongodb_dbpath directory
mkdir -p "${MONGODB_PATH}"

"${MONGO_BINARIES_DIR}/bin/mongod" \
    --replSet rs \
    --bind_ip_all \
    --port 26000 \
    --oplogMinRetentionHours 1.0 \
    --logpath "${MONGOD_LOG}" \
    --dbpath "${MONGODB_PATH}/" \
    --pidfilepath "${MONGOD_PID_FILE}" &


# Wait for mongod to start (up to 40 secs) while attempting to initialize the replica set
echo "Initializing replica set"

RETRY_COUNT=10
WAIT_COUNTER=0
WAIT_START=$(date -u +'%s')

until "${MONGO_BINARIES_DIR}/bin/${MONGOSH}" mongodb://localhost:26000/auth --eval 'try { rs.initiate(); } catch (e) { if (e.codeName != "AlreadyInitialized") { throw e; } }' > /dev/null
do
    ((++WAIT_COUNTER))
    if [[ -z "$(pgrep mongod)" ]]; then
        secs_spent_waiting=$(($(date -u +'%s') - WAIT_START))
        echo "Mongodb process has terminated after ${secs_spent_waiting} seconds"
        exit 1
    elif [[ ${WAIT_COUNTER} -ge ${RETRY_COUNT} ]]; then
        secs_spent_waiting=$(($(date -u +'%s') - WAIT_START))
        echo "Timed out after waiting ${secs_spent_waiting} seconds for mongod to start"
        exit 1
    fi

    sleep 2
done

# Add the baas user to mongod so it can connect to and access the database
pushd "${BAAS_DIR}" > /dev/null
echo "Adding baas user"
go run -exec="env LD_LIBRARY_PATH=${LD_LIBRARY_PATH} DYLD_LIBRARY_PATH=${DYLD_LIBRARY_PATH}" cmd/auth/user.go \
    addUser \
    -domainID 000000000000000000000000 \
    -mongoURI mongodb://localhost:26000 \
    -salt 'DQOWene1723baqD!_@#'\
    -id "unique_user@domain.com" \
    -password "password"

# Build the baas server using go
[[ -d tmp ]] || mkdir tmp
echo "Building baas app server"
[[ -f "${BAAS_PID_FILE}" ]] && rm "${BAAS_PID_FILE}"
go build -o "${WORK_PATH}/baas_server" cmd/server/main.go

# Start the baas server on port *:9090 with the provided config JSON files
echo "Starting baas app server"

"${WORK_PATH}/baas_server" \
    --configFile=etc/configs/test_config.json --configFile="${BASE_PATH}/config_overrides.json" > "${BAAS_SERVER_LOG}" 2>&1 &
echo $! > "${BAAS_PID_FILE}"

WAIT_BAAS_OPTS=()
if [[ -n "${VERBOSE}" ]]; then
    WAIT_BAAS_OPTS=("-v")
fi

"${BASE_PATH}/wait_for_baas.sh" "${WAIT_BAAS_OPTS[@]}" -w "${WORK_PATH}"

# Create the admin user and set up the allowed roles
echo "Adding roles to admin user"
${CURL} 'http://localhost:9090/api/admin/v3.0/auth/providers/local-userpass/login' \
  -H 'Accept: application/json' \
  -H 'Content-Type: application/json' \
  --silent \
  --fail \
  --output /dev/null \
  --data-raw '{"username":"unique_user@domain.com","password":"password"}'

"${MONGO_BINARIES_DIR}/bin/${MONGOSH}"  --quiet mongodb://localhost:26000/auth "${BASE_PATH}/add_admin_roles.js"

# All done! the 'baas_ready' file indicates the baas server has finished initializing
touch "${BAAS_READY_FILE}"

echo "---------------------------------------------"
echo "Baas server ready"
echo "---------------------------------------------"
wait
popd > /dev/null  # baas<|MERGE_RESOLUTION|>--- conflicted
+++ resolved
@@ -282,14 +282,9 @@
 # Fix incompatible github path that was changed in a BAAS dependency
 git config --global url."git@github.com:".insteadOf "https://github.com/"
 
-<<<<<<< HEAD
-if [[ -z "$BAAS_VERSION" ]]; then
-    BAAS_VERSION=$($CURL -LsS "https://realm.mongodb.com/api/private/v1.0/version" | jq -r '.backend.git_hash')
-=======
 # If a baas branch or commit version was not provided, retrieve the latest release version
 if [[ -z "${BAAS_VERSION}" ]]; then
     BAAS_VERSION=$(${CURL} -LsS "https://realm.mongodb.com/api/private/v1.0/version" | jq -r '.backend.git_hash')
->>>>>>> c04f5e40
 fi
 
 # Clone the baas repo and check out the specified version
