--- conflicted
+++ resolved
@@ -148,10 +148,8 @@
 		3F838CFA1D35A1EA004625B7 /* test_upgrade_database.cpp in Sources */ = {isa = PBXBuildFile; fileRef = 65BB22FF1AD80E870097170F /* test_upgrade_database.cpp */; };
 		3F838CFB1D35A1EA004625B7 /* test_utf8.cpp in Sources */ = {isa = PBXBuildFile; fileRef = 52A32B4717D4E89100DD22CC /* test_utf8.cpp */; };
 		3F838CFC1D35A1EA004625B7 /* test_util_error.cpp in Sources */ = {isa = PBXBuildFile; fileRef = 65F666EA1BFD012900749FA2 /* test_util_error.cpp */; };
-		3F838CFD1D35A1EA004625B7 /* test_util_event_loop.cpp in Sources */ = {isa = PBXBuildFile; fileRef = 651D389A1D25440A006DBCC5 /* test_util_event_loop.cpp */; };
 		3F838CFE1D35A1EA004625B7 /* test_util_inspect.cpp in Sources */ = {isa = PBXBuildFile; fileRef = 65F666EB1BFD012900749FA2 /* test_util_inspect.cpp */; };
 		3F838CFF1D35A1EA004625B7 /* test_util_logger.cpp in Sources */ = {isa = PBXBuildFile; fileRef = 651D389B1D25440A006DBCC5 /* test_util_logger.cpp */; };
-		3F838D001D35A1EA004625B7 /* test_util_network.cpp in Sources */ = {isa = PBXBuildFile; fileRef = 4852311F1B2E9361003C72AF /* test_util_network.cpp */; };
 		3F838D011D35A1EA004625B7 /* test_util_scope_exit.cpp in Sources */ = {isa = PBXBuildFile; fileRef = 651D389C1D25440A006DBCC5 /* test_util_scope_exit.cpp */; };
 		3F838D021D35A1EA004625B7 /* test_util_stringbuffer.cpp in Sources */ = {isa = PBXBuildFile; fileRef = 65F666EC1BFD012900749FA2 /* test_util_stringbuffer.cpp */; };
 		3F838D031D35A1EA004625B7 /* test_util_to_string.cpp in Sources */ = {isa = PBXBuildFile; fileRef = B67A2D381D1D5C1F00F0A0E7 /* test_util_to_string.cpp */; };
@@ -203,10 +201,8 @@
 		3F838D361D35A1ED004625B7 /* test_upgrade_database.cpp in Sources */ = {isa = PBXBuildFile; fileRef = 65BB22FF1AD80E870097170F /* test_upgrade_database.cpp */; };
 		3F838D371D35A1ED004625B7 /* test_utf8.cpp in Sources */ = {isa = PBXBuildFile; fileRef = 52A32B4717D4E89100DD22CC /* test_utf8.cpp */; };
 		3F838D381D35A1ED004625B7 /* test_util_error.cpp in Sources */ = {isa = PBXBuildFile; fileRef = 65F666EA1BFD012900749FA2 /* test_util_error.cpp */; };
-		3F838D391D35A1ED004625B7 /* test_util_event_loop.cpp in Sources */ = {isa = PBXBuildFile; fileRef = 651D389A1D25440A006DBCC5 /* test_util_event_loop.cpp */; };
 		3F838D3A1D35A1ED004625B7 /* test_util_inspect.cpp in Sources */ = {isa = PBXBuildFile; fileRef = 65F666EB1BFD012900749FA2 /* test_util_inspect.cpp */; };
 		3F838D3B1D35A1ED004625B7 /* test_util_logger.cpp in Sources */ = {isa = PBXBuildFile; fileRef = 651D389B1D25440A006DBCC5 /* test_util_logger.cpp */; };
-		3F838D3C1D35A1ED004625B7 /* test_util_network.cpp in Sources */ = {isa = PBXBuildFile; fileRef = 4852311F1B2E9361003C72AF /* test_util_network.cpp */; };
 		3F838D3D1D35A1ED004625B7 /* test_util_scope_exit.cpp in Sources */ = {isa = PBXBuildFile; fileRef = 651D389C1D25440A006DBCC5 /* test_util_scope_exit.cpp */; };
 		3F838D3E1D35A1ED004625B7 /* test_util_stringbuffer.cpp in Sources */ = {isa = PBXBuildFile; fileRef = 65F666EC1BFD012900749FA2 /* test_util_stringbuffer.cpp */; };
 		3F838D3F1D35A1ED004625B7 /* test_util_to_string.cpp in Sources */ = {isa = PBXBuildFile; fileRef = B67A2D381D1D5C1F00F0A0E7 /* test_util_to_string.cpp */; };
@@ -388,35 +384,12 @@
 		651AEEA61B31945F0048C8EE /* test_upgrade_database_1000_1.realm in Resources */ = {isa = PBXBuildFile; fileRef = 651AEEA01B31945F0048C8EE /* test_upgrade_database_1000_1.realm */; };
 		651AEEA71B31945F0048C8EE /* test_upgrade_database_1000_2.realm in Resources */ = {isa = PBXBuildFile; fileRef = 651AEEA11B31945F0048C8EE /* test_upgrade_database_1000_2.realm */; };
 		651AEEA81B31945F0048C8EE /* test_upgrade_database_1000_3.realm in Resources */ = {isa = PBXBuildFile; fileRef = 651AEEA21B31945F0048C8EE /* test_upgrade_database_1000_3.realm */; };
-<<<<<<< HEAD
-		651D38B21D254429006DBCC5 /* test_util_logger.cpp in Sources */ = {isa = PBXBuildFile; fileRef = 651D389B1D25440A006DBCC5 /* test_util_logger.cpp */; };
-		651D38B31D254429006DBCC5 /* test_util_scope_exit.cpp in Sources */ = {isa = PBXBuildFile; fileRef = 651D389C1D25440A006DBCC5 /* test_util_scope_exit.cpp */; };
-		651D38B51D25442B006DBCC5 /* test_util_logger.cpp in Sources */ = {isa = PBXBuildFile; fileRef = 651D389B1D25440A006DBCC5 /* test_util_logger.cpp */; };
-		651D38B61D25442B006DBCC5 /* test_util_scope_exit.cpp in Sources */ = {isa = PBXBuildFile; fileRef = 651D389C1D25440A006DBCC5 /* test_util_scope_exit.cpp */; };
-=======
->>>>>>> 75807f80
 		656341F81C18C508006EE446 /* fuzz_group.cpp in Sources */ = {isa = PBXBuildFile; fileRef = 484814A51C172F390007CDD7 /* fuzz_group.cpp */; };
 		656341F91C18C50A006EE446 /* fuzz_group.cpp in Sources */ = {isa = PBXBuildFile; fileRef = 484814A51C172F390007CDD7 /* fuzz_group.cpp */; };
 		6579EEB91B4E89B6004DE3D8 /* disable_sync_to_disk.cpp in Sources */ = {isa = PBXBuildFile; fileRef = 6579EEB71B4E898B004DE3D8 /* disable_sync_to_disk.cpp */; };
 		6579EEBA1B4E89B7004DE3D8 /* disable_sync_to_disk.cpp in Sources */ = {isa = PBXBuildFile; fileRef = 6579EEB71B4E898B004DE3D8 /* disable_sync_to_disk.cpp */; };
 		6589FF2D1B4D6806001B6239 /* test_upgrade_database_4_4.realm in Resources */ = {isa = PBXBuildFile; fileRef = 65BC7FA01B4D63E70070E98D /* test_upgrade_database_4_4.realm */; };
 		6589FF2E1B4D6806001B6239 /* test_upgrade_database_1000_4.realm in Resources */ = {isa = PBXBuildFile; fileRef = 65BC7FA11B4D63E70070E98D /* test_upgrade_database_1000_4.realm */; };
-<<<<<<< HEAD
-		659355EB1D1D377A006C6236 /* test_impl_simulated_failure.cpp in Sources */ = {isa = PBXBuildFile; fileRef = 4B3B03B51D1817D400E86FA2 /* test_impl_simulated_failure.cpp */; };
-		659355EF1D1D4E02006C6236 /* test_util_error.cpp in Sources */ = {isa = PBXBuildFile; fileRef = 65F666EA1BFD012900749FA2 /* test_util_error.cpp */; };
-		659355F11D1D4E02006C6236 /* test_util_inspect.cpp in Sources */ = {isa = PBXBuildFile; fileRef = 65F666EB1BFD012900749FA2 /* test_util_inspect.cpp */; };
-		659355F21D1D4E02006C6236 /* test_util_logger.cpp in Sources */ = {isa = PBXBuildFile; fileRef = 4B3B03B71D1817D400E86FA2 /* test_util_logger.cpp */; };
-		659355F41D1D4E02006C6236 /* test_util_scope_exit.cpp in Sources */ = {isa = PBXBuildFile; fileRef = 4B3B03B81D1817D400E86FA2 /* test_util_scope_exit.cpp */; };
-		659355F51D1D4E02006C6236 /* test_util_stringbuffer.cpp in Sources */ = {isa = PBXBuildFile; fileRef = 65F666EC1BFD012900749FA2 /* test_util_stringbuffer.cpp */; };
-		659355F61D1D4E02006C6236 /* test_util_uri.cpp in Sources */ = {isa = PBXBuildFile; fileRef = 65F666ED1BFD012900749FA2 /* test_util_uri.cpp */; };
-		659355F71D1D4E04006C6236 /* test_util_error.cpp in Sources */ = {isa = PBXBuildFile; fileRef = 65F666EA1BFD012900749FA2 /* test_util_error.cpp */; };
-		659355F91D1D4E04006C6236 /* test_util_inspect.cpp in Sources */ = {isa = PBXBuildFile; fileRef = 65F666EB1BFD012900749FA2 /* test_util_inspect.cpp */; };
-		659355FA1D1D4E04006C6236 /* test_util_logger.cpp in Sources */ = {isa = PBXBuildFile; fileRef = 4B3B03B71D1817D400E86FA2 /* test_util_logger.cpp */; };
-		659355FC1D1D4E04006C6236 /* test_util_scope_exit.cpp in Sources */ = {isa = PBXBuildFile; fileRef = 4B3B03B81D1817D400E86FA2 /* test_util_scope_exit.cpp */; };
-		659355FD1D1D4E04006C6236 /* test_util_stringbuffer.cpp in Sources */ = {isa = PBXBuildFile; fileRef = 65F666EC1BFD012900749FA2 /* test_util_stringbuffer.cpp */; };
-		659355FE1D1D4E04006C6236 /* test_util_uri.cpp in Sources */ = {isa = PBXBuildFile; fileRef = 65F666ED1BFD012900749FA2 /* test_util_uri.cpp */; };
-=======
->>>>>>> 75807f80
 		659A0F3B1CD327C100A7E878 /* test_upgrade_database_4_4_to_5_datetime1.realm in Resources */ = {isa = PBXBuildFile; fileRef = 659A0F391CD3276B00A7E878 /* test_upgrade_database_4_4_to_5_datetime1.realm */; };
 		659A0F3C1CD327C500A7E878 /* test_upgrade_database_1000_4_to_5_datetime1.realm in Resources */ = {isa = PBXBuildFile; fileRef = 659A0F3A1CD3276B00A7E878 /* test_upgrade_database_1000_4_to_5_datetime1.realm */; };
 		65D3F7A71AA75E3A00F27CBD /* array_integer.cpp in Sources */ = {isa = PBXBuildFile; fileRef = 65D3F7A61AA75E3400F27CBD /* array_integer.cpp */; };
@@ -461,15 +434,6 @@
 		B159814A18CF560000E3C5DF /* demangle.cpp in Sources */ = {isa = PBXBuildFile; fileRef = B159814718CF560000E3C5DF /* demangle.cpp */; };
 		B159814B18CF560000E3C5DF /* demangle.hpp in Headers */ = {isa = PBXBuildFile; fileRef = B159814818CF560000E3C5DF /* demangle.hpp */; };
 		B159814C18CF560000E3C5DF /* super_int.hpp in Headers */ = {isa = PBXBuildFile; fileRef = B159814918CF560000E3C5DF /* super_int.hpp */; };
-<<<<<<< HEAD
-		B159814E18CF562600E3C5DF /* test_safe_int_ops.cpp in Sources */ = {isa = PBXBuildFile; fileRef = B159814D18CF562600E3C5DF /* test_safe_int_ops.cpp */; };
-		B647249D1D225CA3006AB240 /* test_util_type_list.cpp in Sources */ = {isa = PBXBuildFile; fileRef = B647249B1D225C87006AB240 /* test_util_type_list.cpp */; };
-		B647249E1D225CA6006AB240 /* test_util_type_list.cpp in Sources */ = {isa = PBXBuildFile; fileRef = B647249B1D225C87006AB240 /* test_util_type_list.cpp */; };
-		B67A2D3A1D1D5D9A00F0A0E7 /* test_util_to_string.cpp in Sources */ = {isa = PBXBuildFile; fileRef = B67A2D381D1D5C1F00F0A0E7 /* test_util_to_string.cpp */; };
-		B67A2D3B1D1D5D9C00F0A0E7 /* test_util_to_string.cpp in Sources */ = {isa = PBXBuildFile; fileRef = B67A2D381D1D5C1F00F0A0E7 /* test_util_to_string.cpp */; };
-=======
-		C008FF311B67F02F0042669E /* network.cpp in Sources */ = {isa = PBXBuildFile; fileRef = 4852311B1B2E9301003C72AF /* network.cpp */; };
->>>>>>> 75807f80
 		C008FF321B67F02F0042669E /* alloc.cpp in Sources */ = {isa = PBXBuildFile; fileRef = 52F6359316B43C79006117C4 /* alloc.cpp */; };
 		C008FF331B67F02F0042669E /* alloc_slab.cpp in Sources */ = {isa = PBXBuildFile; fileRef = 365CCDF1157CC37D00172BF8 /* alloc_slab.cpp */; };
 		C008FF341B67F02F0042669E /* array.cpp in Sources */ = {isa = PBXBuildFile; fileRef = 365CCDFC157CC37D00172BF8 /* array.cpp */; };
@@ -911,11 +875,6 @@
 		48B1D2371C749D750066A961 /* crypt_key.hpp */ = {isa = PBXFileReference; fileEncoding = 4; lastKnownFileType = sourcecode.cpp.h; path = crypt_key.hpp; sourceTree = "<group>"; };
 		48B1D2391C749D850066A961 /* crypt_key.cpp */ = {isa = PBXFileReference; fileEncoding = 4; lastKnownFileType = sourcecode.cpp.cpp; path = crypt_key.cpp; sourceTree = "<group>"; };
 		4B3B03B51D1817D400E86FA2 /* test_impl_simulated_failure.cpp */ = {isa = PBXFileReference; fileEncoding = 4; lastKnownFileType = sourcecode.cpp.cpp; path = test_impl_simulated_failure.cpp; sourceTree = "<group>"; };
-<<<<<<< HEAD
-		4B3B03B71D1817D400E86FA2 /* test_util_logger.cpp */ = {isa = PBXFileReference; fileEncoding = 4; lastKnownFileType = sourcecode.cpp.cpp; path = test_util_logger.cpp; sourceTree = "<group>"; };
-		4B3B03B81D1817D400E86FA2 /* test_util_scope_exit.cpp */ = {isa = PBXFileReference; fileEncoding = 4; lastKnownFileType = sourcecode.cpp.cpp; path = test_util_scope_exit.cpp; sourceTree = "<group>"; };
-=======
->>>>>>> 75807f80
 		4B3B03C11D182BC400E86FA2 /* importer.cpp */ = {isa = PBXFileReference; fileEncoding = 4; lastKnownFileType = sourcecode.cpp.cpp; name = importer.cpp; path = realm/importer.cpp; sourceTree = "<group>"; };
 		4B3B03C21D182BC400E86FA2 /* importer.hpp */ = {isa = PBXFileReference; fileEncoding = 4; lastKnownFileType = sourcecode.cpp.h; name = importer.hpp; path = realm/importer.hpp; sourceTree = "<group>"; };
 		520588C916C1DA9D009DA6D8 /* data_type.hpp */ = {isa = PBXFileReference; lastKnownFileType = sourcecode.cpp.h; name = data_type.hpp; path = realm/data_type.hpp; sourceTree = "<group>"; };
@@ -2388,22 +2347,6 @@
 				3F838D2F1D35A1ED004625B7 /* test_shared.cpp in Sources */,
 				3F838D301D35A1ED004625B7 /* test_string_data.cpp in Sources */,
 				52F2E0E517D5F93D00415958 /* test_strings.cpp in Sources */,
-<<<<<<< HEAD
-				3647E1121420E69400D56FD7 /* test_table.cpp in Sources */,
-				36FD6F3714BDC61A009E0003 /* test_table_view.cpp in Sources */,
-				5263C6DF17D2D28C00A99AA4 /* test_thread.cpp in Sources */,
-				52A32B4617D4E88400DD22CC /* test_transactions.cpp in Sources */,
-				52A32B4417D4E87800DD22CC /* test_transactions_lasse.cpp in Sources */,
-				65BB23001AD80EA30097170F /* test_upgrade_database.cpp in Sources */,
-				52A32B4817D4E89100DD22CC /* test_utf8.cpp in Sources */,
-				65F666F41BFD013A00749FA2 /* test_util_error.cpp in Sources */,
-				65F666F51BFD013A00749FA2 /* test_util_inspect.cpp in Sources */,
-				B67A2D3A1D1D5D9A00F0A0E7 /* test_util_to_string.cpp in Sources */,
-				65F666F61BFD013A00749FA2 /* test_util_stringbuffer.cpp in Sources */,
-				65F666F71BFD013A00749FA2 /* test_util_uri.cpp in Sources */,
-				651D38B31D254429006DBCC5 /* test_util_scope_exit.cpp in Sources */,
-				80ADCCEE18A23E2D0049D472 /* test_version.cpp in Sources */,
-=======
 				3F838D311D35A1ED004625B7 /* test_table.cpp in Sources */,
 				3F838D321D35A1ED004625B7 /* test_table_view.cpp in Sources */,
 				3F838D331D35A1ED004625B7 /* test_thread.cpp in Sources */,
@@ -2412,17 +2355,14 @@
 				3F838D361D35A1ED004625B7 /* test_upgrade_database.cpp in Sources */,
 				3F838D371D35A1ED004625B7 /* test_utf8.cpp in Sources */,
 				3F838D381D35A1ED004625B7 /* test_util_error.cpp in Sources */,
-				3F838D391D35A1ED004625B7 /* test_util_event_loop.cpp in Sources */,
 				3F838D3A1D35A1ED004625B7 /* test_util_inspect.cpp in Sources */,
 				3F838D3B1D35A1ED004625B7 /* test_util_logger.cpp in Sources */,
-				3F838D3C1D35A1ED004625B7 /* test_util_network.cpp in Sources */,
 				3F838D3D1D35A1ED004625B7 /* test_util_scope_exit.cpp in Sources */,
 				3F838D3E1D35A1ED004625B7 /* test_util_stringbuffer.cpp in Sources */,
 				3F838D3F1D35A1ED004625B7 /* test_util_to_string.cpp in Sources */,
 				3F838D401D35A1ED004625B7 /* test_util_type_list.cpp in Sources */,
 				3F838D411D35A1ED004625B7 /* test_util_uri.cpp in Sources */,
 				3F838D421D35A1ED004625B7 /* test_version.cpp in Sources */,
->>>>>>> 75807f80
 			);
 			runOnlyForDeploymentPostprocessing = 0;
 		};
@@ -2521,10 +2461,6 @@
 				526F3F0218246508005217F1 /* misc.cpp in Sources */,
 				F4DCAF2C1B78EE8900EEC19A /* quote.cpp in Sources */,
 				523AC1AA18EABFE900049AEA /* random.cpp in Sources */,
-<<<<<<< HEAD
-				659355F61D1D4E02006C6236 /* test_util_uri.cpp in Sources */,
-=======
->>>>>>> 75807f80
 				5238B562193F5051003F1C38 /* resource_limits.cpp in Sources */,
 				B159627418DB14C4008B9421 /* test_only.cpp in Sources */,
 				524F3C9A18EA346A00DEE22A /* test_path.cpp in Sources */,
@@ -2610,61 +2546,6 @@
 				656341F91C18C50A006EE446 /* fuzz_group.cpp in Sources */,
 				F45013B41B01022800CD4A7E /* main.m in Sources */,
 				F45013D81B01027F00CD4A7E /* test_all.cpp in Sources */,
-<<<<<<< HEAD
-				F45013D91B01027F00CD4A7E /* test_alloc.cpp in Sources */,
-				F45013DA1B01027F00CD4A7E /* test_array.cpp in Sources */,
-				F45013DB1B01027F00CD4A7E /* test_array_binary.cpp in Sources */,
-				F45013DC1B01027F00CD4A7E /* test_array_blob.cpp in Sources */,
-				F45013DD1B01027F00CD4A7E /* test_array_blobs_big.cpp in Sources */,
-				F45013DE1B01027F00CD4A7E /* test_array_float.cpp in Sources */,
-				F45013DF1B01027F00CD4A7E /* test_array_integer.cpp in Sources */,
-				F45013E01B01027F00CD4A7E /* test_array_string.cpp in Sources */,
-				F45013E11B01027F00CD4A7E /* test_array_string_long.cpp in Sources */,
-				F45013E21B01027F00CD4A7E /* test_basic_utils.cpp in Sources */,
-				F45013E31B01027F00CD4A7E /* test_binary_data.cpp in Sources */,
-				F45013E41B01027F00CD4A7E /* test_column.cpp in Sources */,
-				F45013E61B01027F00CD4A7E /* test_column_binary.cpp in Sources */,
-				F45013E71B01027F00CD4A7E /* test_column_float.cpp in Sources */,
-				B647249E1D225CA6006AB240 /* test_util_type_list.cpp in Sources */,
-				F45013E81B01027F00CD4A7E /* test_column_mixed.cpp in Sources */,
-				F45013E91B01027F00CD4A7E /* test_column_string.cpp in Sources */,
-				65033A7F1C7DD5200019E9F2 /* test_column_timestamp.cpp in Sources */,
-				F45013EA1B01027F00CD4A7E /* test_descriptor.cpp in Sources */,
-				659355EB1D1D377A006C6236 /* test_impl_simulated_failure.cpp in Sources */,
-				B67A2D3B1D1D5D9C00F0A0E7 /* test_util_to_string.cpp in Sources */,
-				F45013EB1B01027F00CD4A7E /* test_destroy_guard.cpp in Sources */,
-				F45013EC1B01027F00CD4A7E /* test_encrypted_file_mapping.cpp in Sources */,
-				F45013ED1B01027F00CD4A7E /* test_file.cpp in Sources */,
-				F45013EE1B01027F00CD4A7E /* test_file_locks.cpp in Sources */,
-				F45013EF1B01027F00CD4A7E /* test_group.cpp in Sources */,
-				F45013F11B01027F00CD4A7E /* test_index_string.cpp in Sources */,
-				F45013F21B01027F00CD4A7E /* test_json.cpp in Sources */,
-				F45013F31B01027F00CD4A7E /* test_lang_bind_helper.cpp in Sources */,
-				F45013F41B01027F00CD4A7E /* test_link_query_view.cpp in Sources */,
-				F45013F51B01027F00CD4A7E /* test_links.cpp in Sources */,
-				65F35E101B32FC5E006AE5A9 /* test_optional.cpp in Sources */,
-				65F666F81BFD014000749FA2 /* test_priority_queue.cpp in Sources */,
-				F45013F61B01027F00CD4A7E /* test_query.cpp in Sources */,
-				F45013F71B01027F00CD4A7E /* test_replication.cpp in Sources */,
-				F45013F81B01027F00CD4A7E /* test_safe_int_ops.cpp in Sources */,
-				F45013F91B01027F00CD4A7E /* test_self.cpp in Sources */,
-				F45013FA1B01027F00CD4A7E /* test_shared.cpp in Sources */,
-				F45013FB1B01027F00CD4A7E /* test_string_data.cpp in Sources */,
-				F45013FC1B01027F00CD4A7E /* test_table.cpp in Sources */,
-				651D38B51D25442B006DBCC5 /* test_util_logger.cpp in Sources */,
-				F45013FD1B01027F00CD4A7E /* test_table_view.cpp in Sources */,
-				F45013FE1B01027F00CD4A7E /* test_thread.cpp in Sources */,
-				F45013FF1B01027F00CD4A7E /* test_transactions.cpp in Sources */,
-				F45014001B01027F00CD4A7E /* test_transactions_lasse.cpp in Sources */,
-				F45014011B01027F00CD4A7E /* test_upgrade_database.cpp in Sources */,
-				F45014021B01027F00CD4A7E /* test_utf8.cpp in Sources */,
-				65F666F91BFD014000749FA2 /* test_util_error.cpp in Sources */,
-				65F666FA1BFD014000749FA2 /* test_util_inspect.cpp in Sources */,
-				65F666FB1BFD014000749FA2 /* test_util_stringbuffer.cpp in Sources */,
-				65F666FC1BFD014000749FA2 /* test_util_uri.cpp in Sources */,
-				F45014031B01027F00CD4A7E /* test_version.cpp in Sources */,
-				651D38B61D25442B006DBCC5 /* test_util_scope_exit.cpp in Sources */,
-=======
 				3F838CD01D35A1EA004625B7 /* test_alloc.cpp in Sources */,
 				3F838CD11D35A1EA004625B7 /* test_array.cpp in Sources */,
 				3F838CD21D35A1EA004625B7 /* test_array_binary.cpp in Sources */,
@@ -2710,17 +2591,14 @@
 				3F838CFA1D35A1EA004625B7 /* test_upgrade_database.cpp in Sources */,
 				3F838CFB1D35A1EA004625B7 /* test_utf8.cpp in Sources */,
 				3F838CFC1D35A1EA004625B7 /* test_util_error.cpp in Sources */,
-				3F838CFD1D35A1EA004625B7 /* test_util_event_loop.cpp in Sources */,
 				3F838CFE1D35A1EA004625B7 /* test_util_inspect.cpp in Sources */,
 				3F838CFF1D35A1EA004625B7 /* test_util_logger.cpp in Sources */,
-				3F838D001D35A1EA004625B7 /* test_util_network.cpp in Sources */,
 				3F838D011D35A1EA004625B7 /* test_util_scope_exit.cpp in Sources */,
 				3F838D021D35A1EA004625B7 /* test_util_stringbuffer.cpp in Sources */,
 				3F838D031D35A1EA004625B7 /* test_util_to_string.cpp in Sources */,
 				3F838D041D35A1EA004625B7 /* test_util_type_list.cpp in Sources */,
 				3F838D051D35A1EA004625B7 /* test_util_uri.cpp in Sources */,
 				3F838D061D35A1EA004625B7 /* test_version.cpp in Sources */,
->>>>>>> 75807f80
 				F45013BA1B01022800CD4A7E /* ViewController.mm in Sources */,
 			);
 			runOnlyForDeploymentPostprocessing = 0;
@@ -2755,10 +2633,6 @@
 				F4D0FC6D1B00F4EC0040956A /* misc.cpp in Sources */,
 				F4DCAF2D1B78EE8900EEC19A /* quote.cpp in Sources */,
 				F4D0FC6E1B00F4EC0040956A /* random.cpp in Sources */,
-<<<<<<< HEAD
-				659355FE1D1D4E04006C6236 /* test_util_uri.cpp in Sources */,
-=======
->>>>>>> 75807f80
 				F4D0FC6F1B00F4EC0040956A /* resource_limits.cpp in Sources */,
 				F4D0FC701B00F4EC0040956A /* test_only.cpp in Sources */,
 				F4D0FC711B00F4EC0040956A /* test_path.cpp in Sources */,
