////////////////////////////////////////////////////////////////////////////
//
// Copyright 2016 Realm Inc.
//
// Licensed under the Apache License, Version 2.0 (the "License");
// you may not use this file except in compliance with the License.
// You may obtain a copy of the License at
//
// http://www.apache.org/licenses/LICENSE-2.0
//
// Unless required by applicable law or agreed to in writing, software
// distributed under the License is distributed on an "AS IS" BASIS,
// WITHOUT WARRANTIES OR CONDITIONS OF ANY KIND, either express or implied.
// See the License for the specific language governing permissions and
// limitations under the License.
//
////////////////////////////////////////////////////////////////////////////

#include "catch.hpp"

#include "util/event_loop.hpp"
#include "util/test_file.hpp"
#include "util/templated_test_case.hpp"
#include "util/test_utils.hpp"

#include "binding_context.hpp"
#include "object_schema.hpp"
#include "object_store.hpp"
#include "property.hpp"
#include "results.hpp"
#include "schema.hpp"

#include "impl/realm_coordinator.hpp"

<<<<<<< HEAD
#include <realm/db.hpp>
=======
#if REALM_ENABLE_SYNC
#include "sync/async_open_task.hpp"
#endif

#include <realm/group.hpp>
>>>>>>> 7c3ff823
#include <realm/util/scope_exit.hpp>

namespace realm {
class TestHelper {
public:
    static DBRef& get_db(SharedRealm const& shared_realm)
    {
        return Realm::Internal::get_db(*shared_realm);
    }

    static void begin_read(SharedRealm const& shared_realm, VersionID version)
    {
        Realm::Internal::begin_read(*shared_realm, version);
    }
};
}

using namespace realm;

TEST_CASE("SharedRealm: get_shared_realm()") {
    TestFile config;
    config.schema_version = 1;
    config.schema = Schema{
        {"object", {
            {"value", PropertyType::Int}
        }},
    };

    SECTION("should validate that the config is sensible") {
        SECTION("bad encryption key") {
            config.encryption_key = std::vector<char>(2, 0);
            REQUIRE_THROWS(Realm::get_shared_realm(config));
        }

        SECTION("schema without schema version") {
            config.schema_version = ObjectStore::NotVersioned;
            REQUIRE_THROWS(Realm::get_shared_realm(config));
        }

        SECTION("migration function for immutable") {
            config.schema_mode = SchemaMode::Immutable;
            config.migration_function = [](auto, auto, auto) { };
            REQUIRE_THROWS(Realm::get_shared_realm(config));
        }

        SECTION("migration function for read-only") {
            config.schema_mode = SchemaMode::ReadOnlyAlternative;
            config.migration_function = [](auto, auto, auto) { };
            REQUIRE_THROWS(Realm::get_shared_realm(config));
        }

        SECTION("migration function for additive-only") {
            config.schema_mode = SchemaMode::Additive;
            config.migration_function = [](auto, auto, auto) { };
            REQUIRE_THROWS(Realm::get_shared_realm(config));
        }

        SECTION("initialization function for immutable") {
            config.schema_mode = SchemaMode::Immutable;
            config.initialization_function = [](auto) { };
            REQUIRE_THROWS(Realm::get_shared_realm(config));
        }

        SECTION("initialization function for read-only") {
            config.schema_mode = SchemaMode::ReadOnlyAlternative;
            config.initialization_function = [](auto) { };
            REQUIRE_THROWS(Realm::get_shared_realm(config));
        }
    }

    SECTION("should reject mismatched config") {
        SECTION("schema version") {
            auto realm = Realm::get_shared_realm(config);
            config.schema_version = 2;
            REQUIRE_THROWS(Realm::get_shared_realm(config));

            config.schema = util::none;
            config.schema_version = ObjectStore::NotVersioned;
            REQUIRE_NOTHROW(Realm::get_shared_realm(config));
        }

        SECTION("schema mode") {
            auto realm = Realm::get_shared_realm(config);
            config.schema_mode = SchemaMode::Manual;
            REQUIRE_THROWS(Realm::get_shared_realm(config));
        }

        SECTION("durability") {
            auto realm = Realm::get_shared_realm(config);
            config.in_memory = true;
            REQUIRE_THROWS(Realm::get_shared_realm(config));
        }

        SECTION("schema") {
            auto realm = Realm::get_shared_realm(config);
            config.schema = Schema{
                {"object", {
                    {"value", PropertyType::Int},
                    {"value2", PropertyType::Int}
                }},
            };
            REQUIRE_THROWS(Realm::get_shared_realm(config));
        }
    }


// Windows doesn't use fifos
#ifndef _WIN32
    SECTION("should be able to set a FIFO fallback path") {
        std::string fallback_dir = tmp_dir() + "/fallback/";
        realm::util::try_make_dir(fallback_dir);
        TestFile config;
        config.fifo_files_fallback_path = fallback_dir;
        config.schema_version = 1;
        config.schema = Schema{
            {"object", {
                {"value", PropertyType::Int}
            }},
        };

        realm::util::make_dir(config.path + ".note");
        auto realm = Realm::get_shared_realm(config);
        auto fallback_file = util::format("%1realm_%2.note", fallback_dir, std::hash<std::string>()(config.path)); // Mirror internal implementation
        REQUIRE(File::exists(fallback_file));
        realm::util::remove_dir(config.path + ".note");
        realm::util::remove_dir_recursive(fallback_dir);
    }

    SECTION("automatically append dir separator to end of fallback path") {
        std::string fallback_dir = tmp_dir() + "/fallback";
        realm::util::try_make_dir(fallback_dir);
        TestFile config;
        config.fifo_files_fallback_path = fallback_dir;
        config.schema_version = 1;
        config.schema = Schema{
            {"object", {
                {"value", PropertyType::Int}
            }},
        };

        realm::util::make_dir(config.path + ".note");
        auto realm = Realm::get_shared_realm(config);
        auto fallback_file = util::format("%1/realm_%2.note", fallback_dir, std::hash<std::string>()(config.path)); // Mirror internal implementation
        REQUIRE(File::exists(fallback_file));
        realm::util::remove_dir(config.path + ".note");
        realm::util::remove_dir_recursive(fallback_dir);
    }
#endif

    SECTION("should verify that the schema is valid") {
        config.schema = Schema{
            {"object",
                {{"value", PropertyType::Int}},
                {{"invalid backlink", PropertyType::LinkingObjects|PropertyType::Array, "object", "value"}}
            }
        };
        REQUIRE_THROWS_WITH(Realm::get_shared_realm(config),
                            Catch::Matchers::Contains("origin of linking objects property"));
    }

    SECTION("should apply the schema if one is supplied") {
        Realm::get_shared_realm(config);

        {
            Group g(config.path);
            auto table = ObjectStore::table_for_object_type(g, "object");
            REQUIRE(table);
            REQUIRE(table->get_column_count() == 1);
            REQUIRE(table->get_column_name(*table->get_column_keys().begin()) == "value");
        }

        config.schema_version = 2;
        config.schema = Schema{
            {"object", {
                {"value", PropertyType::Int},
                {"value2", PropertyType::Int}
            }},
        };
        bool migration_called = false;
        config.migration_function = [&](SharedRealm old_realm, SharedRealm new_realm, Schema&) {
            migration_called = true;
            REQUIRE(ObjectStore::table_for_object_type(old_realm->read_group(), "object")->get_column_count() == 1);
            REQUIRE(ObjectStore::table_for_object_type(new_realm->read_group(), "object")->get_column_count() == 2);
        };
        Realm::get_shared_realm(config);
        REQUIRE(migration_called);
    }

    SECTION("should properly roll back from migration errors") {
        Realm::get_shared_realm(config);

        config.schema_version = 2;
        config.schema = Schema{
            {"object", {
                {"value", PropertyType::Int},
                {"value2", PropertyType::Int}
            }},
        };
        bool migration_called = false;
        config.migration_function = [&](SharedRealm old_realm, SharedRealm new_realm, Schema&) {
            REQUIRE(ObjectStore::table_for_object_type(old_realm->read_group(), "object")->get_column_count() == 1);
            REQUIRE(ObjectStore::table_for_object_type(new_realm->read_group(), "object")->get_column_count() == 2);
            if (!migration_called) {
                migration_called = true;
                throw "error";
            }
        };
        REQUIRE_THROWS_WITH(Realm::get_shared_realm(config), "error");
        REQUIRE(migration_called);
        REQUIRE_NOTHROW(Realm::get_shared_realm(config));
    }

    SECTION("should read the schema from the file if none is supplied") {
        Realm::get_shared_realm(config);

        config.schema = util::none;
        auto realm = Realm::get_shared_realm(config);
        REQUIRE(realm->schema().size() == 1);
        auto it = realm->schema().find("object");
        auto table = realm->read_group().get_table("class_object");
        REQUIRE(it != realm->schema().end());
        REQUIRE(it->persisted_properties.size() == 1);
        REQUIRE(it->persisted_properties[0].name == "value");
        REQUIRE(it->persisted_properties[0].column_key == table->get_column_key("value"));
    }

    SECTION("should read the proper schema from the file if a custom version is supplied") {
        Realm::get_shared_realm(config);

        config.schema = util::none;
        config.schema_mode = SchemaMode::Additive;
        config.schema_version = 0;

        auto realm = Realm::get_shared_realm(config);
        REQUIRE(realm->schema().size() == 1);

        auto& db = TestHelper::get_db(realm);
        auto rt = db->start_read();
        VersionID old_version = rt->get_version_of_current_transaction();
        rt = nullptr;
        realm->close();

        config.schema = Schema{
            {"object", {
                {"value", PropertyType::Int}
            }},
            {"object1", {
                {"value", PropertyType::Int}
            }},
        };
        config.schema_version = 1;
        realm = Realm::get_shared_realm(config);
        REQUIRE(realm->schema().size() == 2);

        config.schema = util::none;
        auto old_realm = Realm::get_shared_realm(config);
        TestHelper::begin_read(old_realm, old_version);
        REQUIRE(old_realm->schema().size() == 1);
    }

    SECTION("should sensibly handle opening an uninitialized file without a schema specified") {
        // create an empty file
        File(config.path, File::mode_Write);

        // open the empty file, but don't initialize the schema
        Realm::Config config_without_schema = config;
        config_without_schema.schema = util::none;
        config_without_schema.schema_version = ObjectStore::NotVersioned;
        auto realm = Realm::get_shared_realm(config_without_schema);
        REQUIRE(realm->schema().empty());
        REQUIRE(realm->schema_version() == ObjectStore::NotVersioned);
        // verify that we can get another Realm instance
        REQUIRE_NOTHROW(Realm::get_shared_realm(config_without_schema));

        // verify that we can also still open the file with a proper schema
        auto realm2 = Realm::get_shared_realm(config);
        REQUIRE_FALSE(realm2->schema().empty());
        REQUIRE(realm2->schema_version() == 1);
    }

    SECTION("should populate the table columns in the schema when opening as immutable") {
        Realm::get_shared_realm(config);

        config.schema_mode = SchemaMode::Immutable;
        auto realm = Realm::get_shared_realm(config);
        auto it = realm->schema().find("object");
        auto table = realm->read_group().get_table("class_object");
        REQUIRE(it != realm->schema().end());
        REQUIRE(it->persisted_properties.size() == 1);
        REQUIRE(it->persisted_properties[0].name == "value");
        REQUIRE(it->persisted_properties[0].column_key == table->get_column_key("value"));
    }

    SECTION("should support using different table subsets on different threads") {
        auto realm1 = Realm::get_shared_realm(config);

        config.schema = Schema{
            {"object 2", {
                {"value", PropertyType::Int}
            }},
        };
        auto realm2 = Realm::get_shared_realm(config);

        config.schema = util::none;
        auto realm3 = Realm::get_shared_realm(config);

        config.schema = Schema{
            {"object", {
                {"value", PropertyType::Int}
            }},
        };
        auto realm4 = Realm::get_shared_realm(config);

        realm1->refresh();
        realm2->refresh();

        REQUIRE(realm1->schema().size() == 1);
        REQUIRE(realm1->schema().find("object") != realm1->schema().end());
        REQUIRE(realm2->schema().size() == 1);
        REQUIRE(realm2->schema().find("object 2") != realm2->schema().end());
        REQUIRE(realm3->schema().size() == 2);
        REQUIRE(realm3->schema().find("object") != realm3->schema().end());
        REQUIRE(realm3->schema().find("object 2") != realm3->schema().end());
        REQUIRE(realm4->schema().size() == 1);
        REQUIRE(realm4->schema().find("object") != realm4->schema().end());
    }

// The ExternalCommitHelper implementation on Windows doesn't rely on files
#ifndef _WIN32
    SECTION("should throw when creating the notification pipe fails") {
        util::try_make_dir(config.path + ".note");
        auto sys_fallback_file = util::format("%1realm_%2.note", DBOptions::get_sys_tmp_dir(), std::hash<std::string>()(config.path)); // Mirror internal implementation
        util::try_make_dir(sys_fallback_file);
        REQUIRE_THROWS(Realm::get_shared_realm(config));
        util::remove_dir(config.path + ".note");
        util::remove_dir(sys_fallback_file);
    }
#endif

    SECTION("should detect use of Realm on incorrect thread") {
        auto realm = Realm::get_shared_realm(config);
        std::thread([&]{
            REQUIRE_THROWS_AS(realm->verify_thread(), IncorrectThreadException);
        }).join();
    }

    SECTION("can use Realm with explicit execution context on different thread") {
        config.execution_context = 1;
        auto realm = Realm::get_shared_realm(config);
        std::thread([&]{
            REQUIRE_NOTHROW(realm->verify_thread());
        }).join();
    }

    SECTION("should not modify the schema when fetching from the cache") {
        auto realm = Realm::get_shared_realm(config);
        auto object_schema = &*realm->schema().find("object");
        Realm::get_shared_realm(config);
        REQUIRE(object_schema == &*realm->schema().find("object"));
    }
}

#if REALM_ENABLE_SYNC
TEST_CASE("Get Realm using Async Open", "[asyncOpen]") {
    TestFile local_config;
    local_config.schema_version = 1;
    local_config.schema = Schema{
        {"object", {
            {"value", PropertyType::Int}
        }},
    };

    if (!util::EventLoop::has_implementation())
        return;

    auto cleanup = util::make_scope_exit([=]() noexcept { SyncManager::shared().reset_for_testing(); });
    SyncManager::shared().configure(tmp_dir(), SyncManager::MetadataMode::NoEncryption);

    SyncServer server;
    SyncTestFile config(server, "default");
    config.schema = Schema{
        {"object", {
            {"value", PropertyType::Int},
        }},
    };
    SyncTestFile config2(server, "default");
    config2.schema = config.schema;

    SECTION("can open synced Realms that don't already exist") {
        std::atomic<bool> called{false};
        auto task = Realm::get_synchronized_realm(config);
        task->start([&](auto realm, auto error) {
            REQUIRE(realm);
            REQUIRE(!error);
            called = true;

            REQUIRE(realm->read_group().get_table("class_object"));
        });
        util::EventLoop::main().run_until([&]{ return called.load(); });
        REQUIRE(called);
    }

    SECTION("downloads Realms which exist on the server") {
        {
            auto realm = Realm::get_shared_realm(config2);
            realm->begin_transaction();
            realm->read_group().get_table("class_object")->create_object();
            realm->commit_transaction();
            wait_for_upload(*realm);
        }

        std::atomic<bool> called{false};
        auto task = Realm::get_synchronized_realm(config);
        task->start([&](auto realm, auto error) {
            REQUIRE(realm);
            REQUIRE(!error);
            called = true;

            REQUIRE(realm->read_group().get_table("class_object")->size() == 1);
        });
        util::EventLoop::main().run_until([&]{ return called.load(); });
        REQUIRE(called);
    }

    SECTION("downloads latest state for Realms which already exist locally") {
        wait_for_upload(*Realm::get_shared_realm(config));

        {
            auto realm = Realm::get_shared_realm(config2);
            realm->begin_transaction();
            realm->read_group().get_table("class_object")->create_object();
            realm->commit_transaction();
            wait_for_upload(*realm);
        }

        std::atomic<bool> called{false};
        auto task = Realm::get_synchronized_realm(config);
        task->start([&](auto realm, auto error) {
            REQUIRE(realm);
            REQUIRE(!error);
            called = true;

            REQUIRE(realm->read_group().get_table("class_object")->size() == 1);
        });
        util::EventLoop::main().run_until([&]{ return called.load(); });
        REQUIRE(called);
    }

    SECTION("can download partial Realms") {
        config.sync_config->is_partial = true;
        config2.sync_config->is_partial = true;
        {
            auto realm = Realm::get_shared_realm(config2);
            realm->begin_transaction();
            sync::create_object(realm->read_group(), *realm->read_group().get_table("class_object"));
            realm->commit_transaction();
            wait_for_upload(*realm);
        }

        std::atomic<bool> called{false};
        auto task = Realm::get_synchronized_realm(config);
        task->start([&](auto realm, auto error) {
            REQUIRE(realm);
            REQUIRE(!error);
            called = true;
        });
        util::EventLoop::main().run_until([&]{ return called.load(); });
        REQUIRE(called);

        // No subscriptions, so no objects
        REQUIRE(Realm::get_shared_realm(config)->read_group().get_table("class_object")->size() == 0);
    }
}
#endif

TEST_CASE("SharedRealm: notifications") {
    if (!util::EventLoop::has_implementation())
        return;

    TestFile config;
    config.schema_version = 0;
    config.schema = Schema{
        {"object", {
            {"value", PropertyType::Int}
        }},
    };

    struct Context : BindingContext {
        size_t* change_count;
        Context(size_t* out) : change_count(out) { }

        void did_change(std::vector<ObserverState> const&, std::vector<void*> const&, bool) override
        {
            ++*change_count;
        }
    };

    size_t change_count = 0;
    auto realm = Realm::get_shared_realm(config);
    realm->m_binding_context.reset(new Context{&change_count});
    realm->m_binding_context->realm = realm;

    SECTION("local notifications are sent synchronously") {
        realm->begin_transaction();
        REQUIRE(change_count == 0);
        realm->commit_transaction();
        REQUIRE(change_count == 1);
    }

    SECTION("remote notifications are sent asynchronously") {
        auto r2 = Realm::get_shared_realm(config);
        r2->begin_transaction();
        r2->commit_transaction();
        REQUIRE(change_count == 0);
        util::EventLoop::main().run_until([&]{ return change_count > 0; });
        REQUIRE(change_count == 1);
    }

    SECTION("refresh() from within changes_available() refreshes") {
        struct Context : BindingContext {
            Realm& realm;
            Context(Realm& realm) : realm(realm) { }

            void changes_available() override
            {
                REQUIRE(realm.refresh());
            }
        };
        realm->m_binding_context.reset(new Context{*realm});
        realm->set_auto_refresh(false);

        auto r2 = Realm::get_shared_realm(config);
        r2->begin_transaction();
        r2->commit_transaction();
        realm->notify();
        // Should return false as the realm was already advanced
        REQUIRE_FALSE(realm->refresh());
    }

    SECTION("refresh() from within did_change() is a no-op") {
        struct Context : BindingContext {
            Realm& realm;
            Context(Realm& realm) : realm(realm) { }

            void did_change(std::vector<ObserverState> const&, std::vector<void*> const&, bool) override
            {
                // Create another version so that refresh() could do something
                auto r2 = Realm::get_shared_realm(realm.config());
                r2->begin_transaction();
                r2->commit_transaction();

                // Should be a no-op
                REQUIRE_FALSE(realm.refresh());
            }
        };
        realm->m_binding_context.reset(new Context{*realm});

        auto r2 = Realm::get_shared_realm(config);
        r2->begin_transaction();
        r2->commit_transaction();
        REQUIRE(realm->refresh());

        auto ver = realm->current_transaction_version();
        realm->m_binding_context.reset();
        // Should advance to the version created in the previous did_change()
        REQUIRE(realm->refresh());
        auto new_ver = realm->current_transaction_version();
        REQUIRE(*new_ver > *ver);
        // No more versions, so returns false
        REQUIRE_FALSE(realm->refresh());
    }

    SECTION("begin_write() from within did_change() produces recursive notifications") {
        struct Context : BindingContext {
            Realm& realm;
            size_t calls = 0;
            Context(Realm& realm) : realm(realm) { }

            void did_change(std::vector<ObserverState> const&, std::vector<void*> const&, bool) override
            {
                ++calls;
                if (realm.is_in_transaction())
                    return;

                // Create another version so that begin_write() advances the version
                auto r2 = Realm::get_shared_realm(realm.config());
                r2->begin_transaction();
                r2->commit_transaction();

                realm.begin_transaction();
                realm.cancel_transaction();
            }
        };
        auto context = new Context{*realm};
        realm->m_binding_context.reset(context);

        auto r2 = Realm::get_shared_realm(config);
        r2->begin_transaction();
        r2->commit_transaction();
        REQUIRE(realm->refresh());
        REQUIRE(context->calls == 2);

        // Despite not sending a new notification we did advance the version, so
        // no more versions to refresh to
        REQUIRE_FALSE(realm->refresh());
    }
}

TEST_CASE("SharedRealm: schema updating from external changes") {
    TestFile config;
    config.schema_version = 0;
    config.schema_mode = SchemaMode::Additive;
    config.schema = Schema{
        {"object", {
            {"value", PropertyType::Int, Property::IsPrimary{true}},
            {"value 2", PropertyType::Int, Property::IsPrimary{false}, Property::IsIndexed{true}},
        }},
    };

    SECTION("newly added columns update table columns but are not added to properties") {
        // Does this test add any value when column keys are stable?
        auto r1 = Realm::get_shared_realm(config);
        auto r2 = Realm::get_shared_realm(config);
        auto test = [&] {
            r2->begin_transaction();
            r2->read_group().get_table("class_object")->add_column(type_String, "new col");
            r2->commit_transaction();

            auto& object_schema = *r1->schema().find("object");
            REQUIRE(object_schema.persisted_properties.size() == 2);
            ColKey col = object_schema.persisted_properties[0].column_key;
            r1->refresh();
            REQUIRE(object_schema.persisted_properties[0].column_key == col);
        };
        SECTION("with an active read transaction") {
            r1->read_group();
            test();
        }
        SECTION("without an active read transaction") {
            r1->invalidate();
            test();
        }
    }

    SECTION("beginning a read transaction checks for incompatible changes") {
        auto r = Realm::get_shared_realm(config);
        r->invalidate();

        auto& db = TestHelper::get_db(r);
        WriteTransaction wt(db);
        auto& table = *wt.get_table("class_object");

        SECTION("removing a property") {
            table.remove_column(table.get_column_key("value"));
            wt.commit();
            REQUIRE_THROWS_WITH(r->refresh(),
                                Catch::Matchers::Contains("Property 'object.value' has been removed."));
        }

        SECTION("change property type") {
            table.remove_column(table.get_column_key("value 2"));
            table.add_column(type_Float, "value 2");
            wt.commit();
            REQUIRE_THROWS_WITH(r->refresh(),
                                Catch::Matchers::Contains("Property 'object.value 2' has been changed from 'int' to 'float'"));
        }

        SECTION("make property optional") {
            table.remove_column(table.get_column_key("value 2"));
            table.add_column(type_Int, "value 2", true);
            wt.commit();
            REQUIRE_THROWS_WITH(r->refresh(),
                                Catch::Matchers::Contains("Property 'object.value 2' has been made optional"));
        }

        SECTION("recreate column with no changes") {
            table.remove_column(table.get_column_key("value 2"));
            table.add_column(type_Int, "value 2");
            wt.commit();
            REQUIRE_NOTHROW(r->refresh());
        }

        SECTION("remove index from non-PK") {
            table.remove_search_index(table.get_column_key("value 2"));
            wt.commit();
            REQUIRE_NOTHROW(r->refresh());
        }
    }
}

TEST_CASE("SharedRealm: closed realm") {
    TestFile config;
    config.schema_version = 1;
    config.schema = Schema{
        {"object", {
            {"value", PropertyType::Int}
        }},
    };

    auto realm = Realm::get_shared_realm(config);
    realm->close();

    REQUIRE(realm->is_closed());

    REQUIRE_THROWS_AS(realm->read_group(), ClosedRealmException);
    REQUIRE_THROWS_AS(realm->begin_transaction(), ClosedRealmException);
    REQUIRE(!realm->is_in_transaction());
    REQUIRE_THROWS_AS(realm->commit_transaction(), InvalidTransactionException);
    REQUIRE_THROWS_AS(realm->cancel_transaction(), InvalidTransactionException);

    REQUIRE_THROWS_AS(realm->refresh(), ClosedRealmException);
    REQUIRE_THROWS_AS(realm->invalidate(), ClosedRealmException);
    REQUIRE_THROWS_AS(realm->compact(), ClosedRealmException);
}

TEST_CASE("ShareRealm: in-memory mode from buffer") {
    TestFile config;
    config.schema_version = 1;
    config.schema = Schema{
        {"object", {
            {"value", PropertyType::Int}
        }},
    };

    SECTION("Save and open Realm from in-memory buffer") {
        // Write in-memory copy of Realm to a buffer
        auto realm = Realm::get_shared_realm(config);
        OwnedBinaryData realm_buffer = realm->write_copy();

        // Open the buffer as a new (immutable in-memory) Realm
        realm::Realm::Config config2;
        config2.in_memory = true;
        config2.schema_mode = SchemaMode::Immutable;
        config2.realm_data = realm_buffer.get();

        auto realm2 = Realm::get_shared_realm(config2);

        // Verify that it can read the schema and that it is the same
        REQUIRE(realm->schema().size() == 1);
        auto it = realm->schema().find("object");
        auto table = realm->read_group().get_table("class_object");
        REQUIRE(it != realm->schema().end());
        REQUIRE(it->persisted_properties.size() == 1);
        REQUIRE(it->persisted_properties[0].name == "value");
        REQUIRE(it->persisted_properties[0].column_key == table->get_column_key("value"));

        // Test invalid configs
        realm::Realm::Config config3;
        config3.realm_data = realm_buffer.get();
        REQUIRE_THROWS(Realm::get_shared_realm(config3)); // missing in_memory and immutable

        config3.in_memory = true;
        config3.schema_mode = SchemaMode::Immutable;
        config3.path = "path";
        REQUIRE_THROWS(Realm::get_shared_realm(config3)); // both buffer and path

        config3.path = "";
        config3.encryption_key = {'a'};
        REQUIRE_THROWS(Realm::get_shared_realm(config3)); // both buffer and encryption
    }
}

TEST_CASE("ShareRealm: realm closed in did_change callback") {
    TestFile config;
    config.schema_version = 1;
    config.schema = Schema{
        {"object", {
            {"value", PropertyType::Int}
        }},
    };
    config.automatic_change_notifications = false;
    auto r1 = Realm::get_shared_realm(config);

    r1->begin_transaction();
    auto table = r1->read_group().get_table("class_object");
    table->create_object();
    r1->commit_transaction();

    // Cannot be a member var of Context since Realm.close will free the context.
    static SharedRealm* shared_realm;
    shared_realm = &r1;
    struct Context : public BindingContext {
        void did_change(std::vector<ObserverState> const&, std::vector<void*> const&, bool) override
        {
            (*shared_realm)->close();
            (*shared_realm).reset();
        }
    };

    SECTION("did_change") {
        r1->m_binding_context.reset(new Context());
        r1->invalidate();

        auto r2 = Realm::get_shared_realm(config);
        r2->begin_transaction();
        r2->read_group().get_table("class_object")->create_object();
        r2->commit_transaction();
        r2.reset();

        r1->notify();
    }

    SECTION("did_change with async results") {
        r1->m_binding_context.reset(new Context());
        Results results(r1, table->where());
        auto token = results.add_notification_callback([&](CollectionChangeSet, std::exception_ptr) {
            // Should not be called.
            REQUIRE(false);
        });

        auto r2 = Realm::get_shared_realm(config);
        r2->begin_transaction();
        r2->read_group().get_table("class_object")->create_object();
        r2->commit_transaction();
        r2.reset();

        auto coordinator = _impl::RealmCoordinator::get_coordinator(config.path);
        coordinator->on_change();

        r1->notify();
    }

    SECTION("refresh") {
        r1->m_binding_context.reset(new Context());

        auto r2 = Realm::get_shared_realm(config);
        r2->begin_transaction();
        r2->read_group().get_table("class_object")->create_object();
        r2->commit_transaction();
        r2.reset();

        REQUIRE_FALSE(r1->refresh());
    }

    shared_realm = nullptr;
}

TEST_CASE("RealmCoordinator: schema cache") {
    TestFile config;
    auto coordinator = _impl::RealmCoordinator::get_coordinator(config.path);

    Schema cache_schema;
    uint64_t cache_sv = -1, cache_tv = -1;

    Schema schema{
        {"object", {
            {"value", PropertyType::Int}
        }},
    };
    Schema schema2{
        {"object", {
            {"value", PropertyType::Int},
        }},
        {"object 2", {
            {"value", PropertyType::Int},
        }},
    };

    SECTION("valid initial schema sets cache") {
        coordinator->cache_schema(schema, 5, 10);
        REQUIRE(coordinator->get_cached_schema(cache_schema, cache_sv, cache_tv));
        REQUIRE(cache_schema == schema);
        REQUIRE(cache_sv == 5);
        REQUIRE(cache_tv == 10);
    }

    SECTION("cache can be updated with newer schema") {
        coordinator->cache_schema(schema, 5, 10);
        coordinator->cache_schema(schema2, 6, 11);
        REQUIRE(coordinator->get_cached_schema(cache_schema, cache_sv, cache_tv));
        REQUIRE(cache_schema == schema2);
        REQUIRE(cache_sv == 6);
        REQUIRE(cache_tv == 11);
    }

    SECTION("empty schema is ignored") {
        coordinator->cache_schema(Schema{}, 5, 10);
        REQUIRE_FALSE(coordinator->get_cached_schema(cache_schema, cache_sv, cache_tv));

        coordinator->cache_schema(schema, 5, 10);
        coordinator->cache_schema(Schema{}, 5, 10);
        REQUIRE(coordinator->get_cached_schema(cache_schema, cache_sv, cache_tv));
        REQUIRE(cache_schema == schema);
        REQUIRE(cache_sv == 5);
        REQUIRE(cache_tv == 10);
    }

    SECTION("schema for older transaction is ignored") {
        coordinator->cache_schema(schema, 5, 10);
        coordinator->cache_schema(schema2, 4, 8);

        REQUIRE(coordinator->get_cached_schema(cache_schema, cache_sv, cache_tv));
        REQUIRE(cache_schema == schema);
        REQUIRE(cache_sv == 5);
        REQUIRE(cache_tv == 10);

        coordinator->advance_schema_cache(10, 20);
        coordinator->cache_schema(schema, 6, 15);
        REQUIRE(coordinator->get_cached_schema(cache_schema, cache_sv, cache_tv));
        REQUIRE(cache_tv == 20); // should not have dropped to 15
    }

    SECTION("advance_schema() from transaction version bumps transaction version") {
        coordinator->cache_schema(schema, 5, 10);
        coordinator->advance_schema_cache(10, 12);
        REQUIRE(coordinator->get_cached_schema(cache_schema, cache_sv, cache_tv));
        REQUIRE(cache_schema == schema);
        REQUIRE(cache_sv == 5);
        REQUIRE(cache_tv == 12);
    }

    SECTION("advance_schema() ending before transaction version does nothing") {
        coordinator->cache_schema(schema, 5, 10);
        coordinator->advance_schema_cache(8, 9);
        REQUIRE(coordinator->get_cached_schema(cache_schema, cache_sv, cache_tv));
        REQUIRE(cache_schema == schema);
        REQUIRE(cache_sv == 5);
        REQUIRE(cache_tv == 10);
    }

    SECTION("advance_schema() extending over transaction version bumps version") {
        coordinator->cache_schema(schema, 5, 10);
        coordinator->advance_schema_cache(3, 15);
        REQUIRE(coordinator->get_cached_schema(cache_schema, cache_sv, cache_tv));
        REQUIRE(cache_schema == schema);
        REQUIRE(cache_sv == 5);
        REQUIRE(cache_tv == 15);
    }

    SECTION("advance_schema() with no cahced schema does nothing") {
        coordinator->advance_schema_cache(3, 15);
        REQUIRE_FALSE(coordinator->get_cached_schema(cache_schema, cache_sv, cache_tv));
    }
}

TEST_CASE("SharedRealm: coordinator schema cache") {
    TestFile config;
    auto r = Realm::get_shared_realm(config);
    auto coordinator = _impl::RealmCoordinator::get_coordinator(config.path);

    Schema cache_schema;
    uint64_t cache_sv = -1, cache_tv = -1;

    Schema schema{
        {"object", {
            {"value", PropertyType::Int}
        }},
    };
    Schema schema2{
        {"object", {
            {"value", PropertyType::Int},
        }},
        {"object 2", {
            {"value", PropertyType::Int},
        }},
    };

    class ExternalWriter {
    private:
        std::shared_ptr<Realm> m_realm;
    public:
        WriteTransaction wt;
        ExternalWriter(Realm::Config const& config)
        : m_realm(_impl::RealmCoordinator::get_coordinator(config.path)->get_realm(config))
        , wt(TestHelper::get_db(m_realm))
        {
        }
    };

    auto external_write = [&](Realm::Config const& config, auto&& fn) {
        ExternalWriter wt(config);
        fn(wt.wt);
        wt.wt.commit();
    };

    SECTION("is initially empty for uninitialized file") {
        REQUIRE_FALSE(coordinator->get_cached_schema(cache_schema, cache_sv, cache_tv));
    }
    r->update_schema(schema);

    SECTION("is empty after calling update_schema()") {
        REQUIRE_FALSE(coordinator->get_cached_schema(cache_schema, cache_sv, cache_tv));
    }

    Realm::get_shared_realm(config);
    SECTION("is populated after getting another Realm without a schema specified") {
        REQUIRE(coordinator->get_cached_schema(cache_schema, cache_sv, cache_tv));
        REQUIRE(cache_sv == 0);
        REQUIRE(cache_schema == schema);
        REQUIRE(cache_schema.begin()->persisted_properties[0].column_key != ColKey{});
    }

    coordinator = nullptr;
    r = nullptr;
    r = Realm::get_shared_realm(config);
    coordinator = _impl::RealmCoordinator::get_coordinator(config.path);
    REQUIRE(coordinator->get_cached_schema(cache_schema, cache_sv, cache_tv));

    SECTION("is populated after opening an initialized file") {
        REQUIRE(cache_sv == 0);
        REQUIRE(cache_tv == 2); // with in-realm history the version doesn't reset
        REQUIRE(cache_schema == schema);
        REQUIRE(cache_schema.begin()->persisted_properties[0].column_key != ColKey{});
    }

    SECTION("transaction version is bumped after a local write") {
        auto tv = cache_tv;
        r->begin_transaction();
        r->commit_transaction();
        REQUIRE(coordinator->get_cached_schema(cache_schema, cache_sv, cache_tv));
        REQUIRE(cache_tv == tv + 1);
    }

    SECTION("notify() without a read transaction does not bump transaction version") {
        auto tv = cache_tv;

        SECTION("non-schema change") {
            external_write(config, [](auto& wt) {
                wt.get_table("class_object")->create_object();
            });
        }
        SECTION("schema change") {
            external_write(config, [](auto& wt) {
                wt.add_table("class_object 2");
            });
        }

        r->notify();
        REQUIRE(coordinator->get_cached_schema(cache_schema, cache_sv, cache_tv));
        REQUIRE(cache_tv == tv);
        REQUIRE(cache_schema == schema);
    }

    SECTION("notify() with a read transaction bumps transaction version") {
        r->read_group();
        external_write(config, [](auto& wt) {
            wt.get_table("class_object")->create_object();
        });

        r->notify();
        auto tv = cache_tv;
        REQUIRE(coordinator->get_cached_schema(cache_schema, cache_sv, cache_tv));
        REQUIRE(cache_tv == tv + 1);
    }

    SECTION("notify() with a read transaction updates schema folloing external schema change") {
        r->read_group();
        external_write(config, [](auto& wt) {
            wt.add_table("class_object 2");
        });

        r->notify();
        auto tv = cache_tv;
        REQUIRE(coordinator->get_cached_schema(cache_schema, cache_sv, cache_tv));
        REQUIRE(cache_tv == tv + 1);
        REQUIRE(cache_schema.size() == 2);
        REQUIRE(cache_schema.find("object 2") != cache_schema.end());
    }

    SECTION("transaction version is bumped after refresh() following external non-schema write") {
        external_write(config, [](auto& wt) {
            wt.get_table("class_object")->create_object();
        });

        r->refresh();
        auto tv = cache_tv;
        REQUIRE(coordinator->get_cached_schema(cache_schema, cache_sv, cache_tv));
        REQUIRE(cache_tv == tv + 1);
    }

    SECTION("schema is reread following refresh() over external schema change") {
        external_write(config, [](auto& wt) {
            wt.add_table("class_object 2");
        });

        r->refresh();
        auto tv = cache_tv;
        REQUIRE(coordinator->get_cached_schema(cache_schema, cache_sv, cache_tv));
        REQUIRE(cache_tv == tv + 1);
        REQUIRE(cache_schema.size() == 2);
        REQUIRE(cache_schema.find("object 2") != cache_schema.end());
    }

    SECTION("update_schema() to version already on disk updates cache") {
        r->read_group();
        external_write(config, [](auto& wt) {
            auto table = wt.add_table("class_object 2");
            table->add_column(type_Int, "value");
        });

        auto tv = cache_tv;
        r->update_schema(schema2);

        REQUIRE(coordinator->get_cached_schema(cache_schema, cache_sv, cache_tv));
        REQUIRE(cache_tv == tv + 1); // only +1 because update_schema() did not perform a write
        REQUIRE(cache_schema.size() == 2);
        REQUIRE(cache_schema.find("object 2") != cache_schema.end());
    }

    SECTION("update_schema() to version already on disk updates cache") {
        r->read_group();
        external_write(config, [](auto& wt) {
            auto table = wt.add_table("class_object 2");
            table->add_column(type_Int, "value");
        });

        auto tv = cache_tv;
        r->update_schema(schema2);

        REQUIRE(coordinator->get_cached_schema(cache_schema, cache_sv, cache_tv));
        REQUIRE(cache_tv == tv + 1); // only +1 because update_schema() did not perform a write
        REQUIRE(cache_schema.size() == 2);
        REQUIRE(cache_schema.find("object 2") != cache_schema.end());
    }

    SECTION("update_schema() to version populated on disk while waiting for the write lock updates cache") {
        r->read_group();

        // We want to commit the write while we're waiting on the write lock on
        // this thread, which can't really be done in a properly synchronized manner
        std::chrono::microseconds wait_time{5000};
#if REALM_ANDROID
        // When running on device or in an emulator we need to wait longer due
        // to them being slow
        wait_time *= 10;
#endif

        bool did_run = false;
        JoiningThread thread([&] {
            ExternalWriter writer(config);
            if (writer.wt.get_table("class_object 2"))
                return;
            did_run = true;

            auto table = writer.wt.add_table("class_object 2");
            table->add_column(type_Int, "value");
            std::this_thread::sleep_for(wait_time * 2);
            writer.wt.commit();
        });
        std::this_thread::sleep_for(wait_time);

        auto tv = cache_tv;
        r->update_schema(Schema{
            {"object", {{"value", PropertyType::Int}}},
            {"object 2", {{"value", PropertyType::Int}}},
        });

        // just skip the test if the timing was wrong to avoid spurious failures
        if (!did_run)
            return;

        REQUIRE(coordinator->get_cached_schema(cache_schema, cache_sv, cache_tv));
        REQUIRE(cache_tv == tv + 1); // only +1 because update_schema()'s write was rolled back
        REQUIRE(cache_schema.size() == 2);
        REQUIRE(cache_schema.find("object 2") != cache_schema.end());
    }
}

TEST_CASE("SharedRealm: dynamic schema mode doesn't invalidate object schema pointers when schema hasn't changed") {
    TestFile config;

    // Prepopulate the Realm with the schema.
    Realm::Config config_with_schema = config;
    config_with_schema.schema_version = 1;
    config_with_schema.schema_mode = SchemaMode::Automatic;
    config_with_schema.schema = Schema{
        {"object", {
            {"value", PropertyType::Int, Property::IsPrimary{true}},
            {"value 2", PropertyType::Int, Property::IsPrimary{false}, Property::IsIndexed{true}},
        }}
    };
    auto r1 = Realm::get_shared_realm(config_with_schema);

    // Retrieve the object schema in dynamic mode.
    auto r2 = Realm::get_shared_realm(config);
    auto* object_schema = &*r2->schema().find("object");

    // Perform an empty write to create a new version, resulting in the other Realm needing to re-read the schema.
    r1->begin_transaction();
    r1->commit_transaction();

    // Advance to the latest version, and verify the object schema is at the same location in memory.
    r2->read_group();
    REQUIRE(object_schema == &*r2->schema().find("object"));
}

TEST_CASE("SharedRealm: SchemaChangedFunction") {
    struct Context : BindingContext {
        size_t* change_count;
        Schema* schema;
        Context(size_t* count_out, Schema* schema_out) : change_count(count_out), schema(schema_out) { }

        void schema_did_change(Schema const& changed_schema) override
        {
            ++*change_count;
            *schema = changed_schema;
        }
    };

    size_t schema_changed_called = 0;
    Schema changed_fixed_schema;
    TestFile config;
    auto dynamic_config = config;

    config.schema = Schema{
        {"object1", {
            {"value", PropertyType::Int},
        }},
        {"object2", {
            {"value", PropertyType::Int},
        }}
    };
    config.schema_version = 1;
    auto r1 = Realm::get_shared_realm(config);
    r1->m_binding_context.reset(new Context(&schema_changed_called, &changed_fixed_schema));

    SECTION("Fixed schema") {
        SECTION("update_schema") {
            auto new_schema = Schema{
                {"object3", {
                    {"value", PropertyType::Int},
                }}
            };
            r1->update_schema(new_schema, 2);
            REQUIRE(schema_changed_called == 1);
            REQUIRE(changed_fixed_schema.find("object3")->property_for_name("value")->column_key != ColKey{});
        }

        SECTION("Open a new Realm instance with same config won't trigger") {
            auto r2 = Realm::get_shared_realm(config);
            REQUIRE(schema_changed_called == 0);
        }

        SECTION("Non schema related transaction doesn't trigger") {
            auto r2 = Realm::get_shared_realm(config);
            r2->begin_transaction();
            r2->commit_transaction();
            r1->refresh();
            REQUIRE(schema_changed_called == 0);
        }

        SECTION("Schema is changed by another Realm") {
            auto r2 = Realm::get_shared_realm(config);
            r2->begin_transaction();
            r2->read_group().get_table("class_object1")->add_column(type_String, "new col");
            r2->commit_transaction();
            r1->refresh();
            REQUIRE(schema_changed_called == 1);
            REQUIRE(changed_fixed_schema.find("object1")->property_for_name("value")->column_key != ColKey{});
        }

        // This is not a valid use case. m_schema won't be refreshed.
        SECTION("Schema is changed by this Realm won't trigger") {
            r1->begin_transaction();
            r1->read_group().get_table("class_object1")->add_column(type_String, "new col");
            r1->commit_transaction();
            REQUIRE(schema_changed_called == 0);
        }
    }

    SECTION("Dynamic schema") {
        size_t dynamic_schema_changed_called = 0;
        Schema changed_dynamic_schema;
        auto r2 = Realm::get_shared_realm(dynamic_config);
        r2->m_binding_context.reset(new Context(&dynamic_schema_changed_called, &changed_dynamic_schema));

        SECTION("set_schema_subset") {
            auto new_schema = Schema{
                {"object1", {
                    {"value", PropertyType::Int},
                }}
            };
            r2->set_schema_subset(new_schema);
            REQUIRE(schema_changed_called == 0);
            REQUIRE(dynamic_schema_changed_called == 1);
            REQUIRE(changed_dynamic_schema.find("object1")->property_for_name("value")->column_key != ColKey{});
        }

        SECTION("Non schema related transaction will always trigger in dynamic mode") {
            auto r1 = Realm::get_shared_realm(config);
            // An empty transaction will trigger the schema changes always in dynamic mode.
            r1->begin_transaction();
            r1->commit_transaction();
            r2->refresh();
            REQUIRE(dynamic_schema_changed_called == 1);
            REQUIRE(changed_dynamic_schema.find("object1")->property_for_name("value")->column_key != ColKey{});
        }

        SECTION("Schema is changed by another Realm") {
            r1->begin_transaction();
            r1->read_group().get_table("class_object1")->add_column(type_String, "new col");
            r1->commit_transaction();
            r2->refresh();
            REQUIRE(dynamic_schema_changed_called == 1);
            REQUIRE(changed_dynamic_schema.find("object1")->property_for_name("value")->column_key != ColKey{});
        }
    }
}

#ifndef _WIN32
TEST_CASE("SharedRealm: compact on launch") {
    // Make compactable Realm
    TestFile config;
    config.automatic_change_notifications = false;
    int num_opens = 0;
    config.should_compact_on_launch_function = [&](size_t total_bytes, size_t used_bytes) {
        REQUIRE(total_bytes > used_bytes);
        num_opens++;
        return num_opens != 2;
    };
    config.schema = Schema{
        {"object", {
            {"value", PropertyType::String}
        }},
    };
    REQUIRE(num_opens == 0);
    auto r = Realm::get_shared_realm(config);
    REQUIRE(num_opens == 1);
    r->begin_transaction();
    auto table = r->read_group().get_table("class_object");
    size_t count = 1000;
    for (size_t i = 0; i < count; ++i)
        table->create_object().set_all(util::format("Foo_%1", i % 10).c_str());
    r->commit_transaction();
    REQUIRE(table->size() == count);
    r->close();

    SECTION("compact reduces the file size") {
        // Confirm expected sizes before and after opening the Realm
        size_t size_before = size_t(File(config.path).get_size());
        r = Realm::get_shared_realm(config);
        REQUIRE(num_opens == 2);
        r->close();
        REQUIRE(size_t(File(config.path).get_size()) == size_before); // File size after returning false
        r = Realm::get_shared_realm(config);
        REQUIRE(num_opens == 3);
        REQUIRE(size_t(File(config.path).get_size()) < size_before); // File size after returning true

        // Validate that the file still contains what it should
        REQUIRE(r->read_group().get_table("class_object")->size() == count);

        // Registering for a collection notification shouldn't crash when compact on launch is used.
        Results results(r, *r->read_group().get_table("class_object"));
        results.add_notification_callback([](CollectionChangeSet const&, std::exception_ptr) { });
        r->close();
    }

    SECTION("compact function does not get invoked if realm is open on another thread") {
        // Confirm expected sizes before and after opening the Realm
        size_t size_before = size_t(File(config.path).get_size());
        r = Realm::get_shared_realm(config);
        REQUIRE(num_opens == 2);
        std::thread([&]{
            auto r2 = Realm::get_shared_realm(config);
            REQUIRE(num_opens == 2);
        }).join();
        r->close();
        std::thread([&]{
            auto r3 = Realm::get_shared_realm(config);
            REQUIRE(num_opens == 3);
        }).join();
    }
}
#endif

struct ModeAutomatic {
    static SchemaMode mode() { return SchemaMode::Automatic; }
    static bool should_call_init_on_version_bump() { return false; }
};
struct ModeAdditive {
    static SchemaMode mode() { return SchemaMode::Additive; }
    static bool should_call_init_on_version_bump() { return false; }
};
struct ModeManual {
    static SchemaMode mode() { return SchemaMode::Manual; }
    static bool should_call_init_on_version_bump() { return false; }
};
struct ModeResetFile {
    static SchemaMode mode() { return SchemaMode::ResetFile; }
    static bool should_call_init_on_version_bump() { return true; }
};

TEMPLATE_TEST_CASE("SharedRealm: update_schema with initialization_function",
                   ModeAutomatic, ModeAdditive, ModeManual, ModeResetFile) {
    TestFile config;
    config.schema_mode = TestType::mode();
    bool initialization_function_called = false;
    uint64_t schema_version_in_callback = -1;
    Schema schema_in_callback;
    auto initialization_function = [&initialization_function_called, &schema_version_in_callback,
                                    &schema_in_callback](auto shared_realm) {
        REQUIRE(shared_realm->is_in_transaction());
        initialization_function_called = true;
        schema_version_in_callback = shared_realm->schema_version();
        schema_in_callback = shared_realm->schema();
    };

    Schema schema{
        {"object", {
            {"value", PropertyType::String}
        }},
    };

    SECTION("call initialization function directly by update_schema") {
        // Open in dynamic mode with no schema specified
        auto realm = Realm::get_shared_realm(config);
        REQUIRE_FALSE(initialization_function_called);

        realm->update_schema(schema, 0, nullptr, initialization_function);
        REQUIRE(initialization_function_called);
        REQUIRE(schema_version_in_callback == 0);
        REQUIRE(schema_in_callback.compare(schema).size() == 0);
    }

    config.schema_version = 0;
    config.schema = schema;

    SECTION("initialization function should be called for unversioned realm") {
        config.initialization_function = initialization_function;
        Realm::get_shared_realm(config);
        REQUIRE(initialization_function_called);
        REQUIRE(schema_version_in_callback == 0);
        REQUIRE(schema_in_callback.compare(schema).size() == 0);
    }

    SECTION("initialization function for versioned realm") {
        // Initialize v0
        Realm::get_shared_realm(config);

        config.schema_version = 1;
        config.initialization_function = initialization_function;
        Realm::get_shared_realm(config);
        REQUIRE(initialization_function_called == TestType::should_call_init_on_version_bump());
        if (TestType::should_call_init_on_version_bump()) {
            REQUIRE(schema_version_in_callback == 1);
            REQUIRE(schema_in_callback.compare(schema).size() == 0);
        }
    }
}

TEST_CASE("BindingContext is notified about delivery of change notifications") {
    _impl::RealmCoordinator::assert_no_open_realms();

    InMemoryTestFile config;
    config.automatic_change_notifications = false;

    auto r = Realm::get_shared_realm(config);
    r->update_schema({
        {"object", {
            {"value", PropertyType::Int}
        }},
    });

    auto coordinator = _impl::RealmCoordinator::get_coordinator(config.path);
    auto table = r->read_group().get_table("class_object");

    SECTION("BindingContext notified even if no callbacks are registered") {
        static int binding_context_start_notify_calls = 0;
        static int binding_context_end_notify_calls = 0;
        struct Context : BindingContext {
            void will_send_notifications() override
            {
                ++binding_context_start_notify_calls;
            }

            void did_send_notifications() override
            {
                ++binding_context_end_notify_calls;
            }
        };
        r->m_binding_context.reset(new Context());

        SECTION("local commit") {
            binding_context_start_notify_calls = 0;
            binding_context_end_notify_calls = 0;
            coordinator->on_change();
            r->begin_transaction();
            REQUIRE(binding_context_start_notify_calls == 1);
            REQUIRE(binding_context_end_notify_calls == 1);
            r->cancel_transaction();
        }

        SECTION("remote commit") {
            binding_context_start_notify_calls = 0;
            binding_context_end_notify_calls = 0;
            JoiningThread([&] {
                auto r2 = coordinator->get_realm();
                r2->begin_transaction();
                auto table2 = r2->read_group().get_table("class_object");
                table2->create_object();
                r2->commit_transaction();
            });
            advance_and_notify(*r);
            REQUIRE(binding_context_start_notify_calls == 1);
            REQUIRE(binding_context_end_notify_calls == 1);
        }
    }

    SECTION("notify BindingContext before and after sending notifications") {
        static int binding_context_start_notify_calls = 0;
        static int binding_context_end_notify_calls = 0;
        static int notification_calls = 0;

        auto col = table->get_column_key("value");
        Results results1(r, table->where().greater_equal(col, 0));
        Results results2(r, table->where().less(col, 10));

        auto token1 = results1.add_notification_callback([&](CollectionChangeSet, std::exception_ptr err) {
            REQUIRE_FALSE(err);
            ++notification_calls;
        });

        auto token2 = results2.add_notification_callback([&](CollectionChangeSet, std::exception_ptr err) {
            REQUIRE_FALSE(err);
            ++notification_calls;
        });

        struct Context : BindingContext {
            void will_send_notifications() override
            {
                REQUIRE(notification_calls == 0);
                REQUIRE(binding_context_end_notify_calls == 0);
                ++binding_context_start_notify_calls;
            }

            void did_send_notifications() override
            {
                REQUIRE(notification_calls == 2);
                REQUIRE(binding_context_start_notify_calls == 1);
                ++binding_context_end_notify_calls;
            }
        };
        r->m_binding_context.reset(new Context());

        SECTION("local commit") {
            binding_context_start_notify_calls = 0;
            binding_context_end_notify_calls = 0;
            notification_calls = 0;
            coordinator->on_change();
            r->begin_transaction();
            table->create_object();
            r->commit_transaction();
            REQUIRE(binding_context_start_notify_calls == 1);
            REQUIRE(binding_context_end_notify_calls == 1);
        }

        SECTION("remote commit") {
            binding_context_start_notify_calls = 0;
            binding_context_end_notify_calls = 0;
            notification_calls = 0;
            JoiningThread([&] {
                auto r2 = coordinator->get_realm();
                r2->begin_transaction();
                auto table2 = r2->read_group().get_table("class_object");
                table2->create_object();
                r2->commit_transaction();
            });
            advance_and_notify(*r);
            REQUIRE(binding_context_start_notify_calls == 1);
            REQUIRE(binding_context_end_notify_calls == 1);
        }
    }

    SECTION("did_send() is skipped if the Realm is closed first") {
        Results results(r, table->where());
        bool do_close = true;
        auto token = results.add_notification_callback([&](CollectionChangeSet, std::exception_ptr) {
            if (do_close)
                r->close();
        });

        struct FailOnDidSend : BindingContext {
            void did_send_notifications() override
            {
                FAIL("did_send_notifications() should not have been called");
            }
        };
        struct CloseOnWillChange : FailOnDidSend {
            Realm& realm;
            CloseOnWillChange(Realm& realm) : realm(realm) {}

            void will_send_notifications() override
            {
                realm.close();
            }
        };

        SECTION("closed in notification callback for notify()") {
            r->m_binding_context.reset(new FailOnDidSend);
            coordinator->on_change();
            r->notify();
        }

        SECTION("closed in notification callback for refresh()") {
            do_close = false;
            coordinator->on_change();
            r->notify();
            do_close = true;

            JoiningThread([&] {
                auto r = coordinator->get_realm();
                r->begin_transaction();
                r->read_group().get_table("class_object")->create_object();
                r->commit_transaction();
            });

            r->m_binding_context.reset(new FailOnDidSend);
            coordinator->on_change();
            r->refresh();
        }

        SECTION("closed in will_send() for notify()") {
            r->m_binding_context.reset(new CloseOnWillChange(*r));
            coordinator->on_change();
            r->notify();
        }

        SECTION("closed in will_send() for refresh()") {
            do_close = false;
            coordinator->on_change();
            r->notify();
            do_close = true;

            JoiningThread([&] {
                auto r = coordinator->get_realm();
                r->begin_transaction();
                r->read_group().get_table("class_object")->create_object();
                r->commit_transaction();
            });

            r->m_binding_context.reset(new CloseOnWillChange(*r));
            coordinator->on_change();
            r->refresh();
        }
    }
}

TEST_CASE("Statistics on Realms") {
    _impl::RealmCoordinator::assert_no_open_realms();

    InMemoryTestFile config;
    // config.cache = false;
    config.automatic_change_notifications = false;

    auto r = Realm::get_shared_realm(config);
    r->update_schema({
        {"object", {
            {"value", PropertyType::Int}
        }},
    });

    SECTION("compute_size") {
        auto s = r->read_group().compute_aggregated_byte_size();
        REQUIRE(s > 0);
    }
}

#if REALM_PLATFORM_APPLE && NOTIFIER_BACKGROUND_ERRORS
TEST_CASE("BindingContext is notified in case of notifier errors") {
    _impl::RealmCoordinator::assert_no_open_realms();

    class OpenFileLimiter {
    public:
        OpenFileLimiter()
        {
            // Set the max open files to zero so that opening new files will fail
            getrlimit(RLIMIT_NOFILE, &m_old);
            rlimit rl = m_old;
            rl.rlim_cur = 0;
            setrlimit(RLIMIT_NOFILE, &rl);
        }

        ~OpenFileLimiter()
        {
            setrlimit(RLIMIT_NOFILE, &m_old);
        }

    private:
        rlimit m_old;
    };

    InMemoryTestFile config;
    config.automatic_change_notifications = false;

    auto r = Realm::get_shared_realm(config);
    r->update_schema({
      {"object", {
        {"value", PropertyType::Int}
      }},
    });

    auto coordinator = _impl::RealmCoordinator::get_coordinator(config.path);
    auto table = r->read_group().get_table("class_object");
    Results results(r, *r->read_group().get_table("class_object"));
    static int binding_context_start_notify_calls = 0;
    static int binding_context_end_notify_calls = 0;
    static bool error_called = false;
    struct Context : BindingContext {
        void will_send_notifications() override
        {
            REQUIRE_FALSE(error_called);
            ++binding_context_start_notify_calls;
        }

        void did_send_notifications() override
        {
            REQUIRE(error_called);
            ++binding_context_end_notify_calls;
        }
    };
    r->m_binding_context.reset(new Context());

    SECTION("realm on background thread could not be opened") {
        OpenFileLimiter limiter;

        auto token = results.add_notification_callback([&](CollectionChangeSet, std::exception_ptr err) {
            REQUIRE(err);
            REQUIRE_FALSE(error_called);
            error_called = true;
        });
        advance_and_notify(*r);
        REQUIRE(error_called);
        REQUIRE(binding_context_start_notify_calls == 1);
        REQUIRE(binding_context_end_notify_calls == 1);
    }
}
#endif<|MERGE_RESOLUTION|>--- conflicted
+++ resolved
@@ -32,15 +32,12 @@
 
 #include "impl/realm_coordinator.hpp"
 
-<<<<<<< HEAD
 #include <realm/db.hpp>
-=======
+
 #if REALM_ENABLE_SYNC
 #include "sync/async_open_task.hpp"
 #endif
 
-#include <realm/group.hpp>
->>>>>>> 7c3ff823
 #include <realm/util/scope_exit.hpp>
 
 namespace realm {
@@ -495,7 +492,7 @@
         {
             auto realm = Realm::get_shared_realm(config2);
             realm->begin_transaction();
-            sync::create_object(realm->read_group(), *realm->read_group().get_table("class_object"));
+            realm->read_group().get_table("class_object")->create_object();
             realm->commit_transaction();
             wait_for_upload(*realm);
         }
